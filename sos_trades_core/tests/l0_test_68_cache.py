'''
Copyright 2022 Airbus SAS

Licensed under the Apache License, Version 2.0 (the "License");
you may not use this file except in compliance with the License.
You may obtain a copy of the License at

    http://www.apache.org/licenses/LICENSE-2.0

Unless required by applicable law or agreed to in writing, software
distributed under the License is distributed on an "AS IS" BASIS,
WITHOUT WARRANTIES OR CONDITIONS OF ANY KIND, either express or implied.
See the License for the specific language governing permissions and
limitations under the License.
'''
from gemseo.utils.compare_data_manager_tooling import compare_dict

'''
mode: python; py-indent-offset: 4; tab-width: 4; coding: utf-8
'''
import unittest
import sys
from copy import deepcopy
import numpy as np
import pandas as pd
from os import remove

from sos_trades_core.execution_engine.execution_engine import ExecutionEngine
from sos_trades_core.execution_engine.sos_discipline import SoSDiscipline
from sos_trades_core.execution_engine.sos_coupling import SoSCoupling
from gemseo.problems.sellar.sellar_design_space import SellarDesignSpace
from gemseo.core.mdo_scenario import MDOScenario
from sos_trades_core.sos_wrapping.test_discs.sellar_gemseo.sellar import Sellar1, Sellar2, SellarSystem


def print_test_name():
    # prints the name of current method
    print('\n' + "-" * 10)
    print(sys._getframe(1).f_code.co_name)
    print("-" * 10 + '\n')


class TestCache(unittest.TestCase):
    """
    SoSDiscipline test class
    """

    def setUp(self):
        '''
        Initialize third data needed for testing
        '''
        self.name = 'SoSDisc'
        self.ee = ExecutionEngine(self.name)
        self.repo = 'sos_trades_core.sos_processes.test'
        self.ns_test = 'Test'
        self.factory = self.ee.factory
        base_path = 'sos_trades_core.sos_wrapping.test_discs'
        self.mod1_path = f'{base_path}.disc1.Disc1'
        self.mod2_path = f'{base_path}.disc2.Disc2'

        self.disc1_builder = self.ee.factory.get_builder_from_module(
            'Disc1', self.mod1_path)
        self.desc_in = deepcopy(self.disc1_builder.cls.DESC_IN)

        self.disc2_builder = self.ee.factory.get_builder_from_module(
            'Disc2', self.mod2_path)
        self.desc_in2 = deepcopy(self.disc2_builder.cls.DESC_IN)

        # avoid truncature in error messages for assertDictEqual
        self.maxDiff = None

    def tearDown(self):
        # TODO : make a discipline instead of manipulating DESC_INs
        self.disc1_builder.cls.DESC_IN = self.desc_in

        self.disc2_builder.cls.DESC_IN = self.desc_in2

        try:
            remove('.\cache.h5')
        except OSError:
            pass

    def test_1_test_cache_discipline_without_input_change(self):
        '''
        check discipline namespace update
        '''
        # WITHOUT CACHE

        self.ee.select_root_process(self.repo, 'test_disc1')

        values_dict = {}
        values_dict[f'{self.name}.Disc1.a'] = 10.
        values_dict[f'{self.name}.Disc1.b'] = 20.
        values_dict[f'{self.name}.x'] = 3.
        self.ee.load_study_from_input_dict(values_dict)

        # check cache is None
        self.assertEqual(self.ee.dm.get_value('SoSDisc.cache_type'), 'None')
        self.assertEqual(self.ee.dm.get_value('SoSDisc.Disc1.cache_type'), 'None')
        self.assertEqual(self.ee.root_process.cache, None)
        self.assertEqual(self.ee.root_process.mdo_chain.cache, None)
        self.assertEqual(self.ee.root_process.sos_disciplines[0].cache, None)

        # first execute
        res_1 = self.ee.execute()
        # get number of calls after first call
        n_call_root_1 = self.ee.root_process.n_calls
        n_call_1 = self.ee.root_process.sos_disciplines[0].n_calls

        # second execute without change of parameters
        res_2 = self.ee.execute()

        # get number of calls after second call
        n_call_root_2 = self.ee.root_process.n_calls
        n_call_2 = self.ee.root_process.sos_disciplines[0].n_calls

        self.assertEqual(n_call_root_2, n_call_root_1 + 1)
        self.assertEqual(n_call_2, n_call_1 + 1)

        # ACTIVATE SIMPLE CACHE ROOT PROCESS

        values_dict[f'{self.name}.cache_type'] = 'SimpleCache'
        self.ee.load_study_from_input_dict(values_dict)

        self.assertEqual(self.ee.dm.get_value('SoSDisc.Disc1.cache_type'), 'SimpleCache')
        self.assertEqual(self.ee.root_process.cache.__class__.__name__, 'SimpleCache')
        self.assertEqual(self.ee.root_process.mdo_chain.cache.__class__.__name__, 'SimpleCache')
        self.assertEqual(self.ee.root_process.sos_disciplines[0].cache.__class__.__name__, 'SimpleCache')

        # first execute
        res_1 = self.ee.execute()
        # get number of calls after first call
        n_call_root_1 = self.ee.root_process.n_calls
        n_call_1 = self.ee.root_process.sos_disciplines[0].n_calls

        # second execute without change of parameters
        res_2 = self.ee.execute()

        # get number of calls after second call
        n_call_root_2 = self.ee.root_process.n_calls
        n_call_2 = self.ee.root_process.sos_disciplines[0].n_calls

        self.assertEqual(n_call_root_2, n_call_root_1)
        self.assertEqual(n_call_2, n_call_1)

        # DESACTIVATE CACHE

        values_dict[f'{self.name}.cache_type'] = 'None'
        self.ee.load_study_from_input_dict(values_dict)

        # check cache is None
        self.assertEqual(self.ee.dm.get_value('SoSDisc.cache_type'), 'None')
        self.assertEqual(self.ee.dm.get_value('SoSDisc.Disc1.cache_type'), 'None')
        self.assertEqual(self.ee.root_process.cache, None)
        self.assertEqual(self.ee.root_process.mdo_chain.cache, None)
        self.assertEqual(self.ee.root_process.sos_disciplines[0].cache, None)

        # ACTIVATE CACHE FOR DISC1 ONLY

        values_dict[f'{self.name}.Disc1.cache_type'] = 'SimpleCache'
        self.ee.load_study_from_input_dict(values_dict)

        self.assertEqual(self.ee.root_process.cache, None)
        self.assertEqual(self.ee.root_process.mdo_chain.cache, None)
        self.assertEqual(self.ee.root_process.sos_disciplines[0].cache.__class__.__name__, 'SimpleCache')

        # first execute
        res_1 = self.ee.execute()
        # get number of calls after first call
        n_call_root_1 = self.ee.root_process.n_calls
        n_call_1 = self.ee.root_process.sos_disciplines[0].n_calls

        # second execute without change of parameters
        res_2 = self.ee.execute()

        # get number of calls after second call
        n_call_root_2 = self.ee.root_process.n_calls
        n_call_2 = self.ee.root_process.sos_disciplines[0].n_calls

        # 2 calls for root process, 1 call for Disc1
        self.assertEqual(n_call_root_2, n_call_root_1 + 1)
        self.assertEqual(n_call_2, n_call_1)

    def test_2_test_cache_discipline_with_input_change(self):
        '''
        check discipline namespace update
        '''
        print_test_name()
        self.ee.select_root_process(self.repo, 'test_disc1')
        # set input data
        values_dict = {}
        values_dict[f'{self.name}.Disc1.a'] = 10.
        values_dict[f'{self.name}.Disc1.b'] = 20.
        values_dict[f'{self.name}.x'] = 3.
        values_dict[f'{self.name}.Disc1.cache_type'] = 'SimpleCache'
        self.ee.load_study_from_input_dict(values_dict)

        # first execute
        self.ee.execute()
        # get number of calls after first call
        n_call_1 = self.ee.root_process.sos_disciplines[0].n_calls

        # second execute with change of a private parameter
        values_dict[f'{self.name}.Disc1.a'] = 1.
        self.ee.load_study_from_input_dict(values_dict)
        self.ee.execute()
        # get number of calls after second call
        n_call_2 = self.ee.root_process.sos_disciplines[0].n_calls
        self.assertEqual(n_call_2, n_call_1 + 1)

        # third execute with change of a protected parameter
        values_dict[f'{self.name}.x'] = 1.
        self.ee.load_study_from_input_dict(values_dict)
        self.ee.execute()
        # get number of calls after third call
        n_call_2 = self.ee.root_process.sos_disciplines[0].n_calls
        self.assertEqual(n_call_2, n_call_1 + 2)

    def test_3_test_cache_coupling_without_input_change(self):
        '''
        check discipline namespace update
        '''
        print_test_name()
        self.ee.select_root_process(self.repo, 'test_disc1_disc2_coupling')
        values_dict = {}
        values_dict[f'{self.name}.Disc1.a'] = 10.
        values_dict[f'{self.name}.Disc1.b'] = 20.
        values_dict[f'{self.name}.Disc2.power'] = 2
        values_dict[f'{self.name}.Disc2.constant'] = -10.
        values_dict[f'{self.name}.x'] = 3.
        values_dict[f'{self.name}.Disc1.cache_type'] = 'SimpleCache'
        values_dict[f'{self.name}.Disc2.cache_type'] = 'SimpleCache'
        values_dict[f'{self.name}.cache_type'] = 'SimpleCache'

        # first execute
        self.ee.load_study_from_input_dict(values_dict)
        self.ee.execute()

        # second execute
        self.ee.execute()
        # check nb of calls of sos_coupling
        self.assertEqual(self.ee.root_process.n_calls, 1)
        # check nb of calls of subdisciplines
        for disc in self.ee.root_process.disciplines:
            self.assertEqual(disc.n_calls, 1)

    def test_4_test_cache_coupling_with_input_change(self):
        '''
        check discipline namespace update
        '''
        print_test_name()
        self.ee.select_root_process(self.repo, 'test_disc1_disc2_coupling')

        # set input data
        values_dict = {}
        values_dict[f'{self.name}.Disc1.a'] = 10.
        values_dict[f'{self.name}.Disc1.b'] = 20.
        values_dict[f'{self.name}.Disc2.power'] = 2
        values_dict[f'{self.name}.Disc2.constant'] = -10.
        values_dict[f'{self.name}.x'] = 3.
        values_dict[f'{self.name}.cache_type'] = 'SimpleCache'
        self.ee.load_study_from_input_dict(values_dict)

        # get disciplines objects
        disc1 = self.ee.dm.get_disciplines_with_name('SoSDisc.Disc1')[0]
        disc2 = self.ee.dm.get_disciplines_with_name('SoSDisc.Disc2')[0]
        sos_coupl = self.ee.root_process
        n_calls_sosc = n_calls_disc1 = n_calls_disc2 = 0

        # first execute
        self.ee.execute()
        # ref
        n_calls_sosc += 1
        n_calls_disc1 += 1
        n_calls_disc2 += 1
        # check
        self.assertEqual(sos_coupl.n_calls, n_calls_sosc)
        self.assertEqual(disc1.n_calls, n_calls_disc1)
        self.assertEqual(disc2.n_calls, n_calls_disc2)

        # second execute with modif on privates on first discipline
        # so that all disciplines are executed twice
        values_dict[f'{self.name}.Disc1.a'] = 1.
        self.ee.load_study_from_input_dict(values_dict)
        self.ee.execute()
        # ref
        n_calls_sosc += 1
        n_calls_disc1 += 1
        n_calls_disc2 += 1
        # check
        #         self.assertEqual(sos_coupl.n_calls, n_calls_sosc)
        self.assertEqual(disc1.n_calls, n_calls_disc1)
        self.assertEqual(disc2.n_calls, n_calls_disc2)

        # second execute with modif on privates on second discipline
        # so that all disciplines are executed twice
        values_dict[f'{self.name}.Disc2.power'] = 1
        self.ee.load_study_from_input_dict(values_dict)
        self.ee.execute()
        # ref
        n_calls_sosc += 1
        n_calls_disc1 += 0
        n_calls_disc2 += 1
        # check
        #         self.assertEqual(sos_coupl.n_calls, n_calls_sosc)
        self.assertEqual(disc1.n_calls, n_calls_disc1)
        self.assertEqual(disc2.n_calls, n_calls_disc2)

        # third execute with modif on a protected variable
        values_dict[f'{self.name}.x'] = 2.
        self.ee.load_study_from_input_dict(values_dict)
        self.ee.execute()
        # ref
        n_calls_sosc += 1
        n_calls_disc1 += 1
        n_calls_disc2 += 1
        # check
        #         self.assertEqual(sos_coupl.n_calls, n_calls_sosc)
        self.assertEqual(disc1.n_calls, n_calls_disc1)
        self.assertEqual(disc2.n_calls, n_calls_disc2)

    def test_5_cache_coupling_wo_change_of_strings(self):
        ''' test with input type not converted by SoSTrades
        '''
        ns_dict = {'ns_ac': self.name}

        self.ee.ns_manager.add_ns_def(ns_dict)

        disc1_builder = self.factory.get_builder_from_module(
            'Disc1', self.mod1_path)
        disc1_builder.cls.DESC_IN['an_input_1'] = {
            'type': 'string'}  # add new string variable
        disc1_builder.cls.DESC_IN['an_input_2'] = {
            'type': 'string_list'}  # add new string variable
        disc2_builder = self.factory.get_builder_from_module(
            'Disc2', self.mod2_path)

        self.factory.set_builders_to_coupling_builder(
            [disc1_builder, disc2_builder])

        self.ee.configure()
        self.ee.display_treeview_nodes()

        for key in self.ee.dm.data_id_map:
            print("   key", key)
        a = 1.0
        b = 3.0
        x = 99.0
        values_dict = {self.name + '.x': x,
                       self.name + '.Disc1.a': a,
                       self.name + '.Disc1.b': b,
                       self.name + '.Disc1.an_input_1': 'value_1',
                       self.name + '.Disc1.an_input_2': ['value_2', 'value_3'],
                       self.name + '.Disc2.constant': 1.5,
                       self.name + '.Disc2.power': 2,
                       self.name + '.cache_type': 'SimpleCache'}

        # set input data
        self.ee.load_study_from_input_dict(values_dict)

        # get disciplines objects
        disc1 = self.ee.dm.get_disciplines_with_name('SoSDisc.Disc1')[0]
        disc2 = self.ee.dm.get_disciplines_with_name('SoSDisc.Disc2')[0]
        sos_coupl = self.ee.root_process
        n_calls_sosc = n_calls_disc1 = n_calls_disc2 = 0

        # first execution
        self.ee.execute()
        # ref update
        n_calls_sosc += 1
        n_calls_disc1 += 1
        n_calls_disc2 += 1

        # check
        self.assertEqual(sos_coupl.n_calls, n_calls_sosc)
        self.assertEqual(disc1.n_calls, n_calls_disc1)
        self.assertEqual(disc2.n_calls, n_calls_disc2)

        # second execution w/o change
        self.ee.execute()
        # ref update
        n_calls_sosc += 0
        n_calls_disc1 += 0
        n_calls_disc2 += 0
        # check
        #         self.assertEqual(sos_coupl.n_calls, n_calls_sosc)
        self.assertEqual(disc1.n_calls, n_calls_disc1)
        self.assertEqual(disc2.n_calls, n_calls_disc2)

    def test_6_test_cache_coupling_with_string_change(self):
        '''
        check discipline namespace update with string change
        and check metadata known values
        '''
        ns_dict = {'ns_ac': self.name}

        self.ee.ns_manager.add_ns_def(ns_dict)

        disc1_builder = self.factory.get_builder_from_module(
            'Disc1', self.mod1_path)
        disc1_builder.cls.DESC_IN['an_input_1'] = {
            'type': 'string'}  # add new string variable
        disc1_builder.cls.DESC_IN['an_input_2'] = {
            'type': 'string_list'}  # add new string variable
        disc2_builder = self.factory.get_builder_from_module(
            'Disc2', self.mod2_path)
        disc2_builder.cls.DESC_IN['an_input_3'] = {
            'type': 'dict'}  # add new string variable
        self.factory.set_builders_to_coupling_builder(
            [disc1_builder, disc2_builder])

        self.ee.configure()
        # set input data
        values_dict = {}
        values_dict[f'{self.name}.Disc1.a'] = 10.
        values_dict[f'{self.name}.Disc1.b'] = 20.
        values_dict[f'{self.name}.Disc1.an_input_1'] = 'value_1'
        values_dict[f'{self.name}.Disc1.an_input_2'] = ['value_2', 'value_3']
        values_dict[f'{self.name}.Disc2.an_input_3'] = {
            'value1': 'STEPS_bzefivbzei))(((__)----+!!!:;=',
            'value2': 'ghzoiegfhzeoifbskcoevgzepgfzocfbuifgupzaihvjsbviupaegviuzabcubvepzgfbazuipbcva'}
        values_dict[f'{self.name}.Disc2.power'] = 2
        values_dict[f'{self.name}.Disc2.constant'] = -10.
        values_dict[f'{self.name}.x'] = 3.
        values_dict[f'{self.name}.cache_type'] = 'SimpleCache'
        self.ee.load_study_from_input_dict(values_dict)

        # get disciplines objects
        disc1 = self.ee.dm.get_disciplines_with_name('SoSDisc.Disc1')[0]
        disc2 = self.ee.dm.get_disciplines_with_name('SoSDisc.Disc2')[0]
        sos_coupl = self.ee.root_process
        n_calls_sosc = n_calls_disc1 = n_calls_disc2 = 0

        # first execute
        self.ee.execute()
        # ref
        n_calls_sosc += 1
        n_calls_disc1 += 1
        n_calls_disc2 += 1
        # check
        self.assertEqual(sos_coupl.n_calls, n_calls_sosc)
        self.assertEqual(disc1.n_calls, n_calls_disc1)
        self.assertEqual(disc2.n_calls, n_calls_disc2)

        # second execute with modif on privates on first discipline
        # so that all disciplines are executed twice
        values_dict[f'{self.name}.Disc1.an_input_1'] = 'value_new'
        self.ee.load_study_from_input_dict(values_dict)
        self.ee.execute()
        # ref
        n_calls_sosc += 1
        n_calls_disc1 += 1
        # n_calls_disc2 += 1
        # check
        #         self.assertEqual(sos_coupl.n_calls, n_calls_sosc)
        self.assertEqual(disc1.n_calls, n_calls_disc1)
        self.assertEqual(disc2.n_calls, n_calls_disc2)

        # third execute with modif on privates on second discipline
        # so that all disciplines are executed twice
        values_dict[f'{self.name}.Disc2.an_input_3'] = {
            'value1': 'new', 'value2': '+++'}
        self.ee.load_study_from_input_dict(values_dict)
        self.ee.execute()
        # ref
        n_calls_sosc += 1
        n_calls_disc1 += 0
        n_calls_disc2 += 1
        # check
        #         self.assertEqual(sos_coupl.n_calls, n_calls_sosc)
        self.assertEqual(disc1.n_calls, n_calls_disc1)
        self.assertEqual(disc2.n_calls, n_calls_disc2)

        # fourth execute with second modif on privates on first discipline
        # so that all disciplines are executed twice
        values_dict[f'{self.name}.Disc1.an_input_1'] = 'value_new2'
        self.ee.load_study_from_input_dict(values_dict)
        self.ee.execute()
        # ref
        n_calls_sosc += 1
        n_calls_disc1 += 1
        # n_calls_disc2 += 1
        # check
        #         self.assertEqual(sos_coupl.n_calls, n_calls_sosc)
        self.assertEqual(disc1.n_calls, n_calls_disc1)
        self.assertEqual(disc2.n_calls, n_calls_disc2)

        # fifth execute with second modif on privates on first discipline
        # but the same as the first execute : all disciplines must be
        # reexecuted
        values_dict[f'{self.name}.Disc1.an_input_1'] = 'value_1'
        self.ee.load_study_from_input_dict(values_dict)
        self.ee.execute()
        # ref
        n_calls_sosc += 1
        n_calls_disc1 += 1
        # n_calls_disc2 += 1
        # check
        #         self.assertEqual(sos_coupl.n_calls, n_calls_sosc)
        self.assertEqual(disc1.n_calls, n_calls_disc1)
        self.assertEqual(disc2.n_calls, n_calls_disc2)

    def test_7_test_cache_coupling_with_string_of_dict_change(self):
        '''
        check discipline namespace update with string change
        and check metadata known values
        '''
        ns_dict = {'ns_ac': self.name}

        self.ee.ns_manager.add_ns_def(ns_dict)

        disc1_builder = self.factory.get_builder_from_module(
            'Disc1', self.mod1_path)
        disc1_builder.cls.DESC_IN['an_input_1'] = {
            'type': 'string'}  # add new string variable
        disc1_builder.cls.DESC_IN['an_input_2'] = {
            'type': 'dict'}  # add new string variable
        disc2_builder = self.factory.get_builder_from_module(
            'Disc2', self.mod2_path)
        self.factory.set_builders_to_coupling_builder(
            [disc1_builder, disc2_builder])

        self.ee.configure()
        # set input data
        values_dict = {}
        values_dict[f'{self.name}.Disc1.a'] = 10.
        values_dict[f'{self.name}.Disc1.b'] = 20.
        values_dict[f'{self.name}.Disc1.an_input_1'] = 'value_1'
        values_dict[f'{self.name}.Disc1.an_input_2'] = {
            'value1': 'STEPS_bzefivbzei))(((__)----+!!!:;=',
            'value2': 'ghzoiegfhzeoifbskcoevgzepgfzocfbuifgupzaihvjsbviupaegviuzabcubvepzgfbazuipbcva'}
        values_dict[f'{self.name}.Disc2.power'] = 2
        values_dict[f'{self.name}.Disc2.constant'] = -10.
        values_dict[f'{self.name}.x'] = 3.
        values_dict[f'{self.name}.cache_type'] = 'SimpleCache'
        self.ee.load_study_from_input_dict(values_dict)

        # get disciplines objects
        disc1 = self.ee.dm.get_disciplines_with_name('SoSDisc.Disc1')[0]
        disc2 = self.ee.dm.get_disciplines_with_name('SoSDisc.Disc2')[0]
        sos_coupl = self.ee.root_process
        n_calls_sosc = n_calls_disc1 = n_calls_disc2 = 0

        # first execute
        self.ee.execute()
        # ref
        n_calls_sosc += 1
        n_calls_disc1 += 1
        n_calls_disc2 += 1
        # check
        self.assertEqual(sos_coupl.n_calls, n_calls_sosc)
        self.assertEqual(disc1.n_calls, n_calls_disc1)
        self.assertEqual(disc2.n_calls, n_calls_disc2)

        # second execute with modif on privates on first discipline
        # so that all disciplines are executed twice
        values_dict[f'{self.name}.Disc1.an_input_2'] = {
            'value1': 'valuenew1', 'value2': 'value_new2'}
        self.ee.load_study_from_input_dict(values_dict)
        self.ee.execute()
        # ref
        n_calls_sosc += 1
        n_calls_disc1 += 1
        # n_calls_disc2 += 1
        # check
        #         self.assertEqual(sos_coupl.n_calls, n_calls_sosc)
        self.assertEqual(disc1.n_calls, n_calls_disc1)
        self.assertEqual(disc2.n_calls, n_calls_disc2)

        # fifth execute with second modif on privates on first discipline
        # but the same as the first execute : all disciplines must be
        # reexecuted
        values_dict[f'{self.name}.Disc1.an_input_2'] = {
            'value1': 'STEPS_bzefivbzei))(((__)----+!!!:;=',
            'value2': 'ghzoiegfhzeoifbskcoevgzepgfzocfbuifgupzaihvjsbviupaegviuzabcubvepzgfbazuipbcva'}
        self.ee.load_study_from_input_dict(values_dict)
        self.ee.execute()
        # ref
        n_calls_sosc += 1
        n_calls_disc1 += 1
        # n_calls_disc2 += 1
        # check
        #         self.assertEqual(sos_coupl.n_calls, n_calls_sosc)
        self.assertEqual(disc1.n_calls, n_calls_disc1)
        self.assertEqual(disc2.n_calls, n_calls_disc2)

    def test_8_test_cache_coupling_with_string_list_change(self):
        '''
        check discipline namespace update with string change 
        and check metadata known values 
        '''
        ns_dict = {'ns_ac': self.name}

        self.ee.ns_manager.add_ns_def(ns_dict)

        disc1_builder = self.factory.get_builder_from_module(
            'Disc1', self.mod1_path)
        disc1_builder.cls.DESC_IN['an_input_1'] = {
            'type': 'string'}  # add new string variable
        disc1_builder.cls.DESC_IN['an_input_2'] = {
            'type': 'string_list'}  # add new string variable
        disc2_builder = self.factory.get_builder_from_module(
            'Disc2', self.mod2_path)
        self.factory.set_builders_to_coupling_builder(
            [disc1_builder, disc2_builder])

        self.ee.configure()
        # set input data
        values_dict = {}
        values_dict[f'{self.name}.Disc1.a'] = 10.
        values_dict[f'{self.name}.Disc1.b'] = 20.
        values_dict[f'{self.name}.Disc1.an_input_1'] = 'value_1'
        values_dict[f'{self.name}.Disc1.an_input_2'] = ['AC1', 'AC2']
        values_dict[f'{self.name}.Disc2.power'] = 2
        values_dict[f'{self.name}.Disc2.constant'] = -10.
        values_dict[f'{self.name}.x'] = 3.
        values_dict[f'{self.name}.cache_type'] = 'SimpleCache'
        self.ee.load_study_from_input_dict(values_dict)

        # get disciplines objects
        disc1 = self.ee.dm.get_disciplines_with_name('SoSDisc.Disc1')[0]
        disc2 = self.ee.dm.get_disciplines_with_name('SoSDisc.Disc2')[0]
        sos_coupl = self.ee.root_process
        n_calls_sosc = n_calls_disc1 = n_calls_disc2 = 0

        # first execute
        self.ee.execute()
        # ref
        n_calls_sosc += 1
        n_calls_disc1 += 1
        n_calls_disc2 += 1
        # check
        self.assertEqual(sos_coupl.n_calls, n_calls_sosc)
        self.assertEqual(disc1.n_calls, n_calls_disc1)
        self.assertEqual(disc2.n_calls, n_calls_disc2)

        # second execute with modif on privates on first discipline
        # so that all disciplines are executed twice
        values_dict[f'{self.name}.Disc1.an_input_2'] = ['AC1', 'AC2', 'AC_new']
        self.ee.load_study_from_input_dict(values_dict)
        self.ee.execute()
        # ref
        n_calls_sosc += 1
        n_calls_disc1 += 1
        # n_calls_disc2 += 1
        # check
        #         self.assertEqual(sos_coupl.n_calls, n_calls_sosc)
        self.assertEqual(disc1.n_calls, n_calls_disc1)
        self.assertEqual(disc2.n_calls, n_calls_disc2)

        # fifth execute with second modif on privates on first discipline
        # but the same as the first execute : all disciplines must be
        # reexecuted
        values_dict[f'{self.name}.Disc1.an_input_2'] = ['AC1', 'AC3']
        self.ee.load_study_from_input_dict(values_dict)
        self.ee.execute()
        # ref
        n_calls_sosc += 1
        n_calls_disc1 += 1
        # n_calls_disc2 += 1
        # check
        #         self.assertEqual(sos_coupl.n_calls, n_calls_sosc)
        self.assertEqual(disc1.n_calls, n_calls_disc1)
        self.assertEqual(disc2.n_calls, n_calls_disc2)

        values_dict[f'{self.name}.Disc1.an_input_2'] = ['AC1', 'AC2']
        self.ee.load_study_from_input_dict(values_dict)
        self.ee.execute()
        # ref
        n_calls_sosc += 1
        n_calls_disc1 += 1
        # n_calls_disc2 += 1

        # check
        #         self.assertEqual(sos_coupl.n_calls, n_calls_sosc)
        self.assertEqual(disc1.n_calls, n_calls_disc1)
        self.assertEqual(disc2.n_calls, n_calls_disc2)

        # last execute without changes
        self.ee.execute()
        #         self.assertEqual(sos_coupl.n_calls, n_calls_sosc)
        self.assertEqual(disc1.n_calls, n_calls_disc1)
        self.assertEqual(disc2.n_calls, n_calls_disc2)

    def test_9_test_cache_coupling_with_string_list_of_dict_change(self):
        '''
        check discipline namespace update with string change 
        and check metadata known values 
        '''
        ns_dict = {'ns_ac': self.name}

        self.ee.ns_manager.add_ns_def(ns_dict)

        disc1_builder = self.factory.get_builder_from_module(
            'Disc1', self.mod1_path)
        disc1_builder.cls.DESC_IN['an_input_1'] = {
            'type': 'string'}  # add new string variable
        disc1_builder.cls.DESC_IN['an_input_2'] = {
            'type': 'dict'}  # add new string variable
        disc2_builder = self.factory.get_builder_from_module(
            'Disc2', self.mod2_path)
        self.factory.set_builders_to_coupling_builder(
            [disc1_builder, disc2_builder])

        self.ee.configure()
        # set input data
        values_dict = {}
        values_dict[f'{self.name}.Disc1.a'] = 10.
        values_dict[f'{self.name}.Disc1.b'] = 20.
        values_dict[f'{self.name}.Disc1.an_input_1'] = 'value_1'
        values_dict[f'{self.name}.Disc1.an_input_2'] = {'scenario1': [
            'AC1', 'AC2'], 'scenario2': ['AC3', 'AC4'], 'scenario3': ['string', 1.0, 'string2']}
        values_dict[f'{self.name}.Disc2.power'] = 2
        values_dict[f'{self.name}.Disc2.constant'] = -10.
        values_dict[f'{self.name}.x'] = 3.
        values_dict[f'{self.name}.cache_type'] = 'SimpleCache'
        self.ee.load_study_from_input_dict(values_dict)

        # get disciplines objects
        disc1 = self.ee.dm.get_disciplines_with_name('SoSDisc.Disc1')[0]
        disc2 = self.ee.dm.get_disciplines_with_name('SoSDisc.Disc2')[0]
        sos_coupl = self.ee.root_process
        n_calls_sosc = n_calls_disc1 = n_calls_disc2 = 0

        # first execute
        self.ee.execute()
        # ref
        n_calls_sosc += 1
        n_calls_disc1 += 1
        n_calls_disc2 += 1
        # check
        self.assertEqual(sos_coupl.n_calls, n_calls_sosc)
        self.assertEqual(disc1.n_calls, n_calls_disc1)
        self.assertEqual(disc2.n_calls, n_calls_disc2)

        # second execute with modif on privates on first discipline
        # so that all disciplines are executed twice
        values_dict[f'{self.name}.Disc1.an_input_2'] = {'scenario1': [
            'ACnew', 'AC2'], 'scenario2': ['AC3', 'AC4'], 'scenario3': ['string', 1.0, 'string2']}
        self.ee.load_study_from_input_dict(values_dict)
        self.ee.execute()
        # ref
        n_calls_sosc += 1
        n_calls_disc1 += 1
        # n_calls_disc2 += 1
        # check
        #         self.assertEqual(sos_coupl.n_calls, n_calls_sosc)
        self.assertEqual(disc1.n_calls, n_calls_disc1)
        self.assertEqual(disc2.n_calls, n_calls_disc2)

        # fifth execute with second modif on privates on first discipline
        # but the same as the first execute : all disciplines must be
        # reexecuted
        values_dict[f'{self.name}.Disc1.an_input_2'] = {'scenario1': [
            'AC1', 'AC2'], 'scenario2': ['AC3', 'AC4'], 'scenario3': ['string', 1.0, 'string2']}
        self.ee.load_study_from_input_dict(values_dict)
        self.ee.execute()
        # ref
        n_calls_sosc += 1
        n_calls_disc1 += 1
        # n_calls_disc2 += 1

        # check
        #         self.assertEqual(sos_coupl.n_calls, n_calls_sosc)
        self.assertEqual(disc1.n_calls, n_calls_disc1)
        self.assertEqual(disc2.n_calls, n_calls_disc2)

        # last execute without changes
        self.ee.execute()
        #         self.assertEqual(sos_coupl.n_calls, n_calls_sosc)
        self.assertEqual(disc1.n_calls, n_calls_disc1)
        self.assertEqual(disc2.n_calls, n_calls_disc2)
<<<<<<< HEAD
        
    def _test_10_cache_on_sellar_optim_gemseo_scenario(self):
        '''
        Test commented because it builds the process with MDODiscipline objects without using Execution Engine,
        so that can't call SoSDiscipline method (_convert_new_type_into_array in MDA)
        '''
=======

    def test_10_cache_on_sellar_optim_gemseo_scenario(self):
>>>>>>> f38887bc

        disciplines = [Sellar1(residual_form=False),
                       Sellar2(residual_form=False),
                       SellarSystem()]

        design_space = SellarDesignSpace()

        scenario = MDOScenario(disciplines,
                               formulation="MDF",  # "DisciplinaryOpt",
                               objective_name='obj',
                               design_space=design_space,
                               tolerance=1e-8,
                               sub_mda_class='MDAGaussSeidel')  # 'MDAJacobi'
        scenario.set_differentiation_method("user")  # user

        # add constraints
        scenario.add_constraint("c_1", "ineq")
        scenario.add_constraint("c_2", "ineq")

        run_inputs = {'max_iter': 10, 'algo': "SLSQP"}

        dtype = "float64"
        mda_data = {'x_local': np.array([1.], dtype=dtype),
                    'x_shared': np.array([4., 3.], dtype=dtype),
                    'y_0': np.array([1.], dtype=dtype),
                    'y_1': np.array([1.], dtype=dtype)
                    }

        # Run MDA
        print("\n ***** Run MDA\n")
        scenario.formulation.mda.execute(mda_data)

        for disc in scenario.formulation.disciplines:
            print("\t " + str(disc.name))
            print("\t | n_calls: " + str(disc.n_calls) +
                  ", n_calls_linearize: " + str(disc.n_calls))
            for k, v in disc.local_data.items():
                print("\t | " + str(k) + " " + str(v))
        print("\n \t in MDA")
        for k, v in scenario.formulation.mda.local_data.items():
            print("\t | " + str(k) + " " + str(v))

        # run optimization
        print("\n ***** Run Optim\n")
        scenario.execute(run_inputs)

        for disc in scenario.formulation.disciplines:
            print("\t " + str(disc.name))
            print("\t | n_calls: " + str(disc.n_calls) +
                  ", n_calls_linearize: " + str(disc.n_calls))
            for k, v in disc.local_data.items():
                print("\t | " + str(k) + " " + str(v))
        print("\n \t in MDA")
        for k, v in scenario.formulation.mda.local_data.items():
            print("\t | " + str(k) + " " + str(v))

        # run evaluate_function
        print("\n ***** Evaluate functions\n")
        scenario.formulation.opt_problem.evaluate_functions()

        for disc in scenario.formulation.disciplines:
            print("\n \t " + str(disc.name))
            print("\t | n_calls: " + str(disc.n_calls) +
                  ", n_calls_linearize: " + str(disc.n_calls))
            for k, v in disc.local_data.items():
                print("\t | " + str(k) + " " + str(v))
        print("\n \t in MDA")
        for k, v in scenario.formulation.mda.local_data.items():
            print("\t | " + str(k) + " " + str(v))

    def test_11_recursive_cache_activation(self):

        self.study_name = 'optim'
        self.ns = f'{self.study_name}'
        self.sc_name = "SellarOptimScenario"
        self.c_name = "SellarCoupling"
        self.repo = 'sos_trades_core.sos_processes.test'
        self.proc_name = 'test_sellar_opt_discopt'

        # build sellar optim process
        self.ee = ExecutionEngine(self.study_name)
        factory = self.ee.factory

        builder = factory.get_builder_from_process(repo=self.repo,
                                                   mod_id=self.proc_name)

        self.ee.factory.set_builders_to_coupling_builder(builder)
        self.ee.configure()

        dspace_dict = {'variable': ['x'],
                       'value': [[1.]],
                       'lower_bnd': [[0.]],
                       'upper_bnd': [[10.]],
                       'enable_variable': [True],
                       'activated_elem': [[True]]}
        dspace = pd.DataFrame(dspace_dict)

        disc_dict = {}
        disc_dict[f'{self.ns}.SellarOptimScenario.{self.c_name}.sub_mda_class'] = 'MDAGaussSeidel'
        disc_dict[f'{self.ns}.SellarOptimScenario.max_iter'] = 2
        disc_dict[f'{self.ns}.SellarOptimScenario.algo'] = "NLOPT_SLSQP"
        disc_dict[f'{self.ns}.SellarOptimScenario.design_space'] = dspace
        disc_dict[f'{self.ns}.SellarOptimScenario.formulation'] = 'DisciplinaryOpt'
        disc_dict[f'{self.ns}.SellarOptimScenario.objective_name'] = 'obj'
        disc_dict[f'{self.ns}.SellarOptimScenario.ineq_constraints'] = [
            'c_1', 'c_2']
        disc_dict[f'{self.ns}.SellarOptimScenario.algo_options'] = {"ftol_rel": 1e-6,
                                                                    "ineq_tolerance": 1e-6,
                                                                    "normalize_design_space": True}
        disc_dict[f'{self.ns}.{self.sc_name}.{self.c_name}.x'] = 1.
        disc_dict[f'{self.ns}.{self.sc_name}.{self.c_name}.y_1'] = 1.
        disc_dict[f'{self.ns}.{self.sc_name}.{self.c_name}.y_2'] = 1.
        disc_dict[f'{self.ns}.{self.sc_name}.{self.c_name}.z'] = np.array([
            1., 1.])
        disc_dict[f'{self.ns}.{self.sc_name}.{self.c_name}.Sellar_Problem.local_dv'] = 10.

        # execute sellar optim without cache and retrieve dm
        self.ee.load_study_from_input_dict(disc_dict)

        def check_cache_name(disc, cache_name):
            self.assertEqual(disc.cache.__class__.__name__, cache_name)
            for sub_disc in disc.sos_disciplines:
                check_cache_name(sub_disc, cache_name)
            if isinstance(disc, SoSCoupling):
                check_cache_name(disc.mdo_chain, cache_name)
                for sub_mda in disc.sub_mda_list:
                    check_cache_name(sub_mda, cache_name)

        check_cache_name(self.ee.root_process, 'NoneType')

        # activate root_process cache and check recursive activation
        disc_dict[f'{self.ns}.cache_type'] = 'SimpleCache'
        self.ee.load_study_from_input_dict(disc_dict)

        check_cache_name(self.ee.root_process, 'SimpleCache')

    def test_12_cache_on_sellar_optim(self):

        self.study_name = 'optim'
        self.ns = f'{self.study_name}'
        self.sc_name = "SellarOptimScenario"
        self.c_name = "SellarCoupling"
        self.repo = 'sos_trades_core.sos_processes.test'
        self.proc_name = 'test_sellar_opt_discopt'

        # build sellar optim process
        exec_eng = ExecutionEngine(self.study_name)
        factory = exec_eng.factory

        builder = factory.get_builder_from_process(repo=self.repo,
                                                   mod_id=self.proc_name)

        exec_eng.factory.set_builders_to_coupling_builder(builder)
        exec_eng.configure()

        dspace_dict = {'variable': ['x'],
                       'value': [[1.]],
                       'lower_bnd': [[0.]],
                       'upper_bnd': [[10.]],
                       'enable_variable': [True],
                       'activated_elem': [[True]]}
        dspace = pd.DataFrame(dspace_dict)

        disc_dict = {}
        disc_dict[f'{self.ns}.SellarOptimScenario.{self.c_name}.sub_mda_class'] = 'MDAGaussSeidel'
        disc_dict[f'{self.ns}.SellarOptimScenario.max_iter'] = 2
        disc_dict[f'{self.ns}.SellarOptimScenario.algo'] = "NLOPT_SLSQP"
        disc_dict[f'{self.ns}.SellarOptimScenario.design_space'] = dspace
        disc_dict[f'{self.ns}.SellarOptimScenario.formulation'] = 'DisciplinaryOpt'
        disc_dict[f'{self.ns}.SellarOptimScenario.objective_name'] = 'obj'
        disc_dict[f'{self.ns}.SellarOptimScenario.ineq_constraints'] = [
            'c_1', 'c_2']
        disc_dict[f'{self.ns}.SellarOptimScenario.algo_options'] = {"ftol_rel": 1e-6,
                                                                    "ineq_tolerance": 1e-6,
                                                                    "normalize_design_space": True}
        disc_dict[f'{self.ns}.{self.sc_name}.{self.c_name}.x'] = np.array([1.])
        disc_dict[f'{self.ns}.{self.sc_name}.{self.c_name}.y_1'] = np.array([1.])
        disc_dict[f'{self.ns}.{self.sc_name}.{self.c_name}.y_2'] = np.array([1.])
        disc_dict[f'{self.ns}.{self.sc_name}.{self.c_name}.z'] = np.array([
            1., 1.])
        disc_dict[f'{self.ns}.{self.sc_name}.{self.c_name}.Sellar_Problem.local_dv'] = 10.

        # execute sellar optim without cache and retrieve dm
        exec_eng.load_study_from_input_dict(disc_dict)
        exec_eng.execute()
        dm_without_cache = exec_eng.dm.get_data_dict_values()

        # execute sellar optim with HDF5Cache and retrieve dm
        #         for cache_type_key in exec_eng.dm.get_all_namespaces_from_var_name('cache_type'):
        #             disc_dict[cache_type_key] = 'HDF5Cache'
        #         for cache_file_paht_key in exec_eng.dm.get_all_namespaces_from_var_name('cache_file_path'):
        #             disc_dict[cache_file_paht_key] = 'cache.h5'
        #         exec_eng.load_study_from_input_dict(disc_dict)
        #         exec_eng.execute()
        #         dm_with_HDF5_cache = exec_eng.dm.get_data_dict_values()

        # execute sellar optim with MemoryFullCache and retrieve dm
        #         for cache_type_key in exec_eng.dm.get_all_namespaces_from_var_name('cache_type'):
        #             disc_dict[cache_type_key] = 'MemoryFullCache'
        #         exec_eng.load_study_from_input_dict(disc_dict)
        #         exec_eng.execute()
        #         dm_with_memory_full_cache = exec_eng.dm.get_data_dict_values()

        # execute sellar optim with SimpleCache and retrieve dm
        for cache_type_key in exec_eng.dm.get_all_namespaces_from_var_name('cache_type'):
            disc_dict[cache_type_key] = 'SimpleCache'
        exec_eng.load_study_from_input_dict(disc_dict)
        exec_eng.execute()
        dm_with_simple_cache = exec_eng.dm.get_data_dict_values()

        # remove cache_type keys from dm_with_cache and dm_without_cache
        for cache_type_key in exec_eng.dm.get_all_namespaces_from_var_name(
                'cache_type') + exec_eng.dm.get_all_namespaces_from_var_name(
            'cache_file_path') + exec_eng.dm.get_all_namespaces_from_var_name('residuals_history'):
            dm_with_simple_cache.pop(cache_type_key)
            #             dm_with_HDF5_cache.pop(cache_type_key)
            #             dm_with_memory_full_cache.pop(cache_type_key)
            dm_without_cache.pop(cache_type_key)

        # compare values in dm_with_cache, dm_with_HDF5_cache,
        # dm_with_memory_full_cache and dm_without_cache
        dict_error = {}
        compare_dict(dm_with_simple_cache,
                     dm_without_cache, '', dict_error)
        #         compare_dict(dm_with_HDF5_cache,
        #                      dm_without_cache, '', dict_error)
        #         compare_dict(dm_with_memory_full_cache,
        #                      dm_without_cache, '', dict_error)
        self.assertDictEqual(dict_error, {})

    def test_13_simple_cache_on_grid_search(self):
        """In this test we prove the ability of the cache to work properly on a grid search
        """

        repo = 'sos_trades_core.sos_processes.test'
        proc_name = 'test_grid_search'
        sa_builder = self.ee.factory.get_builder_from_process(
            repo, proc_name)

        self.ee.factory.set_builders_to_coupling_builder(
            sa_builder)
        self.ee.load_study_from_input_dict({})

        print(self.ee.display_treeview_nodes())

        self.grid_search = 'GridSearch'
        self.study_name = 'SoSDisc'

        eval_inputs = self.ee.dm.get_value(f'{self.study_name}.{self.grid_search}.eval_inputs')
        eval_inputs.loc[eval_inputs['full_name'] ==
                        f'{self.grid_search}.Disc1.x', ['selected_input']] = True
        eval_inputs.loc[eval_inputs['full_name'] ==
                        f'{self.grid_search}.Disc1.j', ['selected_input']] = True

        eval_outputs = self.ee.dm.get_value(
            f'{self.study_name}.{self.grid_search}.eval_outputs')
        eval_outputs.loc[eval_outputs['full_name'] ==
                         f'{self.grid_search}.Disc1.y', ['selected_output']] = True

        dspace = pd.DataFrame({
            'shortest_name': ['x', 'j'],
            'lower_bnd': [5., 20.],
            'upper_bnd': [7., 25.],
            'nb_points': [3, 3],
            'full_name': ['GridSearch.Disc1.x', 'GridSearch.Disc1.j'],
        })

        dict_values = {
            # GRID SEARCH INPUTS
            f'{self.study_name}.{self.grid_search}.eval_inputs': eval_inputs,
            f'{self.study_name}.{self.grid_search}.eval_outputs': eval_outputs,
            f'{self.study_name}.{self.grid_search}.design_space': dspace,

            # DISC1 INPUTS
            f'{self.study_name}.{self.grid_search}.Disc1.name': 'A1',
            f'{self.study_name}.{self.grid_search}.Disc1.a': 20,
            f'{self.study_name}.{self.grid_search}.Disc1.b': 2,
            f'{self.study_name}.{self.grid_search}.Disc1.x': 3.,
            f'{self.study_name}.{self.grid_search}.Disc1.d': 3.,
            f'{self.study_name}.{self.grid_search}.Disc1.f': 3.,
            f'{self.study_name}.{self.grid_search}.Disc1.g': 3.,
            f'{self.study_name}.{self.grid_search}.Disc1.h': 3.,
            f'{self.study_name}.{self.grid_search}.Disc1.j': 3.,

            # UQ
            # f'{self.study_name}.{self.grid_search}.samples_inputs_df': samples_inputs_df,
            # f'{self.study_name}.{self.grid_search}.samples_outputs_df': samples_outputs_df,
        }

        self.ee.load_study_from_input_dict(dict_values)

        grid_search_disc = self.ee.dm.get_disciplines_with_name(
            f'{self.study_name}.{self.grid_search}')[0]
        disc1 = self.ee.dm.get_disciplines_with_name(f'{self.study_name}.{self.grid_search}.Disc1')[0]

        # check cache is None
        self.assertEqual(grid_search_disc.get_sosdisc_inputs('cache_type'), 'None')
        self.assertEqual(disc1.get_sosdisc_inputs('cache_type'), 'None')
        self.assertEqual(self.ee.root_process.cache, None)
        self.assertEqual(self.ee.root_process.mdo_chain.cache, None)

        # first execute
        res_1 = self.ee.execute()
        # get number of calls after first call
        n_call_grid_search_1 = grid_search_disc.n_calls

        # second execute without change of parameters
        res_2 = self.ee.execute()

        # get number of calls after second call
        n_call_grid_search_2 = grid_search_disc.n_calls

        # check grid_search has run one extra time
        self.assertEqual(n_call_grid_search_2, n_call_grid_search_1 + 1)

        # ACTIVATE SIMPLE CACHE ROOT PROCESS

        dict_values[f'{self.name}.cache_type'] = 'SimpleCache'
        self.ee.load_study_from_input_dict(dict_values)

        # check that the root process distributes the cache to all its sos_disciplines
        self.assertEqual(grid_search_disc.get_sosdisc_inputs('cache_type'), 'SimpleCache')
        self.assertEqual(disc1.get_sosdisc_inputs('cache_type'), 'SimpleCache')
        self.assertEqual(self.ee.root_process.cache.__class__.__name__, 'SimpleCache')
        self.assertEqual(self.ee.root_process.mdo_chain.cache.__class__.__name__, 'SimpleCache')
        self.assertEqual(self.ee.root_process.sos_disciplines[0].cache.__class__.__name__, 'SimpleCache')

        # first execute
        res_1 = self.ee.execute()
        # get number of calls after first call
        n_call_grid_search_1 = grid_search_disc.n_calls

        # second execute without change of parameters
        res_2 = self.ee.execute()

        # get number of calls after second call
        n_call_grid_search_2 = grid_search_disc.n_calls

        # check that grid search has not run since no input was changed
        self.assertEqual(n_call_grid_search_2, n_call_grid_search_1)

        # Third execute with a change of the design space
        dspace = pd.DataFrame({
            'shortest_name': ['x', 'j'],
            'lower_bnd': [5., 20.],
            'upper_bnd': [10., 30.],
            'nb_points': [6, 11],
            'full_name': ['GridSearch.Disc1.x', 'GridSearch.Disc1.j'],
        })
        dict_values[f'{self.study_name}.{self.grid_search}.design_space'] = dspace
        self.ee.load_study_from_input_dict(dict_values)
        res_3 = self.ee.execute()

        # get number of calls after third call
        n_call_grid_search_3 = grid_search_disc.n_calls

        # check that grid search has run
        self.assertEqual(n_call_grid_search_3, n_call_grid_search_2 + 1)

        # Fourth execute with no change one more time
        res_4 = self.ee.execute()

        # get number of calls after second call
        n_call_grid_search_4 = grid_search_disc.n_calls

        # check that grid search has not run since no input was changed
        self.assertEqual(n_call_grid_search_4, n_call_grid_search_3)

        # DESACTIVATE CACHE

        dict_values[f'{self.name}.cache_type'] = 'None'
        self.ee.load_study_from_input_dict(dict_values)

        # check cache is None
        self.assertEqual(grid_search_disc.get_sosdisc_inputs('cache_type'), 'None')
        self.assertEqual(disc1.get_sosdisc_inputs('cache_type'), 'None')
        self.assertEqual(self.ee.root_process.cache, None)
        self.assertEqual(self.ee.root_process.mdo_chain.cache, None)

        #  execute one more time
        res_5 = self.ee.execute()
        # get number of calls after execute
        n_call_grid_search_5 = grid_search_disc.n_calls

        # check that grid search has not run since cache is not activated
        self.assertEqual(n_call_grid_search_5, n_call_grid_search_4 + 1)

    def _test_14_simple_cache_on_grid_search_subprocess(self):
        """In this test we prove the ability of the cache to work properly on a grid search
        We activate simple cache, change a grid search subprocess input (here an input of Disc1)
        We expect the grid search to run since its subprocess has changed
        """

        repo = 'sos_trades_core.sos_processes.test'
        proc_name = 'test_grid_search'
        sa_builder = self.ee.factory.get_builder_from_process(
            repo, proc_name)

        self.ee.factory.set_builders_to_coupling_builder(
            sa_builder)
        self.ee.load_study_from_input_dict({})

        print(self.ee.display_treeview_nodes())

        self.grid_search = 'GridSearch'
        self.study_name = 'SoSDisc'

        eval_inputs = self.ee.dm.get_value(f'{self.study_name}.{self.grid_search}.eval_inputs')
        eval_inputs.loc[eval_inputs['full_name'] ==
                        f'{self.grid_search}.Disc1.x', ['selected_input']] = True
        eval_inputs.loc[eval_inputs['full_name'] ==
                        f'{self.grid_search}.Disc1.j', ['selected_input']] = True

        eval_outputs = self.ee.dm.get_value(
            f'{self.study_name}.{self.grid_search}.eval_outputs')
        eval_outputs.loc[eval_outputs['full_name'] ==
                         f'{self.grid_search}.Disc1.y', ['selected_output']] = True

        dspace = pd.DataFrame({
            'shortest_name': ['x', 'j'],
            'lower_bnd': [5., 20.],
            'upper_bnd': [7., 25.],
            'nb_points': [3, 3],
            'full_name': ['GridSearch.Disc1.x', 'GridSearch.Disc1.j'],
        })

        dict_values = {
            # GRID SEARCH INPUTS
            f'{self.study_name}.{self.grid_search}.eval_inputs': eval_inputs,
            f'{self.study_name}.{self.grid_search}.eval_outputs': eval_outputs,
            f'{self.study_name}.{self.grid_search}.design_space': dspace,

            # DISC1 INPUTS
            f'{self.study_name}.{self.grid_search}.Disc1.name': 'A1',
            f'{self.study_name}.{self.grid_search}.Disc1.a': 20,
            f'{self.study_name}.{self.grid_search}.Disc1.b': 2,
            f'{self.study_name}.{self.grid_search}.Disc1.x': 3.,
            f'{self.study_name}.{self.grid_search}.Disc1.d': 3.,
            f'{self.study_name}.{self.grid_search}.Disc1.f': 3.,
            f'{self.study_name}.{self.grid_search}.Disc1.g': 3.,
            f'{self.study_name}.{self.grid_search}.Disc1.h': 3.,
            f'{self.study_name}.{self.grid_search}.Disc1.j': 3.,

            # UQ
            # f'{self.study_name}.{self.grid_search}.samples_inputs_df': samples_inputs_df,
            # f'{self.study_name}.{self.grid_search}.samples_outputs_df': samples_outputs_df,
        }

        self.ee.load_study_from_input_dict(dict_values)

        grid_search_disc = self.ee.dm.get_disciplines_with_name(
            f'{self.study_name}.{self.grid_search}')[0]
        disc1 = self.ee.dm.get_disciplines_with_name(f'{self.study_name}.{self.grid_search}.Disc1')[0]

        # check cache is None
        self.assertEqual(grid_search_disc.get_sosdisc_inputs('cache_type'), 'None')
        self.assertEqual(disc1.get_sosdisc_inputs('cache_type'), 'None')
        self.assertEqual(self.ee.root_process.cache, None)
        self.assertEqual(self.ee.root_process.mdo_chain.cache, None)

        # first execute
        res_1 = self.ee.execute()
        # get number of calls after first call
        n_call_grid_search_1 = grid_search_disc.n_calls

        # second execute without change of parameters
        res_2 = self.ee.execute()

        # get number of calls after second call
        n_call_grid_search_2 = grid_search_disc.n_calls

        # check grid_search has run one extra time
        self.assertEqual(n_call_grid_search_2, n_call_grid_search_1 + 1)

        # ACTIVATE SIMPLE CACHE ROOT PROCESS

        dict_values[f'{self.name}.cache_type'] = 'SimpleCache'
        self.ee.load_study_from_input_dict(dict_values)

        # check that the root process distributes the cache to all its sos_disciplines
        self.assertEqual(grid_search_disc.get_sosdisc_inputs('cache_type'), 'SimpleCache')
        self.assertEqual(disc1.get_sosdisc_inputs('cache_type'), 'SimpleCache')
        self.assertEqual(self.ee.root_process.cache.__class__.__name__, 'SimpleCache')
        self.assertEqual(self.ee.root_process.mdo_chain.cache.__class__.__name__, 'SimpleCache')
        self.assertEqual(self.ee.root_process.sos_disciplines[0].cache.__class__.__name__, 'SimpleCache')

        # first execute
        res_1 = self.ee.execute()
        # get number of calls after first call
        n_call_grid_search_1 = grid_search_disc.n_calls

        # second execute without change of parameters
        res_2 = self.ee.execute()

        # get number of calls after second call
        n_call_grid_search_2 = grid_search_disc.n_calls

        # check that grid search has not run since no input was changed
        self.assertEqual(n_call_grid_search_2, n_call_grid_search_1)

        # change an input of disc 1
        dict_values[f'{self.study_name}.{self.grid_search}.Disc1.d'] = 10.
        self.ee.load_study_from_input_dict(dict_values)

        # third execute without change of parameters
        res_3 = self.ee.execute()

        # get number of calls after second call
        n_call_grid_search_3 = grid_search_disc.n_calls

        # check that grid search has run since the subprocess has changed
        self.assertEqual(n_call_grid_search_3, n_call_grid_search_2 + 1)


if __name__ == "__main__":
    cls = TestCache()
    cls.setUp()
    cls.test_12_cache_on_sellar_optim()<|MERGE_RESOLUTION|>--- conflicted
+++ resolved
@@ -770,17 +770,12 @@
         #         self.assertEqual(sos_coupl.n_calls, n_calls_sosc)
         self.assertEqual(disc1.n_calls, n_calls_disc1)
         self.assertEqual(disc2.n_calls, n_calls_disc2)
-<<<<<<< HEAD
         
     def _test_10_cache_on_sellar_optim_gemseo_scenario(self):
         '''
         Test commented because it builds the process with MDODiscipline objects without using Execution Engine,
         so that can't call SoSDiscipline method (_convert_new_type_into_array in MDA)
         '''
-=======
-
-    def test_10_cache_on_sellar_optim_gemseo_scenario(self):
->>>>>>> f38887bc
 
         disciplines = [Sellar1(residual_form=False),
                        Sellar2(residual_form=False),
@@ -815,7 +810,7 @@
 
         for disc in scenario.formulation.disciplines:
             print("\t " + str(disc.name))
-            print("\t | n_calls: " + str(disc.n_calls) +
+            print("\t | n_calls: " + str(disc.n_calls) + 
                   ", n_calls_linearize: " + str(disc.n_calls))
             for k, v in disc.local_data.items():
                 print("\t | " + str(k) + " " + str(v))
@@ -829,7 +824,7 @@
 
         for disc in scenario.formulation.disciplines:
             print("\t " + str(disc.name))
-            print("\t | n_calls: " + str(disc.n_calls) +
+            print("\t | n_calls: " + str(disc.n_calls) + 
                   ", n_calls_linearize: " + str(disc.n_calls))
             for k, v in disc.local_data.items():
                 print("\t | " + str(k) + " " + str(v))
@@ -843,7 +838,7 @@
 
         for disc in scenario.formulation.disciplines:
             print("\n \t " + str(disc.name))
-            print("\t | n_calls: " + str(disc.n_calls) +
+            print("\t | n_calls: " + str(disc.n_calls) + 
                   ", n_calls_linearize: " + str(disc.n_calls))
             for k, v in disc.local_data.items():
                 print("\t | " + str(k) + " " + str(v))
@@ -1030,14 +1025,14 @@
         self.study_name = 'SoSDisc'
 
         eval_inputs = self.ee.dm.get_value(f'{self.study_name}.{self.grid_search}.eval_inputs')
-        eval_inputs.loc[eval_inputs['full_name'] ==
+        eval_inputs.loc[eval_inputs['full_name'] == 
                         f'{self.grid_search}.Disc1.x', ['selected_input']] = True
-        eval_inputs.loc[eval_inputs['full_name'] ==
+        eval_inputs.loc[eval_inputs['full_name'] == 
                         f'{self.grid_search}.Disc1.j', ['selected_input']] = True
 
         eval_outputs = self.ee.dm.get_value(
             f'{self.study_name}.{self.grid_search}.eval_outputs')
-        eval_outputs.loc[eval_outputs['full_name'] ==
+        eval_outputs.loc[eval_outputs['full_name'] == 
                          f'{self.grid_search}.Disc1.y', ['selected_output']] = True
 
         dspace = pd.DataFrame({
@@ -1189,14 +1184,14 @@
         self.study_name = 'SoSDisc'
 
         eval_inputs = self.ee.dm.get_value(f'{self.study_name}.{self.grid_search}.eval_inputs')
-        eval_inputs.loc[eval_inputs['full_name'] ==
+        eval_inputs.loc[eval_inputs['full_name'] == 
                         f'{self.grid_search}.Disc1.x', ['selected_input']] = True
-        eval_inputs.loc[eval_inputs['full_name'] ==
+        eval_inputs.loc[eval_inputs['full_name'] == 
                         f'{self.grid_search}.Disc1.j', ['selected_input']] = True
 
         eval_outputs = self.ee.dm.get_value(
             f'{self.study_name}.{self.grid_search}.eval_outputs')
-        eval_outputs.loc[eval_outputs['full_name'] ==
+        eval_outputs.loc[eval_outputs['full_name'] == 
                          f'{self.grid_search}.Disc1.y', ['selected_output']] = True
 
         dspace = pd.DataFrame({

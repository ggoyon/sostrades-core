--- conflicted
+++ resolved
@@ -184,9 +184,6 @@
 
         print(f'Study executed from the design_space: \n {ds}')
         print(f'Study executed with the samples: \n {doe_disc_samples}')
-<<<<<<< HEAD
-        print(f'Study generated the output: y_dict \n {y_dict}')
-=======
         print(f'Study generated the output: y_dict \n {y_dict}')
 
     def test_02_grid_search_shortest_name(self):
@@ -214,5 +211,4 @@
 
 if '__main__' == __name__:
     cls = TestGridSearchEval()
-    cls.setUp()
->>>>>>> 74355627
+    cls.setUp()
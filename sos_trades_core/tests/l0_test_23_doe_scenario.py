--- conflicted
+++ resolved
@@ -1148,17 +1148,11 @@
                      'doe.DoEEval.eval_inputs': self.input_selection_x_z}
         exec_eng.load_study_from_input_dict(disc_dict)
         self.assertDictEqual(exec_eng.dm.get_value('doe.DoEEval.algo_options'), {
-<<<<<<< HEAD
-                             'n_samples': 10, 'face': 'faced'})
+            'n_samples': 10, 'face': 'faced'})
         # WARNING: default design space with array is built with 2-elements arrays : [0., 0.]
         # but dspace_x contains 1-element arrays
 #         assert_frame_equal(exec_eng.dm.get_value('doe.DoEEval.design_space').reset_index(drop=True),
 #                            dspace_x_z.reset_index(drop=True), check_dtype=False)
-=======
-            'n_samples': 10, 'face': 'faced'})
-        assert_frame_equal(exec_eng.dm.get_value('doe.DoEEval.design_space').reset_index(drop=True),
-                           dspace_x_z.reset_index(drop=True), check_dtype=False)
->>>>>>> f38887bc
         disc_dict = {'doe.DoEEval.algo_options': {'n_samples': 100, 'face': 'faced'},
                      'doe.DoEEval.eval_outputs': self.output_selection_obj_y1_y2,
                      'doe.DoEEval.design_space': dspace_eval}
@@ -1325,13 +1319,8 @@
         exec_eng.execute()
         # check that all generated samples (except the last one which is the initial point) are within [0,10.] range
         generated_x = exec_eng.dm.get_value(
-<<<<<<< HEAD
-            'doe.DoEEval.doe_samples_dataframe')['x'].tolist()
-        self.assertTrue(all(0 <= element[0] <= 10. for element in generated_x))
-=======
             'doe.DoEEval.samples_inputs_df')['x'].tolist()
-        self.assertTrue(all(0 <= element <= 10. for element in generated_x[:-1]))
->>>>>>> f38887bc
+        self.assertTrue(all(0 <= element[0] <= 10. for element in generated_x[:-1]))
 
         # trigger a reconfiguration after options and design space changes
         disc_dict = {'doe.DoEEval.design_space': dspace_x_eval}
@@ -1339,13 +1328,8 @@
         exec_eng.execute()
         # check that all generated samples are within [5.,11.] range
         generated_x = exec_eng.dm.get_value(
-<<<<<<< HEAD
-            'doe.DoEEval.doe_samples_dataframe')['x'].tolist()
-        self.assertTrue(all(5. <= element[0] <= 11. for element in generated_x))
-=======
             'doe.DoEEval.samples_inputs_df')['x'].tolist()
-        self.assertTrue(all(5. <= element <= 11. for element in generated_x[:-1]))
->>>>>>> f38887bc
+        self.assertTrue(all(5. <= element[0] <= 11. for element in generated_x[:-1]))
 
         # trigger a reconfiguration after algo name change
         disc_dict = {'doe.DoEEval.sampling_algo': "fullfact",
@@ -1358,13 +1342,8 @@
         exec_eng.load_study_from_input_dict(disc_dict)
         exec_eng.execute()
         generated_x = exec_eng.dm.get_value(
-<<<<<<< HEAD
-            'doe.DoEEval.doe_samples_dataframe')['x'].tolist()
-        self.assertTrue(all(-9. <= element[0] <= 150. for element in generated_x))
-=======
             'doe.DoEEval.samples_inputs_df')['x'].tolist()
-        self.assertTrue(all(-9. <= element <= 150. for element in generated_x[:-1]))
->>>>>>> f38887bc
+        self.assertTrue(all(-9. <= element[0] <= 150. for element in generated_x[:-1]))
 
         generated_z = exec_eng.dm.get_value(
             'doe.DoEEval.samples_inputs_df')['z'].tolist()
@@ -1641,13 +1620,7 @@
 
 
 if '__main__' == __name__:
-<<<<<<< HEAD
-    cls = TestSoSDOEScenario()
-    cls.setUp()
-    cls.test_14_doe_eval_options_and_design_space_after_reconfiguration()
-=======
     # cls = TestSoSDOEScenario()
     # cls.setUp()
     # cls.test_16_doe_eval_design_space_normalisation()
-    unittest.main()
->>>>>>> f38887bc
+    unittest.main()
'''
Copyright 2022 Airbus SAS

Licensed under the Apache License, Version 2.0 (the "License");
you may not use this file except in compliance with the License.
You may obtain a copy of the License at

    http://www.apache.org/licenses/LICENSE-2.0

Unless required by applicable law or agreed to in writing, software
distributed under the License is distributed on an "AS IS" BASIS,
WITHOUT WARRANTIES OR CONDITIONS OF ANY KIND, either express or implied.
See the License for the specific language governing permissions and
limitations under the License.
'''
from scipy.sparse.lil import lil_matrix

from gemseo.utils.derivatives.derivatives_approx import DisciplineJacApprox

'''
mode: python; py-indent-offset: 4; tab-width: 8; coding: utf-8
'''
# set-up the folder where GEMSEO will look-up for new wrapps (solvers,
# grammars etc)
import os
from os.path import dirname, join

parent_dir = dirname(__file__)
GEMSEO_ADDON_DIR = "gemseo_addon"
os.environ["GEMSEO_PATH"] = join(parent_dir, GEMSEO_ADDON_DIR)

from copy import deepcopy

from pandas import DataFrame
from numpy import ndarray

from numpy import int32 as np_int32, float64 as np_float64, complex128 as np_complex128, int64 as np_int64, floating

from gemseo.core.discipline import MDODiscipline
from gemseo.utils.compare_data_manager_tooling import compare_dict
from sos_trades_core.api import get_sos_logger
from gemseo.core.chain import MDOChain
from sos_trades_core.execution_engine.data_connector.data_connector_factory import ConnectorFactory

from sos_trades_core.tools.conversion.conversion_sostrades_sosgemseo import convert_array_into_new_type, \
    convert_new_type_into_array


class SoSDisciplineException(Exception):
    pass


# to avoid circular redundancy with nsmanager
NS_SEP = '.'


class SoSDiscipline(MDODiscipline):
    '''**SoSDiscipline** is the :class:`~gemseo.core.discipline.MDODiscipline`
    interfacing Model disciplines and Gemseo generic discipline

    Use the following MDODiscipline methods:
        get_data_list_from_dict: to get input or output values
    '''
    # -- Disciplinary attributes
    DESC_IN = None
    DESC_OUT = None
    IO_TYPE = 'io_type'
    IO_TYPE_IN = 'in'
    IO_TYPE_OUT = 'out'
    TYPE = 'type'
    COUPLING = 'coupling'
    VISIBILITY = 'visibility'
    LOCAL_VISIBILITY = 'Local'
    INTERNAL_VISIBILITY = 'Internal'
    SHARED_VISIBILITY = 'Shared'
    AVAILABLE_VISIBILITIES = [
        LOCAL_VISIBILITY,
        INTERNAL_VISIBILITY,
        SHARED_VISIBILITY]
    NAMESPACE = 'namespace'
    NS_REFERENCE = 'ns_reference'
    VALUE = 'value'
    DEFAULT = 'default'
    EDITABLE = 'editable'
    USER_LEVEL = 'user_level'
    STRUCTURING = 'structuring'
    POSSIBLE_VALUES = 'possible_values'
    RANGE = 'range'
    UNIT = 'unit'
    DESCRIPTION = 'description'
    NUMERICAL = 'numerical'
    META_INPUT = 'meta_input'
    OPTIONAL = 'optional'
    ORIGIN = 'model_origin'
    HEADERS = 'headers'
    COMPOSED_OF = 'composed_of'
    DISCIPLINES_DEPENDENCIES = 'disciplines_dependencies'
    VAR_NAME = 'var_name'
    VISIBLE = 'visible'
    CONNECTOR_DATA = 'connector_data'
    # Dict  ex: {'ColumnName': (column_data_type, column_data_range,
    # column_editable)}
    DATAFRAME_DESCRIPTOR = 'dataframe_descriptor'
    DATAFRAME_EDITION_LOCKED = 'dataframe_edition_locked'

    DF_EXCLUDED_COLUMNS = 'dataframe_excluded_columns'
    DEFAULT_EXCLUDED_COLUMNS = ['year', 'years']
    DISCIPLINES_FULL_PATH_LIST = 'discipline_full_path_list'

    # -- Variable types information section
    VAR_TYPE_ID = 'type'
    # complex can also be a type if we use complex step
    INT_MAP = (int, np_int32, np_int64, np_complex128)
    FLOAT_MAP = (float, np_float64, np_complex128)
    VAR_TYPE_MAP = {
        # an integer cannot be a float
        'int': INT_MAP,
        # a designed float can be integer (with python 3 no problem)
        'float': FLOAT_MAP + INT_MAP,
        'string': str,
        'string_list': list,
        'string_list_list': list,
        'float_list': list,
        'int_list': list,
        'dict_list': list,
        'array': ndarray,
        'df_dict': dict,
        'dict': dict,
        'dataframe': DataFrame,
        'bool': bool,
    }
    VAR_TYPE_GEMS = ['int', 'array', 'float_list', 'int_list']
    STANDARD_TYPES = [int, float, np_int32, np_int64, np_float64, bool]
    #    VAR_TYPES_SINGLE_VALUES = ['int', 'float', 'string', 'bool', 'np_int32', 'np_float64', 'np_int64']
    NEW_VAR_TYPE = ['dict', 'dataframe',
                    'string_list', 'string', 'float', 'int']

    UNSUPPORTED_GEMSEO_TYPES = []
    for type in VAR_TYPE_MAP.keys():
        if type not in VAR_TYPE_GEMS and type not in NEW_VAR_TYPE:
            UNSUPPORTED_GEMSEO_TYPES.append(type)

    # Warning : We cannot put string_list into dict, all other types inside a dict are possiblr with the type dict
    # df_dict = dict , string_dict = dict, list_dict = dict
    TYPE_METADATA = "type_metadata"
    DEFAULT = 'default'
    POS_IN_MODE = ['value', 'list', 'dict']

    AVAILABLE_DEBUG_MODE = ["", "nan", "input_change",
                            "linearize_data_change", "min_max_grad", "min_max_couplings", "all"]

    # -- status section

    # -- Maturity section
    possible_maturities = [
        'Fake',
        'Research',
        'Official',
        'Official Validated']
    dict_maturity_ref = dict(zip(possible_maturities,
                                 [0] * len(possible_maturities)))

    NUM_DESC_IN = {
        'linearization_mode': {TYPE: 'string', DEFAULT: 'auto', POSSIBLE_VALUES: list(MDODiscipline.AVAILABLE_MODES),
                               NUMERICAL: True},
        'cache_type': {TYPE: 'string', DEFAULT: 'None',
                       POSSIBLE_VALUES: ['None', MDODiscipline.SIMPLE_CACHE],
                       # ['None', MDODiscipline.SIMPLE_CACHE, MDODiscipline.HDF5_CACHE, MDODiscipline.MEMORY_FULL_CACHE]
                       NUMERICAL: True,
                       STRUCTURING: True},
        'cache_file_path': {TYPE: 'string', NUMERICAL: True, OPTIONAL: True, STRUCTURING: True},
        'debug_mode': {TYPE: 'string', DEFAULT: '', POSSIBLE_VALUES: list(AVAILABLE_DEBUG_MODE),
                       NUMERICAL: True, 'structuring': True}
    }

    # -- grammars
    SOS_GRAMMAR_TYPE = "SoSSimpleGrammar"

    def __init__(self, sos_name, ee):
        '''
        Constructor
        '''
        # Enable not a number check in execution result and jacobian result
        # Be carreful that impact greatly calculation performances
        self._reload(sos_name, ee)
        self.logger = get_sos_logger(f'{self.ee.logger.name}.Discipline')
        self.model = None
        self.father_builder = None
        self.father_executor = None

    def set_father_executor(self, father_executor):
        self.father_executor = father_executor

    def _reload(self, sos_name, ee):
        ''' reload object, eventually with coupling_namespace
        '''

        # -- Base disciplinary attributes
        self.jac_boundaries = {}
        self.disc_id = None
        self.sos_name = sos_name
        self.ee = ee
        self.dm = self.ee.dm

        self.ee.ns_manager.create_disc_ns_info(self)

        if not hasattr(self, 'is_sos_coupling'):
            self.is_sos_coupling = False
        self.is_optim_scenario = False
        self.is_parallel = False
        self.is_specific_driver = False

        # -- Sub-disciplines attributes
        self.built_sos_disciplines = []
        self.in_checkjac = False
        self._is_configured = False
        # init MDODiscipline
        MDODiscipline.__init__(
            self, sos_name, grammar_type=self.SOS_GRAMMAR_TYPE)
        # Update status attribute and data manager

        # -- disciplinary data attributes
        self.inst_desc_in = None  # desc_in of instance used to add dynamic inputs
        self.inst_desc_out = None  # desc_out of instance used to add dynamic outputs
        self._data_in = None
        self._data_out = None
        self._structuring_variables = None
        self.reset_data()
        # -- Maturity attribute
        self._maturity = self.get_maturity()

        # Add the discipline in the dm and get its unique disc_id (was in the
        # configure)
        self._set_dm_disc_info()

        # update discipline status to CONFIGURE
        self._update_status_dm(self.STATUS_CONFIGURE)

    def get_shared_namespace_list(self, data_dict):
        '''
        Get the list of namespaces defined in the data_in or data_out when the visibility of the variable is shared
        '''
        shared_namespace_list = []

        for item in data_dict.values():
            self.__append_item_namespace(item, shared_namespace_list)

        return list(set(shared_namespace_list))

    def __append_item_namespace(self, item, ns_list):
        '''
        Append the namespace if the visibility is shared
        '''
        if self.VISIBILITY in item and item[self.VISIBILITY] == self.SHARED_VISIBILITY:
            ns_list.append(item[self.NAMESPACE])

    def get_data_io_dict(self, io_type):
        '''
        Get the data_in or the data_out depending on the io_type
        '''
        if io_type == self.IO_TYPE_IN:
            return self.get_data_in()
        elif io_type == self.IO_TYPE_OUT:
            return self.get_data_out()
        else:
            raise Exception(
                f'data type {io_type} not recognized [{self.IO_TYPE_IN}/{self.IO_TYPE_OUT}]')

    def get_data_io_dict_keys(self, io_type):
        '''
        Get the data_in or the data_out  keys depending on the io_type
        '''
        if io_type == self.IO_TYPE_IN:
            return self.get_data_in().keys()
        elif io_type == self.IO_TYPE_OUT:
            return self.get_data_out().keys()
        else:
            raise Exception(
                f'data type {io_type} not recognized [{self.IO_TYPE_IN}/{self.IO_TYPE_OUT}]')

    def get_data_io_from_key(self, io_type, var_name):
        '''
        Return the namespace and the data_in/data_out of the variable name
        '''
        data_dict_list = [d for k, d in self.get_data_io_dict(
            io_type).items() if k == var_name]
        if len(data_dict_list) != 1:
            raise Exception(
                f'No key matching with variable name {var_name} in the data_{io_type}')

        return data_dict_list[0]

    def get_variable_name_from_ns_key(self, io_type, ns_key):
        return self.get_data_io_dict(io_type)[ns_key][self.VAR_NAME]

    def reload_io(self):
        '''
        Create the data_in and data_out of the discipline with the DESC_IN/DESC_OUT, inst_desc_in/inst_desc_out
        and initialize GEMS grammar with it (with a filter for specific variable types)
        '''
        # set input/output data descriptions if data_in and data_out are empty
        self.create_data_io_from_desc_io()

        # update data_in/data_out with inst_desc_in/inst_desc_out
        self.update_data_io_with_inst_desc_io()

    def update_dm_with_data_dict(self, data_dict):
        self.dm.update_with_discipline_dict(
            self.disc_id, data_dict)

    def update_gems_grammar_with_data_io(self):
        # Remove unavailable GEMS type variables before initialize
        # input_grammar
        if not self.is_sos_coupling:
            filtered_data_in = self.__filter_available_gemseo_types(
                self.IO_TYPE_IN)
            filtered_data_out = self.__filter_available_gemseo_types(
                self.IO_TYPE_OUT)
            self.init_gems_grammar(filtered_data_in, self.IO_TYPE_IN)
            self.init_gems_grammar(filtered_data_out, self.IO_TYPE_OUT)

    def create_data_io_from_desc_io(self):
        '''
        Create data_in and data_out from DESC_IN and DESC_OUT if empty
        '''
        if self._data_in == {}:
            self._data_in = deepcopy(self.DESC_IN) or {}
            self.set_shared_namespaces_dependencies(self._data_in)
            self._data_in = self._prepare_data_dict(self.IO_TYPE_IN)
            self.update_dm_with_data_dict(self._data_in)

            # Deal with numerical parameters inside the sosdiscipline
            self.add_numerical_param_to_data_in()

        if self._data_out == {}:
            self._data_out = deepcopy(self.DESC_OUT) or {}
            self.set_shared_namespaces_dependencies(self._data_out)
            self._data_out = self._prepare_data_dict(self.IO_TYPE_OUT)
            self.update_dm_with_data_dict(self._data_out)

    def add_numerical_param_to_data_in(self):
        '''
        Add numerical parameters to the data_in
        '''
        num_data_in = deepcopy(self.NUM_DESC_IN)
        num_data_in = self._prepare_data_dict(
            self.IO_TYPE_IN, data_dict=num_data_in)
        self._data_in.update(num_data_in)
        self.update_dm_with_data_dict(num_data_in)

    def update_data_io_with_inst_desc_io(self):
        '''
        Update data_in and data_out with inst_desc_in and inst_desc_out
        '''
        new_inputs = {}
        new_outputs = {}
        #         modified_inputs = {}
        #         modified_outputs = {}

        for key, value in self.inst_desc_in.items():
            if not key in self._data_in.keys():
                new_inputs[key] = value
        #             else:
        #                 if self._data_in[key][self.NAMESPACE] != value[self.NAMESPACE] and hasattr(self, 'instance_list'):
        #                     modified_inputs[key] = value

        for key, value in self.inst_desc_out.items():
            if not key in self._data_out.keys():
                new_outputs[key] = value
        #             else:
        #                 if self._data_out[key][self.NAMESPACE] != value[self.NAMESPACE] and hasattr(self, 'instance_list'):
        #                     modified_outputs[key] = value
        # add new inputs from inst_desc_in to data_in
        if len(new_inputs) > 0:
            self.set_shared_namespaces_dependencies(new_inputs)
            completed_new_inputs = self._prepare_data_dict(
                self.IO_TYPE_IN, new_inputs)
            self.update_dm_with_data_dict(
                completed_new_inputs)
            self._data_in.update(completed_new_inputs)

        # add new outputs from inst_desc_out to data_out
        if len(new_outputs) > 0:
            self.set_shared_namespaces_dependencies(new_outputs)
            completed_new_outputs = self._prepare_data_dict(
                self.IO_TYPE_OUT, new_outputs)
            self.update_dm_with_data_dict(
                completed_new_outputs)
            self._data_out.update(completed_new_outputs)

    #         if len(modified_inputs) > 0:
    #             completed_modified_inputs = self._prepare_data_dict(
    #                 self.IO_TYPE_IN, modified_inputs)
    #             self._data_in.update(completed_modified_inputs)

    def init_gems_grammar(self, data_keys, io_type):
        '''
        Init Gems grammar with keys from a data_in/out dict
        io_type specifies 'IN' or 'OUT'
        '''
        self._init_grammar_with_keys(data_keys, io_type)

    def get_sos_diciplines_ids(self):
        return [disc.name for disc in self.sos_disciplines]

    def get_sos_disciplines(self):

        return self.sos_disciplines

    def get_sub_sos_disciplines(self, disc_list=None):
        ''' recursively returns all subdisciplines
        '''
        if disc_list is None:
            disc_list = []
        for disc in self.sos_disciplines:
            disc_list.append(disc)
            disc.get_sub_sos_disciplines(disc_list)
        return disc_list

    @property
    def ordered_disc_list(self):
        '''
         Property to obtain the ordered list of disciplines by default for
         a sos_discipline it is the order of sos_disciplines
        '''
        return self.sos_disciplines

    def add_discipline(self, disc):
        ''' add a discipline
        '''
        self.sos_disciplines.append(disc)
        disc.set_father_executor(self)
        # self._check_if_duplicated_disc_names()

    def add_discipline_list(self, disc_list):
        ''' add a list of disciplines
        '''
        for disc in disc_list:
            self.add_discipline(disc)

    def set_shared_namespaces_dependencies(self, data_dict):
        '''
        Set dependencies of shared inputs and outputs in ns_manager
        '''
        shared_namespace_list = self.get_shared_namespace_list(
            data_dict)
        self.ee.ns_manager.add_dependencies_to_shared_namespace(
            self, shared_namespace_list)

    def add_variables(self, data_dict, io_type, clean_variables=True):
        '''
        Add dynamic inputs/outputs in ins_desc_in/ints_desc_out and remove old dynamic inputs/outputs
        '''
        if io_type == self.IO_TYPE_IN:
            variables_to_remove = [
                key for key in self.inst_desc_in if key not in data_dict]
            self.inst_desc_in.update(data_dict)
        elif io_type == self.IO_TYPE_OUT:
            variables_to_remove = [
                key for key in self.inst_desc_out if key not in data_dict]
            self.inst_desc_out.update(data_dict)

        if clean_variables:
            self.clean_variables(variables_to_remove, io_type)

    def add_inputs(self, data_dict, clean_inputs=True):
        '''
        Add dynamic inputs
        '''
        self.add_variables(data_dict, self.IO_TYPE_IN,
                           clean_variables=clean_inputs)

    def add_outputs(self, data_dict, clean_outputs=True):
        '''
        Add dynamic outputs
        '''
        self.add_variables(data_dict, self.IO_TYPE_OUT,
                           clean_variables=clean_outputs)

    def clean_variables(self, var_name_list, io_type):
        '''
        Remove variables from data_in/data_out, inst_desc_in/inst_desc_out and datamanger
        '''
        for var_name in var_name_list:
            if io_type == self.IO_TYPE_IN:
                self.ee.dm.remove_keys(
                    self.disc_id, self.get_var_full_name(var_name, self._data_in))
                del self._data_in[var_name]
                del self.inst_desc_in[var_name]
            elif io_type == self.IO_TYPE_OUT:
                self.ee.dm.remove_keys(
                    self.disc_id, self.get_var_full_name(var_name, self._data_out))
                del self._data_out[var_name]
                del self.inst_desc_out[var_name]
            if var_name in self._structuring_variables:
                del self._structuring_variables[var_name]

    def update_default_value(self, var_name, io_type, new_default_value):
        '''
        Update DEFAULT and VALUE of var_name in data_io
        '''
        if var_name in self.get_data_io_dict(io_type):
            self.get_data_io_dict(
                io_type)[var_name][self.DEFAULT] = new_default_value
            self.get_data_io_dict(
                io_type)[var_name][self.VALUE] = new_default_value

    # -- Configure handling
    def configure(self):
        '''
        Configure the SoSDiscipline
        '''
        self.set_numerical_parameters()

        if self.check_structuring_variables_changes():
            self.set_structuring_variables_values()

        self.setup_sos_disciplines()

        self.reload_io()

        # update discipline status to CONFIGURE
        self._update_status_dm(self.STATUS_CONFIGURE)

        self.set_configure_status(True)

    def set_numerical_parameters(self):
        '''
        Set numerical parameters of the sos_discipline defined in the NUM_DESC_IN
        '''
        if self._data_in != {}:
            self.linearization_mode = self.get_sosdisc_inputs('linearization_mode')
            cache_type = self.get_sosdisc_inputs('cache_type')
            cache_file_path = self.get_sosdisc_inputs('cache_file_path')
    
            if cache_type != self._structuring_variables['cache_type']:
                self.clear_cache()
                self.set_cache(self, cache_type, cache_file_path)
                # set cache_type and cache_file_path input values to children
                for disc in self.sos_disciplines:
                    if 'cache_type' in disc._data_in:
                        disc._data_in['cache_type'][self.VALUE] = cache_type
                        disc._data_in['cache_file_path'][self.VALUE] = cache_file_path
                        
            # Debug mode
            debug_mode = self.get_sosdisc_inputs('debug_mode')
            if debug_mode == "nan":
                self.nan_check = True
            elif debug_mode == "input_change":
                self.check_if_input_change_after_run = True
            elif debug_mode == "linearize_data_change":
                self.check_linearize_data_changes = True
            elif debug_mode == "min_max_grad":
                self.check_min_max_gradients = True
            elif debug_mode == "min_max_couplings":
                self.check_min_max_couplings = True
            elif debug_mode == "all":
                self.nan_check = True
                self.check_if_input_change_after_run = True
                self.check_linearize_data_changes = True
                self.check_min_max_gradients = True
                self.check_min_max_couplings = True
            if debug_mode != "":
                if debug_mode == "all":

                    for mode in self.AVAILABLE_DEBUG_MODE:
                        if mode not in ["", "all"]:
                            self.logger.info(f'Discipline {self.sos_name} set to debug mode {mode}')
                else:
<<<<<<< HEAD
                    self.logger.info(f'Discipline {self.sos_name} set to debug mode {debug_mode}')
=======
                    self.logger.info(
                        f'Discipline {self.sos_name} set to debug mode {debug_mode}')
                    
    def set_cache(self, disc, cache_type, cache_hdf_file):
        '''
        Instantiate and set cache for disc if cache_type is not 'None'
        '''
        if cache_type == MDOChain.HDF5_CACHE and cache_hdf_file is None:
            raise Exception(
                        'if the cache type is set to HDF5Cache, the cache_file path must be set')
        else:
            if cache_type == 'None':
                disc.cache = None
            else:
                disc.set_cache_policy(cache_type=cache_type, cache_hdf_file=cache_hdf_file)
>>>>>>> 986e4b9f

    def setup_sos_disciplines(self):
        '''
        Method to be overloaded to add dynamic inputs/outputs using add_inputs/add_outputs methods.
        If the value of an input X determines dynamic inputs/outputs generation, then the input X is structuring and the item 'structuring':True is needed in the DESC_IN
        DESC_IN = {'X': {'structuring':True}}
        '''
        pass

    # -- cache handling
    def clear_cache(self):
        # -- Need to clear cache for gradients analysis
        if self.cache is not None:
            self.cache.clear()
        for discipline in self.sos_disciplines:
            discipline.clear_cache()

    # -- data handling section
    def reset_data(self):
        self.inst_desc_in = {}
        self.inst_desc_out = {}
        self._data_in = {}
        self._data_out = {}
        self._structuring_variables = {}

    def get_data_in(self):
        return self._data_in

    def get_data_out(self):
        return self._data_out

    def _update_with_values(self, to_update, update_with, update_dm=False):
        ''' update <to_update> 'value' field with <update_with>
        '''
        to_update_local_data = {}
        to_update_dm = {}
        ns_update_with = {}
        for k, v in update_with.items():
            ns_update_with[k] = v
            # -- Crash if key does not exist in to_update
            for key in ns_update_with.keys():
                if to_update[key][self.VISIBILITY] == self.INTERNAL_VISIBILITY:
                    raise Exception(
                        f'It is not possible to update the variable {key} which has a visibility Internal')
                else:
                    if to_update[key][self.TYPE] in self.UNSUPPORTED_GEMSEO_TYPES:
                        # data with unsupported types for gemseo
                        to_update_dm[self.get_var_full_name(
                            key, to_update)] = ns_update_with[key]
                    else:
                        to_update_local_data[self.get_var_full_name(
                            key, to_update)] = ns_update_with[key]

        if update_dm:
            # update DM after run
            self.dm.set_values_from_dict(to_update_local_data)
        else:
            # update local_data after run
            to_update_local_data_array = self._convert_new_type_into_array(
                to_update_local_data)
            self.local_data.update(to_update_local_data_array)

        # need to update outputs that will disappear after filtering the
        # local_data with supported types
        self.dm.set_values_from_dict(to_update_dm)

    def get_ns_reference(self, visibility, namespace=None):
        '''Get namespace reference by consulting the namespace_manager
        '''
        ns_manager = self.ee.ns_manager

        if visibility == self.LOCAL_VISIBILITY or visibility == self.INTERNAL_VISIBILITY:
            return ns_manager.get_local_namespace(self)

        elif visibility == self.SHARED_VISIBILITY:
            return ns_manager.get_shared_namespace(self, namespace)

    def apply_visibility_ns(self, io_type):
        '''
        Consult the namespace_manager to apply the namespace
        depending on the variable visibility
        '''
        dict_in_keys = self.get_data_io_dict_keys(io_type)
        ns_manager = self.ee.ns_manager

        # original_data = deepcopy(dict_in)
        dict_out_keys = []
        for key in dict_in_keys:
            namespaced_key = ns_manager.get_namespaced_variable(
                self, key, io_type)
            dict_out_keys.append(namespaced_key)
        return dict_out_keys

    def _prepare_data_dict(self, io_type, data_dict=None):
        if data_dict is None:
            data_dict = self.get_data_io_dict(io_type)
        for key in data_dict.keys():
            curr_data = data_dict[key]
            data_keys = curr_data.keys()
            curr_data[self.IO_TYPE] = io_type
            curr_data[self.TYPE_METADATA] = None
            curr_data[self.VAR_NAME] = key
            if self.USER_LEVEL not in data_keys:
                curr_data[self.USER_LEVEL] = 1
            if self.RANGE not in data_keys:
                curr_data[self.RANGE] = None
            if self.UNIT not in data_keys:
                curr_data[self.UNIT] = None
            if self.DESCRIPTION not in data_keys:
                curr_data[self.DESCRIPTION] = None
            if self.POSSIBLE_VALUES not in data_keys:
                curr_data[self.POSSIBLE_VALUES] = None
            if data_dict[key]['type'] in ['array', 'dict', 'dataframe']:
                if self.DATAFRAME_DESCRIPTOR not in data_keys:
                    curr_data[self.DATAFRAME_DESCRIPTOR] = None
                if self.DATAFRAME_EDITION_LOCKED not in data_keys:
                    curr_data[self.DATAFRAME_EDITION_LOCKED] = True
            # For dataframes but also dict of dataframes...
            if data_dict[key]['type'] in ['dict', 'dataframe']:
                if self.DF_EXCLUDED_COLUMNS not in data_keys:
                    curr_data[self.DF_EXCLUDED_COLUMNS] = self.DEFAULT_EXCLUDED_COLUMNS

            if self.DISCIPLINES_FULL_PATH_LIST not in data_keys:
                curr_data[self.DISCIPLINES_FULL_PATH_LIST] = []
            if self.VISIBILITY not in data_keys:
                curr_data[self.VISIBILITY] = self.LOCAL_VISIBILITY
            if self.DEFAULT not in data_keys:
                if curr_data[self.VISIBILITY] == self.INTERNAL_VISIBILITY:
                    raise Exception(
                        f'The variable {key} in discipline {self.sos_name} must have a default value because its visibility is Internal')
                else:
                    curr_data[self.DEFAULT] = None
            else:
                curr_data[self.VALUE] = data_dict[key][self.DEFAULT]
            # -- Initialize VALUE to None by default
            if self.VALUE not in data_keys:
                curr_data[self.VALUE] = None
            if self.COUPLING not in data_keys:
                curr_data[self.COUPLING] = False
            if self.OPTIONAL not in data_keys:
                curr_data[self.OPTIONAL] = False
            if self.NUMERICAL not in data_keys:
                curr_data[self.NUMERICAL] = False
            if self.META_INPUT not in data_keys:
                curr_data[self.META_INPUT] = False

            # -- Outputs are not EDITABLE
            if self.EDITABLE not in data_keys:
                if curr_data[self.VISIBILITY] == self.INTERNAL_VISIBILITY:
                    curr_data[self.EDITABLE] = False
                elif self.CONNECTOR_DATA in curr_data.keys() and curr_data[self.CONNECTOR_DATA] is not None:
                    curr_data[self.EDITABLE] = False
                else:
                    curr_data[self.EDITABLE] = (io_type == self.IO_TYPE_IN)
            # -- Add NS_REFERENCE
            if curr_data[self.VISIBILITY] not in self.AVAILABLE_VISIBILITIES:
                var_name = curr_data[self.VAR_NAME]
                visibility = curr_data[self.VISIBILITY]
                raise ValueError(self.sos_name + '.' + var_name + ': visibility ' + str(
                    visibility) + ' not in allowed visibilities: ' + str(self.AVAILABLE_VISIBILITIES))
            if self.NAMESPACE in data_keys:
                curr_data[self.NS_REFERENCE] = self.get_ns_reference(
                    curr_data[self.VISIBILITY], curr_data[self.NAMESPACE])
            else:
                curr_data[self.NS_REFERENCE] = self.get_ns_reference(
                    curr_data[self.VISIBILITY])

            # store structuring variables in self._structuring_variables
            if self.STRUCTURING in data_keys and curr_data[self.STRUCTURING] is True:
                self._structuring_variables[key] = None
                del curr_data[self.STRUCTURING]

        return data_dict

    def get_sosdisc_inputs(self, keys=None, in_dict=False, full_name=False):
        """Accessor for the inputs values as a list or dict

        :param keys: the input short names list
        :param in_dict: if output format is dict
        :param full_name: if keys in output are full names
        :returns: the inputs values list or dict
        """

        if keys is None:
            # if no keys, get all discipline keys and force
            # output format as dict
            keys = list(self.get_data_in().keys())
            in_dict = True
        inputs = self._get_sosdisc_io(
            keys, io_type=self.IO_TYPE_IN, full_name=full_name)
        if in_dict:
            # return inputs in an dictionary
            return inputs
        else:
            # return inputs in an ordered tuple (default)
            if len(inputs) > 1:
                return list(inputs.values())
            else:
                return list(inputs.values())[0]

    def get_sosdisc_outputs(self, keys=None, in_dict=False, full_name=False):
        """Accessor for the outputs values as a list or dict

        :param keys: the output short names list
        :param in_dict: if output format is dict
        :param full_name: if keys in output are full names
        :returns: the outputs values list or dict
        """
        if keys is None:
            # if no keys, get all discipline keys and force
            # output format as dict
            keys = [d[self.VAR_NAME] for d in self.get_data_out().values()]
            in_dict = True
        outputs = self._get_sosdisc_io(
            keys, io_type=self.IO_TYPE_OUT, full_name=full_name)
        if in_dict:
            # return outputs in an dictionary
            return outputs
        else:
            # return outputs in an ordered tuple (default)
            if len(outputs) > 1:
                return list(outputs.values())
            else:
                return list(outputs.values())[0]

    def _get_sosdisc_io(self, keys, io_type, full_name=False):
        """ Generic method to retrieve sos inputs and outputs

        :param keys: the data names list
        :param io_type: 'in' or 'out'
        :param full_name: if keys in returned dict are full names
        :returns: dict of keys values
        """

        # convert local key names to namespaced ones
        if isinstance(keys, str):
            keys = [keys]
        namespaced_keys_dict = {key: namespaced_key for key, namespaced_key in zip(
            keys, self._convert_list_of_keys_to_namespace_name(keys, io_type))}

        values_dict = {}
        for key, namespaced_key in namespaced_keys_dict.items():
            # new_key can be key or namespaced_key according to full_name value
            new_key = full_name * namespaced_key + (1 - full_name) * key
            if namespaced_key not in self.dm.data_id_map:
                raise Exception(
                    f'The key {namespaced_key} for the discipline {self.get_disc_full_name()} is missing in the data manager')
            # get data in local_data during run or linearize steps
            elif self.status in [self.STATUS_RUNNING, self.STATUS_LINEARIZE] and namespaced_key in self.local_data:
                values_dict[new_key] = list(self._convert_array_into_new_type(
                    {namespaced_key: self.local_data[namespaced_key]}).values())[0]
            # get data in data manager during configure step
            else:
                values_dict[new_key] = self.dm.get_value(namespaced_key)

        return values_dict

    # -- execute/runtime section
    def execute(self, input_data=None):
        """
        Overwrite execute method from MDODiscipline to load input_data from datamanager if possible
        IMPORTANT NOTE: input_data should NOT be filled when execute called outside GEMS
        """
        if input_data is None:
            # if no input_data, i.e. not called by GEMS
            input_data = self.get_input_data_for_gems()
        else:
            # if input_data exists, i.e. called by GEMS
            # no need to convert the data
            pass

        # update status to 'PENDING' after configuration
        self.update_status_pending()

        result = None
        try:
            result = MDODiscipline.execute(self, input_data=input_data)
        except Exception as error:
            # Update data manager status (status 'FAILED' is not propagate correctly due to exception
            # so we have to force data manager status update in this case
            self._update_status_dm(self.status)
            raise error

        # When execution is done, is the status is again to 'pending' then we have to check if execution has been used
        # If execution cache is used, then the discipline is not run and its
        # status is not changed
        if (self.status == SoSDiscipline.STATUS_PENDING and self._cache_was_loaded is True):
            self._update_status_recursive(self.STATUS_DONE)

        self.__check_nan_in_data(result)

        if self.check_min_max_couplings:
            self.display_min_max_couplings()
        return result

    def linearize(self, input_data=None, force_all=False, force_no_exec=False,
                  exec_before_linearize=True):
        """overloads GEMS linearize function
        """
        # set GEM's default_inputs for gradient computation purposes
        # to be deleted during GEMS update

        if input_data is not None:
            self.default_inputs = input_data
        else:
            self.default_inputs = {}
            input_data = self.get_input_data_for_gems()
            self.default_inputs = input_data

        if self.linearization_mode == self.COMPLEX_STEP:
            # is complex_step, switch type of inputs variables
            # perturbed to complex
            inputs, _ = self._retreive_diff_inouts(force_all)
            def_inputs = self.default_inputs
            for name in inputs:
                def_inputs[name] = def_inputs[name].astype('complex128')
        else:
            pass

        # need execution before the linearize
        if not force_no_exec and exec_before_linearize:
            self.reset_statuses_for_run()
            self.exec_for_lin = True
            self.execute(input_data)
            self.exec_for_lin = False
            force_no_exec = True
            need_execution_after_lin = False

        # need execution but after linearize, in the NR GEMSEO case an
        # execution is done bfore the while loop which udates the local_data of
        # each discipline
        elif not force_no_exec and not exec_before_linearize:
            force_no_exec = True
            need_execution_after_lin = True

        # no need of any execution
        else:
            need_execution_after_lin = False
            # maybe no exec before the first linearize, GEMSEO needs a
            # local_data with inputs and outputs for the jacobian computation
            # if the local_data is empty
            if self.local_data == {}:
                own_data = {
                    k: v for k, v in input_data.items() if self.is_input_existing(k) or self.is_output_existing(k)}
                self.local_data = own_data

        if self.check_linearize_data_changes and not self.is_sos_coupling:
            disc_data_before_linearize = {key: {'value': value} for key, value in deepcopy(input_data).items() if key in self.input_grammar.data_names}

        # set LINEARIZE status to get inputs from local_data instead of
        # datamanager
        self._update_status_dm(self.STATUS_LINEARIZE)
        result = MDODiscipline.linearize(
            self, input_data, force_all, force_no_exec)
        # reset DONE status
        self._update_status_dm(self.STATUS_DONE)

        self.__check_nan_in_data(result)
        if self.check_linearize_data_changes and not self.is_sos_coupling:
            disc_data_after_linearize = {key: {'value': value} for key, value in deepcopy(input_data).items() if key in disc_data_before_linearize.keys()}
            is_output_error = True
            output_error = self.check_discipline_data_integrity(disc_data_before_linearize,
                                                              disc_data_after_linearize,
                                                              'Discipline data integrity through linearize',
                                                               is_output_error=is_output_error)
            if output_error != '':
                raise ValueError(output_error)

        if need_execution_after_lin:
            self.reset_statuses_for_run()
            self.execute(input_data)

        return result

    def _get_columns_indices(self, inputs, outputs, input_column, output_column):
        """
        returns indices of input_columns and output_columns
        """
        # Get boundaries of the jacobian to compare
        if inputs is None:
            inputs = self.get_input_data_names()
        if outputs is None:
            outputs = self.get_output_data_names()

        indices = None
        if input_column is not None or output_column is not None:
            if len(inputs) == 1 and len(outputs) == 1:

                if self.sos_disciplines is not None:
                    for discipline in self.sos_disciplines:
                        self.jac_boundaries.update(discipline.jac_boundaries)

                indices = {}
                if output_column is not None:
                    jac_bnd = self.jac_boundaries[f'{outputs[0]},{output_column}']
                    tup = [jac_bnd['start'], jac_bnd['end']]
                    indices[outputs[0]] = [i for i in range(*tup)]

                if input_column is not None:
                    jac_bnd = self.jac_boundaries[f'{inputs[0]},{input_column}']
                    tup = [jac_bnd['start'], jac_bnd['end']]
                    indices[inputs[0]] = [i for i in range(*tup)]

            else:
                raise Exception(
                    'Not possible to use input_column and output_column options when \
                    there is more than one input and output')

        return indices

    def set_partial_derivative(self, y_key, x_key, value):
        '''
        Set the derivative of y_key by x_key inside the jacobian of GEMS self.jac
        '''
        new_y_key = self.get_var_full_name(y_key, self._data_out)

        new_x_key = self.get_var_full_name(x_key, self._data_in)

        if new_x_key in self.jac[new_y_key]:
            if isinstance(value, ndarray):
                value = lil_matrix(value)
            self.jac[new_y_key][new_x_key] = value

    def set_partial_derivative_for_other_types(self, y_key_column, x_key_column, value):
        '''
        Set the derivative of the column y_key by the column x_key inside the jacobian of GEMS self.jac
        y_key_column = 'y_key,column_name'
        '''
        if len(y_key_column) == 2:
            y_key, y_column = y_key_column
        else:
            y_key = y_key_column[0]
            y_column = None

        lines_nb_y, index_y_column = self.get_boundary_jac_for_columns(
            y_key, y_column, self.IO_TYPE_OUT)

        if len(x_key_column) == 2:
            x_key, x_column = x_key_column
        else:
            x_key = x_key_column[0]
            x_column = None

        lines_nb_x, index_x_column = self.get_boundary_jac_for_columns(
            x_key, x_column, self.IO_TYPE_IN)

        # Convert keys in namespaced keys in the jacobian matrix for GEMS
        new_y_key = self.get_var_full_name(y_key, self._data_out)

        new_x_key = self.get_var_full_name(x_key, self._data_in)

        # Code when dataframes are filled line by line in GEMS, we keep the code for now
        #         if index_y_column and index_x_column is not None:
        #             for iy in range(value.shape[0]):
        #                 for ix in range(value.shape[1]):
        #                     self.jac[new_y_key][new_x_key][iy * column_nb_y + index_y_column,
        # ix * column_nb_x + index_x_column] = value[iy, ix]

        if new_x_key in self.jac[new_y_key]:
            if index_y_column is not None and index_x_column is not None:
                self.jac[new_y_key][new_x_key][index_y_column * lines_nb_y:(index_y_column + 1) * lines_nb_y,
                                               index_x_column * lines_nb_x:(index_x_column + 1) * lines_nb_x] = value
                self.jac_boundaries.update({f'{new_y_key},{y_column}': {'start': index_y_column * lines_nb_y,
                                                                        'end': (index_y_column + 1) * lines_nb_y},
                                            f'{new_x_key},{x_column}': {'start': index_x_column * lines_nb_x,
                                                                        'end': (index_x_column + 1) * lines_nb_x}})

            elif index_y_column is None and index_x_column is not None:
                self.jac[new_y_key][new_x_key][:, index_x_column * 
                                               lines_nb_x:(index_x_column + 1) * lines_nb_x] = value

                self.jac_boundaries.update({f'{new_y_key},{y_column}': {'start': 0,
                                                                        'end':-1},
                                            f'{new_x_key},{x_column}': {'start': index_x_column * lines_nb_x,
                                                                        'end': (index_x_column + 1) * lines_nb_x}})
            elif index_y_column is not None and index_x_column is None:
                self.jac[new_y_key][new_x_key][index_y_column * lines_nb_y:(index_y_column + 1) * lines_nb_y,
                                               :] = value
                self.jac_boundaries.update({f'{new_y_key},{y_column}': {'start': index_y_column * lines_nb_y,
                                                                        'end': (index_y_column + 1) * lines_nb_y},
                                            f'{new_x_key},{x_column}': {'start': 0,
                                                                        'end':-1}})
            else:
                raise Exception(
                    'The type of a variable is not yet taken into account in set_partial_derivative_for_other_types')

    def get_boundary_jac_for_columns(self, key, column, io_type):
        data_io_disc = self.get_data_io_dict(io_type)
        var_full_name = self.get_var_full_name(key, data_io_disc)
        data_io = self.dm.get_data(var_full_name)
        index_column = None
        key_type = data_io[self.TYPE]

        if key_type == 'dataframe':
            # Get the number of lines and the index of column from the metadata
            metadata = data_io[self.TYPE_METADATA][0]
            lines_nb = metadata['shape'][0]
            # delete the + 1 if we delete the index column
            index_column = metadata['columns'].to_list().index(column)
        elif key_type == 'array' or key_type == 'float':
            lines_nb = None
            index_column = None
        elif key_type == 'dict':
            value = data_io[self.VALUE]
            metadata = data_io[self.TYPE_METADATA]
            dict_keys = [meta['key'][0] for meta in metadata]
            lines_nb = len(value[column])
            index_column = dict_keys.index(column)

        return lines_nb, index_column

    def get_input_data_for_gems(self):
        '''
        Get input_data for linearize sosdiscipline
        '''
        input_data = {}
        input_data_names = self.input_grammar.get_data_names()
        if len(input_data_names) > 0:

            for data_name in input_data_names:
                input_data[data_name] = self.ee.dm.get_value(data_name)
            # convert sostrades types into numpy arrays
            # no need to update DM since call by SoSTrades
            input_data = self._convert_new_type_into_array(
                var_dict=input_data)

        return input_data

    def _run(self):
        ''' GEMS run method overloaded. Calls specific run() method from SoSDiscipline
        Defines the execution of the process, given that data has been checked.
        '''
        # Add an exception handler in order to have the capabilities to log
        # the exception before GEMS (when GEMS manage an error it does not propagate it and does
        # not record the stackstrace)
        try:
            # data conversion GEMS > SosStrades
            self._update_type_metadata()

            # execute model
            self._update_status_dm(self.STATUS_RUNNING)

            if self.check_if_input_change_after_run and not self.is_sos_coupling:
                disc_inputs_before_execution = {key: {'value': value} for key, value in deepcopy(self.local_data).items() if key in self.input_grammar.data_names}

            self.run()
            self.fill_output_value_connector()
            if self.check_if_input_change_after_run and not self.is_sos_coupling:
                disc_inputs_after_execution = {key: {'value': value} for key, value in deepcopy(self.local_data).items() if key in self.input_grammar.data_names}
                is_output_error = True
                output_error = self.check_discipline_data_integrity(disc_inputs_before_execution,
                                                                  disc_inputs_after_execution,
                                                                  'Discipline inputs integrity through run',
                                                                  is_output_error=is_output_error)
                if output_error != '':
                    raise ValueError(output_error)

        except Exception as exc:
            self._update_status_dm(self.STATUS_FAILED)
            self.logger.exception(exc)
            raise exc

        # Make a test regarding discipline children status. With GEMS parallel execution, child discipline
        # can failed but FAILED (without an forward exception) status is not
        # correctly propagate upward
        if len(self.sos_disciplines) > 0:
            failed_list = list(filter(
                lambda d: d.status == self.STATUS_FAILED, self.sos_disciplines))

            if len(failed_list) > 0:
                raise SoSDisciplineException(
                    f'An exception occurs during execution in \'{self.name}\' discipline.')

        self._update_status_dm(self.STATUS_DONE)

    def _update_type_metadata(self):
        ''' update metadata of values not supported by GEMS
            (for cases where the data has been converted by the coupling)
        '''
        for var_name in self._data_in.keys():
            var_f_name = self.get_var_full_name(var_name, self._data_in)
            var_type = self.dm.get_data(var_f_name, self.VAR_TYPE_ID)
            if var_type in self.NEW_VAR_TYPE:
                if self.dm.get_data(var_f_name, self.TYPE_METADATA) is not None:
                    self._data_in[var_name][self.TYPE_METADATA] = self.dm.get_data(
                        var_f_name, self.TYPE_METADATA)

        for var_name in self._data_out.keys():
            var_f_name = self.get_var_full_name(var_name, self._data_out)
            var_type = self.dm.get_data(var_f_name, self.VAR_TYPE_ID)
            if var_type in self.NEW_VAR_TYPE:
                if self.dm.get_data(var_f_name, self.TYPE_METADATA) is not None:
                    self._data_out[var_name][self.TYPE_METADATA] = self.dm.get_data(
                        var_f_name, self.TYPE_METADATA)

    def update_dm_with_local_data(self, local_data=None):
        '''
        Update the DM with local data from GEMSEO
        First convert data into SoSTrades format then set values in the DM
        '''

        if local_data is None:
            local_data = self.local_data

        local_data_sos = self._convert_array_into_new_type(local_data)

        self.dm.set_values_from_dict(local_data_sos)

    def run(self):
        ''' To be overloaded by sublcasses
        '''
        raise NotImplementedError()

    def _update_study_ns_in_varname(self, names):
        ''' updates the study name in the variable input names
        '''
        study = self.ee.study_name
        new_names = []
        for n in names:
            if not n.startswith(study):
                suffix = NS_SEP.join(n.split(NS_SEP)[1:])
                new_name = study + NS_SEP + suffix
            else:
                new_name = n
            new_names.append(new_name)
        return new_names

    def store_sos_outputs_values(self, dict_values, update_dm=False):
        ''' store outputs from 'dict_values' into self._data_out
        '''
        # fill data using data connector if needed
        self._update_with_values(self._data_out, dict_values, update_dm)

    def fill_output_value_connector(self):
        """
        get value of output variable with data connector
        """
        self._data_out
        updated_values = {}
        for key in self._data_out.keys():
            # if data connector is needed, use it
            if self.CONNECTOR_DATA in self._data_out[key].keys():
                if self._data_out[key][self.CONNECTOR_DATA] is not None:
                    # desc out is used because user update desc out keys.

                    updated_values[key] = ConnectorFactory.use_data_connector(
                        self._data_out[key][self.CONNECTOR_DATA],
                        self.ee.logger)

        self.store_sos_outputs_values(updated_values)

    def update_meta_data_out(self, new_data_dict):
        """
        update meta data of _data_out and DESC_OUT

        :param: new_data_dict, contains the data to be updated
        :type: dict
        :format: {'variable_name' : {'meta_data_name' : 'meta_data_value',...}....}
        """
        for key in new_data_dict.keys():
            for meta_data in new_data_dict[key].keys():
                self._data_out[key][meta_data] = new_data_dict[key][meta_data]
                if meta_data in self.DESC_OUT[key].keys():
                    self.DESC_OUT[key][meta_data] = new_data_dict[key][meta_data]

    def clean_dm_from_disc(self):

        self.dm.clean_from_disc(self.disc_id)

    def _set_dm_disc_info(self):
        disc_ns_name = self.get_disc_full_name()
        disc_dict_info = {}
        disc_dict_info['reference'] = self
        disc_dict_info['classname'] = self.__class__.__name__
        disc_dict_info['model_name'] = self.__module__.split('.')[-2]
        disc_dict_info['model_name_full_path'] = self.__module__
        disc_dict_info['treeview_order'] = 'no'
        disc_dict_info[self.NS_REFERENCE] = self.ee.ns_manager.get_local_namespace(
            self)
        self.disc_id = self.dm.update_disciplines_dict(
            self.disc_id, disc_dict_info, disc_ns_name)

    def get_var_full_name(self, var_name, disc_dict):
        ''' Get namespaced variable from namespace and var_name in disc_dict
        '''
        ns_reference = disc_dict[var_name][self.NS_REFERENCE]
        complete_var_name = disc_dict[var_name][self.VAR_NAME]
        var_f_name = self.ee.ns_manager.compose_ns(
            [ns_reference.value, complete_var_name])
        return var_f_name

    def update_from_dm(self):
        """
        Update all disciplines with datamanager information
        """

        for var_name in self._data_in.keys():

            try:
                var_f_name = self.get_var_full_name(var_name, self._data_in)
                default_val = self.dm.data_dict[self.dm.get_data_id(
                    var_f_name)][self.DEFAULT]
            except:
                var_f_name = self.get_var_full_name(var_name, self._data_in)
            if self.dm.get_value(var_f_name) is None and default_val is not None:
                self._data_in[var_name][self.VALUE] = default_val
            else:
                # update from dm for all sos_disciplines to load all data
                self._data_in[var_name][self.VALUE] = self.dm.get_value(
                    var_f_name)
        # -- update sub-disciplines
        for discipline in self.sos_disciplines:
            discipline.update_from_dm()

    # -- Ids and namespace handling
    def get_disc_full_name(self):
        '''
        Returns the discipline name with full namespace
        '''
        return self.ee.ns_manager.get_local_namespace_value(self)

    def get_disc_id_from_namespace(self):

        return self.ee.dm.get_discipline_ids_list(self.get_disc_full_name())

    def _convert_list_of_keys_to_namespace_name(self, keys, io_type):

        # Refactor  variables keys with namespace
        if isinstance(keys, list):
            variables = [self._convert_to_namespace_name(
                key, io_type) for key in keys]
        else:
            variables = [self._convert_to_namespace_name(
                keys, io_type)]
        return variables

    def __filter_available_gemseo_types(self, io_type):
        ''' 
        Filter available types before sending to GEMS 
        '''
        full_dict = self.get_data_io_dict(io_type)
        filtered_keys = []
        for var_name, value in full_dict.items():
            # Check if the param is a numerical parameter (function overload in
            # soscoupling)
            if self.delete_numerical_parameters_for_gems(
                    var_name):
                continue
            # Get the full var name
            full_var_name = self.get_var_full_name(
                var_name, self.get_data_io_dict(io_type))
            var_type_id = value[self.VAR_TYPE_ID]
            # if var type not covered by GEMS
            if var_type_id not in self.VAR_TYPE_GEMS:
                # if var type covered by available extended types
                if var_type_id in self.NEW_VAR_TYPE:
                    filtered_keys.append(full_var_name)
            else:
                filtered_keys.append(full_var_name)

        return filtered_keys

    def delete_numerical_parameters_for_gems(self, var_name):

        if var_name in self.NUM_DESC_IN:
            return True
        else:
            return False

    def _init_grammar_with_keys(self, names, io_type):
        ''' initialize GEMS grammar with names and type None
        '''
        names_dict = dict.fromkeys(names, None)
        if io_type == self.IO_TYPE_IN:
            grammar = self.input_grammar
            grammar.clear()

        elif io_type == self.IO_TYPE_OUT:
            grammar = self.output_grammar
            grammar.clear()
        grammar.initialize_from_base_dict(names_dict)

        return grammar

    def _convert_to_namespace_name(self, key, io_type):
        ''' Convert to namepsace with coupling_namespace management
            Using a key (variables name) and reference_data (yaml in or out),
            build the corresponding namespaced key using the visibility property
        '''

        # Refactor  variables keys with namespace
        result = self.ee.ns_manager.get_namespaced_variable(
            self, key, io_type)

        return result

    def _convert_coupling_outputs_into_gems_format(self):
        ''' convert discipline outputs, that could include data not
            handled by GEMS, into data handled by GEMS
        '''
        out_keys = self.get_output_data_names()
        # check out_keys types and convert NEW TYPE into GEMS TYPE
        out_dict = {}
        for var_f_name in out_keys:
            var_name = self.dm.get_data(var_f_name, self.VAR_NAME)
            out_dict[var_f_name] = self._data_out[var_name][self.VALUE]
        return self._convert_new_type_into_array(
            out_dict)

    # -- status handling section
    def _update_status_dm(self, status):

        # Avoid unnecessary call to status property (which can trigger event in
        # case of change)
        if self.status != status:
            self.status = status

        # Force update into discipline_dict (GEMS can change status but cannot update the
        # discipline_dict

        self.dm.disciplines_dict[self.disc_id]['status'] = status

    def update_status_pending(self):
        # keep reference branch status to 'REFERENCE'
        self._update_status_recursive(self.STATUS_PENDING)

    def update_status_running(self):
        # keep reference branch status to 'REFERENCE'
        self._update_status_recursive(self.STATUS_RUNNING)

    def _update_status_recursive(self, status):
        # keep reference branch status to 'REFERENCE'
        self._update_status_dm(status)
        for disc in self.sos_disciplines:
            disc._update_status_recursive(status)

    def _check_status_before_run(self):

        status_ok = True
        if self.status == self.STATUS_RUNNING:
            status_ok = False
        if self.re_exec_policy == self.RE_EXECUTE_NEVER_POLICY:
            if self.status not in [self.STATUS_PENDING,
                                   self.STATUS_CONFIGURE, self.STATUS_VIRTUAL]:
                status_ok = False
        elif self.re_exec_policy == self.RE_EXECUTE_DONE_POLICY:
            if self.status == self.STATUS_DONE:
                self.reset_statuses_for_run()
                status_ok = True
            elif self.status not in [self.STATUS_PENDING, self.STATUS_CONFIGURE, self.STATUS_VIRTUAL]:
                status_ok = False
        else:
            raise ValueError("Unknown re_exec_policy :" + 
                             str(self.re_exec_policy))
        if not status_ok:
            raise ValueError("Trying to run a discipline " + str(type(self)) + 
                             " with status: " + str(self.status) + 
                             " while re_exec_policy is : " + 
                             str(self.re_exec_policy))

    # -- Maturity handling section
    def set_maturity(self, maturity, maturity_dict=False):
        if maturity is None or maturity in self.possible_maturities or maturity_dict:
            self._maturity = maturity
        else:
            raise Exception(
                f'Unkown maturity {maturity} for discipline {self.sos_name}')

    def get_maturity(self):
        '''
        Get the maturity of the sosdiscipline, a discipline does not have any subdisciplines, only a coupling has
        '''
        if hasattr(self, '_maturity'):
            return self._maturity
        else:
            return ''

    def _build_dynamic_DESC_IN(self):
        pass

    def _convert_new_type_into_array(
            self, var_dict):
        '''
        Check element type in var_dict, convert new type into numpy array
            and stores metadata into DM for afterwards reconversion
        '''
        # dm_reduced = self.dm.convert_data_dict_with_full_name()
        # dm_reduced = self.dm.get_data_dict_list_attr([self.VAR_TYPE_ID, self.DF_EXCLUDED_COLUMNS, self.TYPE_METADATA])
        var_dict_converted, dict_to_update_dm = convert_new_type_into_array(
            var_dict, self.dm)

        # update dm
        for key in dict_to_update_dm.keys():
            self.dm.set_data(key, self.TYPE_METADATA,
                             dict_to_update_dm[key], check_value=False)

        return var_dict_converted

    def _convert_array_into_new_type(self, local_data):
        """ convert list in local_data into correct type in data_in
            returns an updated copy of local_data
        """

        # dm_reduced = self.dm.get_data_dict_list_attr([self.VAR_TYPE_ID, self.DF_EXCLUDED_COLUMNS, self.TYPE_METADATA])
        return convert_array_into_new_type(local_data, self.dm)

    def get_chart_filter_list(self):
        """ Return a list of ChartFilter instance base on the inherited
        class post processing filtering capabilities

        :return: ChartFilter[]
        """
        return []

    def get_post_processing_list(self, filters=None):
        """ Return a list of post processing instance using the ChartFilter list given
        as parameter

        :params: chart_fiters : filter to apply during post processing making
        :type: ChartFilter[]

        :return post processing instance list
        """

        return []

    def set_configure_status(self, is_configured):
        """Set boolean is_configured which indicates if the discipline has been configured
            to avoid several configuration in a multi-level process and save time """

        self._is_configured = is_configured

    def get_configure_status(self):
        """Get boolean is_configured which indicates if the discipline has been configured
            to avoid several configuration in a multi-level process and save time """

        if hasattr(self, '_is_configured'):
            return self._is_configured
        else:
            return ''

    def is_configured(self):
        '''
        Return False if discipline needs to be configured, True if not
        '''
        return self.get_configure_status() and not self.check_structuring_variables_changes()

    def check_structuring_variables_changes(self):
        '''
        Compare structuring variables stored in discipline with values in dm
        Return True if at least one structuring variable value has changed, False if not
        '''
        dict_values_dm = {key: self.get_sosdisc_inputs(
            key) for key in self._structuring_variables.keys()}
        try:
            return dict_values_dm != self._structuring_variables
        except:
            diff_dict = {}
            compare_dict(dict_values_dm,
                         self._structuring_variables, '', diff_dict, df_equals=True)
            return diff_dict != {}

    def set_structuring_variables_values(self):
        '''
        Store structuring variables values from dm in self._structuring_variables
        '''
        for struct_var in list(self._structuring_variables.keys()):
            if struct_var in self._data_in:
                self._structuring_variables[struct_var] = deepcopy(
                    self.get_sosdisc_inputs(struct_var))

    # ----------------------------------------------------
    # ----------------------------------------------------
    #  METHODS TO DEBUG DISCIPLINE
    # ----------------------------------------------------
    # ----------------------------------------------------

    def __check_nan_in_data(self, data):
        """ Using entry data, check if nan value exist in data's

        :params: data
        :type: composite data

        """

        if self.nan_check:
            has_nan = self.__check_nan_in_data_rec(data, "")
            if has_nan:
                raise ValueError(f'NaN values found in {self.sos_name}')

    def __check_nan_in_data_rec(self, data, parent_key):
        """ Using entry data, check if nan value exist in data's as recursive
        method

        :params: data
        :type: composite data

        :params: parent_key, on composite type (dict), reference parent key
        :type: str

        """
        has_nan = False
        import pandas as pd
        for data_key, data_value in data.items():

            nan_found = False
            if isinstance(data_value, DataFrame):
                if data_value.isnull().any():
                    nan_found = True
            elif isinstance(data_value, ndarray):
                # None value in list throw an exception when used with isnan
                if sum(1 for _ in filter(None.__ne__, data_value)) != len(data_value):
                    nan_found = True
                elif pd.isnull(list(data_value)).any():
                    nan_found = True
            elif isinstance(data_value, list):
                # None value in list throw an exception when used with isnan
                if sum(1 for _ in filter(None.__ne__, data_value)) != len(data_value):
                    nan_found = True
                elif pd.isnull(data_value).any():
                    nan_found = True
            elif isinstance(data_value, dict):
                self.__check_nan_in_data_rec(
                    data_value, f'{parent_key}/{data_key}')
            elif isinstance(data_value, floating):
                if pd.isnull(data_value).any():
                    nan_found = True

            if nan_found:
                full_key = data_key
                if len(parent_key) > 0:
                    full_key = f'{parent_key}/{data_key}'
                self.logger.debug(f'NaN values found in {full_key}')
                self.logger.debug(data_value)
                has_nan = True
        return has_nan

    def check_jacobian(self, input_data=None, derr_approx=MDODiscipline.FINITE_DIFFERENCES,
                       step=1e-7, threshold=1e-8, linearization_mode='auto',
                       inputs=None, outputs=None, parallel=False,
                       n_processes=MDODiscipline.N_CPUS,
                       use_threading=False, wait_time_between_fork=0,
                       auto_set_step=False, plot_result=False,
                       file_path="jacobian_errors.pdf",
                       show=False, figsize_x=10, figsize_y=10, input_column=None, output_column=None,
                       dump_jac_path=None, load_jac_path=None):
        """
        Overload check jacobian to execute the init_execution
        """
        # The init execution allows to check jacobian without an execute before the check
        # however if an execute was done, we do not want to restart the model
        # and potentially loose informations to compute gradients (some
        # gradients are computed with the model)
        if self.status != self.STATUS_DONE:
            self.init_execution()

        # if dump_jac_path is provided, we trigger GEMSEO dump
        if dump_jac_path is not None:
            reference_jacobian_path = dump_jac_path
            save_reference_jacobian = True
        # if dump_jac_path is provided, we trigger GEMSEO dump
        elif load_jac_path is not None:
            reference_jacobian_path = load_jac_path
            save_reference_jacobian = False
        else:
            reference_jacobian_path = None
            save_reference_jacobian = False

        approx = DisciplineJacApprox(
            self,
            derr_approx,
            step,
            parallel,
            n_processes,
            use_threading,
            wait_time_between_fork,
        )
        if inputs is None:
            inputs = self.get_input_data_names()
        if outputs is None:
            outputs = self.get_output_data_names()

        if auto_set_step:
            approx.auto_set_step(outputs, inputs, print_errors=True)

        # Differentiate analytically
        self.add_differentiated_inputs(inputs)
        self.add_differentiated_outputs(outputs)
        self.linearization_mode = linearization_mode
        self.reset_statuses_for_run()
        # Linearize performs execute() if needed
        self.linearize(input_data)

        if input_column is None and output_column is None:
            indices = None
        else:
            indices = self._get_columns_indices(
                inputs, outputs, input_column, output_column)

        jac_arrays = {key_out: {key_in: value.toarray() for key_in, value in subdict.items()}
                      for key_out, subdict in self.jac.items()}
        o_k = approx.check_jacobian(
            jac_arrays,
            outputs,
            inputs,
            self,
            threshold,
            plot_result=plot_result,
            file_path=file_path,
            show=show,
            figsize_x=figsize_x,
            figsize_y=figsize_y,
            reference_jacobian_path=reference_jacobian_path,
            save_reference_jacobian=save_reference_jacobian,
            indices=indices,
        )
        return o_k

    def get_infos_gradient(self, output_var_list, input_var_list):
        """ Method to linearize an sos_discipline object and get gradient of output_var_list wrt input_var_list

        :params: input_var_list
        :type: list

        :params: output_var_list
        :type: list
        """

        dict_infos_values = {}
        self.add_differentiated_inputs(input_var_list)
        self.add_differentiated_outputs(output_var_list)
        result_linearize_dict = self.linearize()

        for out_var_name in output_var_list:
            dict_infos_values[out_var_name] = {}
            for in_var_name in input_var_list:
                dict_infos_values[out_var_name][in_var_name] = {}
                grad_value = result_linearize_dict[out_var_name][in_var_name]
                dict_infos_values[out_var_name][in_var_name]['min'] = grad_value.min(
                )
                dict_infos_values[out_var_name][in_var_name]['max'] = grad_value.max(
                )
                dict_infos_values[out_var_name][in_var_name]['mean'] = grad_value.mean(
                )

        return dict_infos_values

    def display_min_max_couplings(self):
        ''' Method to display the minimum and maximum values among a discipline's couplings

        '''
        min_coupling_dict, max_coupling_dict = {}, {}
        for key, value in self.local_data.items():
            is_coupling = self.dm.get_data(key, 'coupling')
            if is_coupling:
                min_coupling_dict[key] = min(abs(value))
                max_coupling_dict[key] = max(abs(value))
        min_coupling = min(min_coupling_dict, key=min_coupling_dict.get)
        max_coupling = max(max_coupling_dict, key=max_coupling_dict.get)
        self.ee.logger.info(
            "in discipline <%s> : <%s> has the minimum coupling value <%s>" % (
                self.sos_name, min_coupling, min_coupling_dict[min_coupling]))
        self.ee.logger.info(
            "in discipline <%s> : <%s> has the maximum coupling value <%s>" % (
                self.sos_name, max_coupling, max_coupling_dict[max_coupling]))

    def clean(self):
        """This method cleans a sos_discipline;
        In the case of a "simple" discipline, it removes the discipline from
        its father builder and from the factory sos_discipline. This is achieved
        by the method remove_sos_discipline of the factory
        """
        self.father_builder.remove_discipline(self)
        self.clean_dm_from_disc()
        self.ee.ns_manager.remove_dependencies_after_disc_deletion(
            self, self.disc_id)
        self.ee.factory.remove_sos_discipline(self)<|MERGE_RESOLUTION|>--- conflicted
+++ resolved
@@ -567,11 +567,7 @@
                         if mode not in ["", "all"]:
                             self.logger.info(f'Discipline {self.sos_name} set to debug mode {mode}')
                 else:
-<<<<<<< HEAD
                     self.logger.info(f'Discipline {self.sos_name} set to debug mode {debug_mode}')
-=======
-                    self.logger.info(
-                        f'Discipline {self.sos_name} set to debug mode {debug_mode}')
                     
     def set_cache(self, disc, cache_type, cache_hdf_file):
         '''
@@ -585,7 +581,6 @@
                 disc.cache = None
             else:
                 disc.set_cache_policy(cache_type=cache_type, cache_hdf_file=cache_hdf_file)
->>>>>>> 986e4b9f
 
     def setup_sos_disciplines(self):
         '''

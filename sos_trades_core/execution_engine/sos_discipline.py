--- conflicted
+++ resolved
@@ -568,14 +568,9 @@
                             self.logger.info(
                                 f'Discipline {self.sos_name} set to debug mode {mode}')
                 else:
-<<<<<<< HEAD
-                    self.logger.info(f'Discipline {self.sos_name} set to debug mode {debug_mode}')
-                    
-=======
                     self.logger.info(
                         f'Discipline {self.sos_name} set to debug mode {debug_mode}')
 
->>>>>>> 90a22df3
     def set_cache(self, disc, cache_type, cache_hdf_file):
         '''
         Instantiate and set cache for disc if cache_type is not 'None'

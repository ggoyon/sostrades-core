'''
Copyright 2022 Airbus SAS

Licensed under the Apache License, Version 2.0 (the "License");
you may not use this file except in compliance with the License.
You may obtain a copy of the License at

    http://www.apache.org/licenses/LICENSE-2.0

Unless required by applicable law or agreed to in writing, software
distributed under the License is distributed on an "AS IS" BASIS,
WITHOUT WARRANTIES OR CONDITIONS OF ANY KIND, either express or implied.
See the License for the specific language governing permissions and
limitations under the License.
'''
'''
mode: python; py-indent-offset: 4; tab-width: 8; coding: utf-8
'''
from copy import deepcopy
from multiprocessing import cpu_count

import pandas as pd
from numpy import array, ndarray, delete

from gemseo.algos.design_space import DesignSpace
from gemseo.core.scenario import Scenario
from gemseo.formulations.formulations_factory import MDOFormulationsFactory
from sos_trades_core.api import get_sos_logger
from sos_trades_core.execution_engine.data_manager import POSSIBLE_VALUES
from sos_trades_core.execution_engine.ns_manager import NS_SEP, NamespaceManager
from sos_trades_core.execution_engine.sos_discipline_builder import SoSDisciplineBuilder


class SoSScenario(SoSDisciplineBuilder, Scenario):
    '''
    Generic implementation of Scenario
    '''
    # Default values of algorithms

    # ontology information
    _ontology_data = {
        'label': 'sos_trades_core.execution_engine.sos_scenario',
        'type': 'Research',
        'source': 'SoSTrades Project',
        'validated': '',
        'validated_by': 'SoSTrades Project',
        'last_modification_date': '',
        'category': '',
        'definition': '',
        'icon': '',
        'version': '',
    }
    default_algo_options = {"ftol_rel": 3e-16,
                            "normalize_design_space": True,
                            "maxls": 100,
                            "maxcor": 50,
                            "pg_tol": 1.e-8,
                            "max_iter": 500,
                            "disp": 30}
    default_parallel_options = {'parallel': False,
                                'n_processes': cpu_count(),
                                'use_threading': False,
                                'wait_time_between_fork': 0}
    USER_GRAD = 'user'
    # Design space dataframe headers
    VARIABLES = "variable"
    VALUES = "value"
    UPPER_BOUND = "upper_bnd"
    LOWER_BOUND = "lower_bnd"
    TYPE = "type"
    ENABLE_VARIABLE_BOOL = "enable_variable"
    LIST_ACTIVATED_ELEM = "activated_elem"
    VARIABLE_TYPE = "variable_type"
    # To be defined in the heritage
    is_constraints = None
    INEQ_CONSTRAINTS = 'ineq_constraints'
    EQ_CONSTRAINTS = 'eq_constraints'
    # DESC_I/O
    PARALLEL_OPTIONS = 'parallel_options'
    # FD step
    FD_STEP = "fd_step"

    algo_dict = {}

#                                 'dataframe_descriptor': {VARIABLES: ('string', None, True),
#                                                          VALUES: ('array', None, True),
#                                                          LOWER_BOUND: ('array', None, True),
#                                                          UPPER_BOUND: ('array', None, True),
#                                                          ENABLE_VARIABLE_BOOL: ('bool', None, True),
#                                                          LIST_ACTIVATED_ELEM: ('list', None, True), },
#                                 'dataframe_edition_locked': False,
    DESC_IN = {'algo': {'type': 'string', 'structuring': True},
               'design_space': {'type': 'dataframe', 'structuring': True},
               'formulation': {'type': 'string', 'structuring': True},
               'maximize_objective': {'type': 'bool', 'structuring': True, 'default': False},
               'objective_name': {'type': 'string', 'structuring': True},
               'differentiation_method': {'type': 'string', 'default': Scenario.FINITE_DIFFERENCES,
                                          'possible_values': [USER_GRAD, Scenario.FINITE_DIFFERENCES,
                                                              Scenario.COMPLEX_STEP],
                                          'structuring': True},
               'fd_step': {'type': 'float', 'structuring': True, 'default': 1e-6},
               'algo_options': {'type': 'dict', 'dataframe_descriptor': {VARIABLES: ('string', None, False),
                                                                         VALUES: ('string', None, True)},
                                'dataframe_edition_locked': False,
                                'default': default_algo_options,
                                'structuring': True},
               PARALLEL_OPTIONS: {'type': 'dict',  # SoSDisciplineBuilder.OPTIONAL: True,
                                  'dataframe_descriptor': {VARIABLES: ('string', None, False),  # bool
                                                           VALUES: ('string', None, True)},
                                  #                                   'dataframe_descriptor': {'parallel': ('int', None, True), #bool
                                  #                                                          'n_processes': ('int', None, True),
                                  #                                                          'use_threading': ('int', None, True),#bool
                                  #                                                          'wait_time_between_fork': ('int', None, True)},
                                  'dataframe_edition_locked': False,
                                  'default': default_parallel_options,
                                  'structuring': True},
               'eval_mode': {'type': 'bool', 'default': False, POSSIBLE_VALUES: [True, False], 'structuring': True},
               'eval_jac': {'type': 'bool', 'default': False, POSSIBLE_VALUES: [True, False]},
               'execute_at_xopt': {'type': 'bool', 'default': True}}

    DESC_OUT = {'design_space_out': {'type': 'dataframe'}
                }

    def __init__(self, sos_name, ee, cls_builder):
        """
        Constructor
        """
        self.__factory = ee.factory
        self.cls_builder = cls_builder
        self.formulation = None
        self.maximize_objective = None
        self.opt_problem = None
        self._maturity = None

        self._reload(sos_name, ee)
        self.logger = get_sos_logger(f'{self.ee.logger.name}.SoSScenario')

        self.DESIGN_SPACE = 'design_space'
        self.FORMULATION = 'formulation'
        self.MAXIMIZE_OBJECTIVE = 'maximize_objective'
        self.OBJECTIVE_NAME = 'objective_name'
        self.FORMULATION_OPTIONS = 'formulation_options'

        #        self.SEARCH_PATHS = 'search_paths'
        self.SCENARIO_MANDATORY_FIELDS = [
            self.DESIGN_SPACE,
            self.FORMULATION,
            self.MAXIMIZE_OBJECTIVE,
            self.OBJECTIVE_NAME]
        #            self.SEARCH_PATHS]
        self.OPTIMAL_OBJNAME_SUFFIX = "opt"
        self.dict_desactivated_elem = {}
        self.activated_variables = []

    def _reload(self, sos_name, ee):
        """
        reload object
        """
        SoSDisciplineBuilder._reload(self, sos_name, ee)

    def build(self):
        """
        build of subdisciplines
        """
        # build and set sos_disciplines (if any)
        if len(self.cls_builder) != 0:
            old_current_discipline = self.ee.factory.current_discipline
            self.ee.factory.current_discipline = self
            # get the list of builders
            builder_list = self.cls_builder
            if not isinstance(self.cls_builder, list):
                builder_list = [self.cls_builder]
            # build the disciplines if not already built
            for builder in builder_list:
                disc = builder.build()
                if disc not in self.sos_disciplines:
                    self.ee.factory.add_discipline(disc)

                # append added disciplines to built_sos_disciplines for
                # disciplines cleaning
                if disc not in self.built_sos_disciplines:
                    self.built_sos_disciplines.append(disc)

            self.ee.factory.current_discipline = old_current_discipline

    def configure(self):
        """
        Configuration of SoSScenario, call to super Class and
        """
        self.configure_io()

        self.configure_execution()

        # Extract variables for eval analysis
        if self.sos_disciplines is not None and len(self.sos_disciplines) > 0:
            self.set_eval_possible_values()

        # update MDA flag to flush residuals between each mda run
        self._set_flush_submdas_to_true()

    def is_configured(self):
        """
        Return False if at least one sub discipline needs to be configured, True if not
        """
        return self.get_configure_status() and not self.check_structuring_variables_changes() and (
            self.get_disciplines_to_configure() == [])

    def setup_sos_disciplines(self):
        """
        Overload setup_sos_disciplines to create a dynamic desc_in
        """
        if self.ALGO_OPTIONS in self._data_in:
            algo_name = self.get_sosdisc_inputs(self.ALGO)
            algo_options = self.get_sosdisc_inputs(self.ALGO_OPTIONS)
            if algo_name is not None:
                default_dict = self.get_algo_options(algo_name)
                self._data_in[self.ALGO_OPTIONS][self.DEFAULT] = default_dict
                if algo_options is not None:
                    values_dict = deepcopy(default_dict)

                    for k in algo_options.keys():
                        if algo_options[k] != 'None' or not isinstance(algo_options[k], type(None)):
                            values_dict.update({k: algo_options[k]})

                    self._data_in[self.ALGO_OPTIONS][self.VALUE] = values_dict

        self.set_edition_inputs_if_eval_mode()

    def set_edition_inputs_if_eval_mode(self):
        '''
        if eval mode then algo and algo options will turn to not editable
        '''

        if 'eval_mode' in self._data_in:
            eval_mode = self.get_sosdisc_inputs('eval_mode')
            if eval_mode:
                self._data_in[self.ALGO][self.EDITABLE] = False
                self._data_in[self.ALGO_OPTIONS][self.EDITABLE] = False
                self._data_in[self.FORMULATION][self.EDITABLE] = False
                self._data_in[self.MAXIMIZE_OBJECTIVE][self.EDITABLE] = False
                self._data_in[self.PARALLEL_OPTIONS][self.EDITABLE] = False

                self._data_in[self.ALGO][self.OPTIONAL] = True
                self._data_in[self.ALGO_OPTIONS][self.OPTIONAL] = True
                self._data_in[self.FORMULATION][self.OPTIONAL] = True
                self._data_in[self.MAXIMIZE_OBJECTIVE][self.OPTIONAL] = True
                self._data_in[self.PARALLEL_OPTIONS][self.OPTIONAL] = True
            else:
                self._data_in['eval_jac'][self.VALUE] = False

    def pre_set_scenario(self):
        """
        prepare the set GEMS set_scenario method
        """
        design_space = None
        formulation = None
        obj_full_name = None
        maximize_objective = False

        dspace = self.get_sosdisc_inputs(self.DESIGN_SPACE)
        if dspace is not None:
            if any(type(design_variable).__name__ not in ['array', 'list'] for design_variable in
                   dspace['value'].tolist()):
                raise ValueError(
                    'A design variable must obligatory be an array')

            # build design space
            design_space = self.set_design_space()
            if design_space.variables_names:
                _, formulation, maximize_objective, obj_name = self.get_sosdisc_inputs(
                    self.SCENARIO_MANDATORY_FIELDS)

                # get full objective ids
                obj_name = self.get_sosdisc_inputs(self.OBJECTIVE_NAME)
                obj_full_name = self._update_names([obj_name])[0]

        return design_space, formulation, maximize_objective, obj_full_name

    def set_scenario(self):
        """
        set GEMS scenario, to be overloaded with each type of scenario (MDO, DOE, ...)
        """
        pass

    def set_design_space_for_complex_step(self):
        '''
        Set design space values to complex if the differentiation method is complex_step
        '''
        diff_method = self.get_sosdisc_inputs('differentiation_method')
        if diff_method == self.COMPLEX_STEP:
            dspace = deepcopy(self.opt_problem.design_space)
            curr_x = dspace._current_x
            for var in curr_x:
                curr_x[var] = curr_x[var].astype('complex128')
            self.opt_problem.design_space = dspace

    def update_default_coupling_inputs(self):
        '''
        Update default inputs of the couplings
        '''
        for disc in self.sos_disciplines:
<<<<<<< HEAD
=======
            #if disc.is_sos_coupling:
>>>>>>> a51a32d7
            self._set_default_inputs_from_dm(disc)

    def get_algo_options(self, algo_name):
        """
        Create default dict for algo options
        :param algo_name: the name of the algorithm
        :returns: dictionary with algo options default values
        """
        # TODO : add warning and log algo options

        default_dict = {}
        driver_lib = self._algo_factory.create(algo_name)
        driver_lib.init_options_grammar(algo_name)
        schema_dict = driver_lib.opt_grammar.schema.to_dict()
        properties = schema_dict.get(driver_lib.opt_grammar.PROPERTIES_FIELD)
        algo_options_keys = list(properties.keys())

        found_algo_names = [
            key for key in self.algo_dict.keys() if key in algo_name]
        if len(found_algo_names) == 1:
            key = found_algo_names[0]
            for algo_option in algo_options_keys:
                default_val = self.algo_dict[key].get(algo_option)
                if default_val is not None:
                    default_dict[algo_option] = default_val
        else:
            for algo_option in algo_options_keys:
                if algo_option in self.default_algo_options:
                    algo_default_val = self.default_algo_options.get(algo_option)
                    if algo_default_val is not None:
                        default_dict[algo_option] = algo_default_val

        return default_dict

    def run(self):
        '''
        Run method
        '''
        # TODO: to delete when MDA initialization is improved
        self.update_default_coupling_inputs()

        self.set_design_space_for_complex_step()

        eval_mode = self.get_sosdisc_inputs('eval_mode')
        if eval_mode:
            self.run_eval_mode()

        else:
            self.run_scenario()
        outputs = [discipline.get_output_data()
                   for discipline in self.sos_disciplines]
        for data in outputs:
            self.local_data.update(data)
        # store local data in datamanager
        self.update_dm_with_local_data()

    def run_scenario(self):
        '''
        Run the scenario and store last design_space
        '''
        pass

    def run_eval_mode(self):
        '''
        Run evaluate functions with the initial x 
        '''
        eval_jac = self.get_sosdisc_inputs('eval_jac')
        design_space = self.get_sosdisc_inputs('design_space')

        self.opt_problem.evaluate_functions(
            eval_jac=eval_jac, normalize=False)
        # if eval mode design space was not modified
        self.store_sos_outputs_values(
            {'design_space_out': design_space}, update_dm=True)

    def _run_algorithm(self):
        """
        Runs the algo
        """
        pass

    def _set_flush_submdas_to_true(self):
        # update MDA flag to flush residuals between each mda run
        for disc in self.sos_disciplines:
            if disc.is_sos_coupling:
                if len(disc.sub_mda_list) > 0:
                    for sub_mda in disc.sub_mda_list:
                        sub_mda.reset_history_each_run = True

    def _set_default_inputs_from_dm(self, disc):
        """
        Based on dm values, default_inputs are set to mdachains,
        and default_inputs dtype is set to complex in case of complex_step gradient computation.
        """
        input_data = {}
        input_data_names = disc.get_input_data_names()
        for data_name in input_data_names:
            val = self.ee.dm.get_value(data_name)
            # for cases of early configure steps
            if val is not None:
                input_data[data_name] = val

<<<<<<< HEAD
        # store mdo_chain default inputs
        if disc.is_sos_coupling:
            disc.mdo_chain.default_inputs.update(input_data)
        disc.default_inputs.update(input_data)
=======
        # convert sostrades types into numpy arrays
        # no need to update DM since call by SoSTrades
        input_data = disc._convert_new_type_into_array(var_dict=input_data)
        if disc.is_sos_coupling:
            disc.mdo_chain.default_inputs.update(input_data)
        else :
            disc.default_inputs.update(input_data)
>>>>>>> a51a32d7

        for disc in disc.sos_disciplines:
            self._set_default_inputs_from_dm(disc)

    def configure_io(self):
        """
        Configure discipline  and all sub-disciplines
        """
        if self._data_in == {} or self.check_structuring_variables_changes():
            super().configure()

        disc_to_configure = self.get_disciplines_to_configure()

        if len(disc_to_configure) > 0:
            self.set_configure_status(False)
        else:
            self.set_children_cache_inputs()
            self.set_configure_status(True)

        for disc in disc_to_configure:
            disc.configure()

    def get_disciplines_to_configure(self):
        """
        Get sub disciplines list to configure
        """
        disc_to_configure = []
        for disc in self.sos_disciplines:
            if not disc.is_configured():
                disc_to_configure.append(disc)
        return disc_to_configure

    def configure_execution(self):
        """
        - configure GEMS grammar
        - set scenario
        """
        for disc in self.sos_disciplines:
            disc.update_gems_grammar_with_data_io()
        self.set_scenario()
        self.set_parallel_options()

    def _update_names(self, names):
        """
        if no dot in the name, it looks for the full name in the dm
        else we suppose that this is a full name that needs to be updated with current
        study name
        |!| it will NOT work for names with a dot in data_io...
        """
        local_names = []
        full_names = []
        for name in names:
            if NamespaceManager.NS_SEP not in name:
                local_names.append(name)
            else:
                full_names.append(name)
        return self.get_full_names(local_names) + \
            self._update_study_ns_in_varname(full_names)

    def set_diff_method(self):
        """
        Set differentiation method and send a WARNING
        if some linearization_mode are not coherent with diff_method
        """
        diff_method = self.get_sosdisc_inputs('differentiation_method')

        if diff_method in self.APPROX_MODES:
            for disc in self.sos_disciplines:
                if disc.linearization_mode != diff_method:
                    self.logger.warning(
                        f'The differentiation method "{diff_method}" will overload the linearization mode "{disc.linearization_mode}" ')

        fd_step = self.get_sosdisc_inputs(self.FD_STEP)
        Scenario.set_differentiation_method(
            self, diff_method, fd_step)

    def set_parallel_options(self):
        """
        sets parallel options for jacobian approximation
        """

        # update default options with user options
        user_options = self.get_sosdisc_inputs(self.PARALLEL_OPTIONS)
        if user_options is None:
            user_options = {}
        options = deepcopy(self.default_parallel_options)
        options.update(user_options)
        parallel = options.pop("parallel")
        # update problem options
        if self.formulation is not None:
            self.opt_problem = self.formulation.opt_problem
            self.opt_problem.parallel_differentiation = parallel
            self.opt_problem.parallel_differentiation_options = options

    def set_design_space(self):
        """
        reads design space (set_design_space)
        """

        dspace_df = self.get_sosdisc_inputs(self.DESIGN_SPACE)
        # update design space dv with full names
        dvs = list(dspace_df[self.VARIABLES])
        full_dvs = []
        dspace_dict_updated = {}

        for key in dvs:

            full_key_l = self.get_full_names([key])
            if len(full_key_l) > 0:
                full_key = full_key_l[0]
                full_dvs.append(full_key)
                # dspace_dict_updated[full_key] = dspace_df[key]
            else:
                self.logger.warning(f" missing design variable in dm : {key}")
        if len(full_dvs) == len(dvs):
            dspace_dict_updated = dspace_df.copy()
            dspace_dict_updated[self.VARIABLES] = full_dvs

            design_space = self.read_from_dataframe(dspace_dict_updated)

        else:

            design_space = DesignSpace()
        return design_space

    def read_from_dict(self, dp_dict):
        """Parses a dictionary to read the DesignSpace

        :param dp_dict : design space dictionary
        :returns:  the design space
        """
        design_space = DesignSpace()
        for key in dp_dict:
            print(key)
            if type(dp_dict[key]['value']) != list and type(dp_dict[key]['value']) != ndarray:
                name = key
                var_type = ['float']

                size = 1
                l_b = array([dp_dict[key]['lower_bnd']])
                u_b = array([dp_dict[key]['upper_bnd']])
                value = array([dp_dict[key]['value']])
            else:
                size = len(dp_dict[key]['value'])
                var_type = ['float'] * size

                name = key
                l_b = array(dp_dict[key]['lower_bnd'])
                u_b = array(dp_dict[key]['upper_bnd'])
                value = array(dp_dict[key]['value'])

            design_space.add_variable(name, size, var_type, l_b, u_b, value)
        return design_space

    def read_from_dataframe(self, df):
        """Parses a DataFrame to read the DesignSpace

        :param df : design space df
        :returns:  the design space
        """
        names = list(df[self.VARIABLES])
        values = list(df[self.VALUES])
        l_bounds = list(df[self.LOWER_BOUND])
        u_bounds = list(df[self.UPPER_BOUND])
        enabled_variable = list(df[self.ENABLE_VARIABLE_BOOL])
        list_activated_elem = list(df[self.LIST_ACTIVATED_ELEM])
        
        # looking for the optionnal variable type in the design space
        if self.VARIABLE_TYPE in df:
            var_types = df[self.VARIABLE_TYPE]
        else:
            # set to None for all variables if not exists
            var_types = [None] * len(names)
        
        design_space = DesignSpace()
        
        for dv, val, lb, ub, l_activated, enable_var, vtype in zip(names, values, l_bounds, u_bounds, list_activated_elem, enabled_variable, var_types):

            # check if variable is enabled to add it or not in the design var
            if enable_var:
                self.dict_desactivated_elem[dv] = {}
                
                if type(val) != list and type(val) != ndarray:
                    size = 1
                    var_type = ['float']
                    l_b = array([lb])
                    u_b = array([ub])
                    value = array([val])
                else:
                    # check if there is any False in l_activated
                    if not all(l_activated):
                        index_false = l_activated.index(False)
                        self.dict_desactivated_elem[dv] = {
                            'value': val[index_false], 'position': index_false}

                        val = delete(val, index_false)
                        lb = delete(lb, index_false)
                        ub = delete(ub, index_false)

                    size = len(val)
                    var_type = ['float'] * size
                    l_b = array(lb)
                    u_b = array(ub)
                    value = array(val)
                
                # 'automatic' var_type values are overwritten if filled by the user
                if vtype is not None:
                    var_type = vtype
                
                design_space.add_variable(
                    dv, size, var_type, l_b, u_b, value)
        return design_space

    def read_from_dataframe_new(self, df):
        """Parses a DataFrame to read the DesignSpace

        :param df : design space df
        :returns:  the design space
        """
        names = df[self.VARIABLES]
        values = df[self.VALUES]
        l_bounds = df[self.LOWER_BOUND]
        u_bounds = df[self.UPPER_BOUND]

        design_space = DesignSpace()
        for dv, val, lb, ub in zip(names, values, l_bounds, u_bounds):
            #             if [type(val), type(lb), type(ub)] == [str] * 3:
            #                 val = eval(val)
            #                 lb = eval(lb)
            #                 ub = eval(ub)
            name = dv
            if type(val) != list and type(val) != ndarray:
                size = 1
                var_type = ['float']
                l_b = array([lb])
                u_b = array([ub])
                value = array([val])
            else:
                size = len(val)
                var_type = ['float'] * size
                l_b = array(lb)
                u_b = array(ub)
                value = array(val)
            design_space.add_variable(name, size, var_type, l_b, u_b, value)
        return design_space

    def update_design_space_out(self):
        """
        Method to update design space with opt value
        """
        design_space = deepcopy(self.get_sosdisc_inputs(self.DESIGN_SPACE))
        l_variables = design_space[self.VARIABLES]
        for var in l_variables:
            full_name_var = self.get_full_names([var])[0]
            if full_name_var in self.activated_variables:
                value_x_opt = list(self.formulation.design_space._current_x.get(
                    full_name_var))
                if self.dict_desactivated_elem[full_name_var] != {}:
                    # insert a desactivated element
                    value_x_opt.insert(
                        self.dict_desactivated_elem[full_name_var]['position'],
                        self.dict_desactivated_elem[full_name_var]['value'])

                design_space.loc[design_space[self.VARIABLES] == var, self.VALUE] = pd.Series(
                    [value_x_opt] * len(design_space))

        self.store_sos_outputs_values(
            {'design_space_out': design_space})

    # GEMSEO overload
    def _update_input_grammar(self):
        self.update_gems_grammar_with_data_io()
        Scenario._update_input_grammar(self)

    def get_maturity(self):
        ref_dict_maturity = deepcopy(self.dict_maturity_ref)
        for discipline in self.sos_disciplines:
            disc_maturity = discipline.get_maturity()

            if isinstance(disc_maturity, dict):
                for m_k, m_v in ref_dict_maturity.items():
                    if m_v != disc_maturity[m_k]:
                        ref_dict_maturity[m_k] += disc_maturity[m_k]
            elif disc_maturity in ref_dict_maturity:
                ref_dict_maturity[disc_maturity] += 1

        self._maturity = ref_dict_maturity
        return self._maturity

    def set_eval_possible_values(self):

        analyzed_disc = self.sos_disciplines
        possible_out_values = self.fill_possible_values(
            analyzed_disc)  # possible_in_values

        possible_out_values = self.find_possible_values(
            analyzed_disc, possible_out_values)  # possible_in_values

        # Take only unique values in the list
        possible_out_values = list(set(possible_out_values))

        # Fill the possible_values of obj and constraints
        self.dm.set_data(f'{self.get_disc_full_name()}.{self.OBJECTIVE_NAME}',
                         self.POSSIBLE_VALUES, possible_out_values)

        if self.is_constraints:
            self.dm.set_data(f'{self.get_disc_full_name()}.{self.INEQ_CONSTRAINTS}',
                             self.POSSIBLE_VALUES, possible_out_values)
            self.dm.set_data(f'{self.get_disc_full_name()}.{self.EQ_CONSTRAINTS}',
                             self.POSSIBLE_VALUES, possible_out_values)
        # fill the possible values of algos
        self._init_algo_factory()
        avail_algos = self._algo_factory.algorithms
        self.dm.set_data(f'{self.get_disc_full_name()}.{self.ALGO}',
                         self.POSSIBLE_VALUES, avail_algos)
        # fill the possible values of formulations
        self._form_factory = MDOFormulationsFactory()
        avail_formulations = self._form_factory.formulations
        self.dm.set_data(f'{self.get_disc_full_name()}.{self.FORMULATION}',
                         self.POSSIBLE_VALUES, avail_formulations)
        # fill the possible values of maximize_objective
        self.dm.set_data(f'{self.get_disc_full_name()}.{self.MAXIMIZE_OBJECTIVE}',
                         self.POSSIBLE_VALUES, [False, True])

    # -- Set possible design variables and objevtives
    # adapted from soseval
    # TODO: find a better way to select constraints and objectives

    def find_possible_values(
            self, sos_disciplines, possible_out_values):  # possible_in_values
        """
            Run through all disciplines and sublevels
            to find possible values for eval_inputs and eval_outputs
        """
        if len(sos_disciplines) != 0:
            for disc in sos_disciplines:
                sub_out_values = self.fill_possible_values(
                    [disc])  # sub_in_values
                #                 possible_in_values.extend(sub_in_values)
                possible_out_values.extend(sub_out_values)
                self.find_possible_values(
                    disc.sos_disciplines, possible_out_values)  # possible_in_values

        return possible_out_values  # possible_in_values

    def fill_possible_values(self, sos_disciplines):
        """
            Fill possible values lists for eval inputs and outputs
            an input variable must be a float coming from a data_in of a discipline in all the process
            and not a default variable
            an output variable must be any data from a data_out discipline
        """
        # poss_in_values = []
        poss_out_values = []
        for disc in sos_disciplines:
            #             for data_in_key in disc.get_input_data_names(): #disc._data_in.keys():
            #                 is_float = disc._data_in[data_in_key.split(NS_SEP)[-1]][self.TYPE] == 'float'
            #                 in_coupling_numerical = data_in_key in SoSCoupling.DEFAULT_NUMERICAL_PARAM
            #                 if not in_coupling_numerical: #is_float and
            #                     # Caution ! This won't work for variables with points in name
            #                     # as for ac_model
            #                     poss_in_values.append(data_in_key)
            for data_out_key in disc.get_output_data_names():  # disc._data_out.keys():
                # Caution ! This won't work for variables with points in name
                # as for ac_model
                data_out_key = data_out_key.split(NS_SEP)[-1]
                poss_out_values.append(data_out_key)

        return poss_out_values  # poss_in_values

    def __str__(self):
        """
        Summarize results for display

        :returns: string summarizing results
        """
        msg = ""
        if hasattr(self, "disciplines"):
            msg = self.__class__.__name__ + ":\nDisciplines: "
            disc_names = [disc.name
                          for disc in self.disciplines]  # pylint: disable=E1101
            msg += " ".join(disc_names)
            msg += "\nMDOFormulation: "  # We keep MDO here has is done in gemseo
            msg += self.formulation.__class__.__name__
            msg += "\nAlgorithm: "
            msg += str(self.get_sosdisc_inputs(self.ALGO)) + "\n"

        return msg

    def get_full_names(self, names):
        '''
        get full names of ineq_names and obj_names
        '''
        full_names = []
        for i_name in names:
            full_id_l = self.dm.get_all_namespaces_from_var_name(i_name)
            if full_id_l != []:
                if len(full_id_l) > 1:
                    # full_id = full_id_l[0]
                    full_id = self.get_scenario_lagr(full_id_l)
                else:
                    full_id = full_id_l[0]
                full_names.append(full_id)

        return full_names

    def get_algo_options_dict(self):
        """
        Method to get the dictionnary of algo options from dataframe so that it is in GEMS format
        """
        algo_options_df = self.get_sosdisc_inputs('algo_options')
        return algo_options_df.to_dict('records')[0]<|MERGE_RESOLUTION|>--- conflicted
+++ resolved
@@ -152,12 +152,6 @@
         self.dict_desactivated_elem = {}
         self.activated_variables = []
 
-    def _reload(self, sos_name, ee):
-        """
-        reload object
-        """
-        SoSDisciplineBuilder._reload(self, sos_name, ee)
-
     def build(self):
         """
         build of subdisciplines
@@ -299,10 +293,6 @@
         Update default inputs of the couplings
         '''
         for disc in self.sos_disciplines:
-<<<<<<< HEAD
-=======
-            #if disc.is_sos_coupling:
->>>>>>> a51a32d7
             self._set_default_inputs_from_dm(disc)
 
     def get_algo_options(self, algo_name):
@@ -405,20 +395,10 @@
             if val is not None:
                 input_data[data_name] = val
 
-<<<<<<< HEAD
         # store mdo_chain default inputs
         if disc.is_sos_coupling:
             disc.mdo_chain.default_inputs.update(input_data)
         disc.default_inputs.update(input_data)
-=======
-        # convert sostrades types into numpy arrays
-        # no need to update DM since call by SoSTrades
-        input_data = disc._convert_new_type_into_array(var_dict=input_data)
-        if disc.is_sos_coupling:
-            disc.mdo_chain.default_inputs.update(input_data)
-        else :
-            disc.default_inputs.update(input_data)
->>>>>>> a51a32d7
 
         for disc in disc.sos_disciplines:
             self._set_default_inputs_from_dm(disc)

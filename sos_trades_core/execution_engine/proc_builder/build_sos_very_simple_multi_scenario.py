'''
Copyright 2022 Airbus SAS

Licensed under the Apache License, Version 2.0 (the "License");
you may not use this file except in compliance with the License.
You may obtain a copy of the License at

    http://www.apache.org/licenses/LICENSE-2.0

Unless required by applicable law or agreed to in writing, software
distributed under the License is distributed on an "AS IS" BASIS,
WITHOUT WARRANTIES OR CONDITIONS OF ANY KIND, either express or implied.
See the License for the specific language governing permissions and
limitations under the License.
'''
'''
mode: python; py-indent-offset: 4; tab-width: 8; coding: utf-8
'''
from sos_trades_core.execution_engine.sos_discipline import SoSDiscipline
from sos_trades_core.execution_engine.proc_builder.sos_add_subproc_to_driver import AddSubProcToDriver
from sos_trades_core.execution_engine.proc_builder.build_sos_discipline_scatter import BuildSoSDisciplineScatter
from sos_trades_core.sos_wrapping.old_sum_value_block_discipline import OldSumValueBlockDiscipline
from sos_trades_core.tools.proc_builder.process_builder_parameter_type import ProcessBuilderParameterType
import pandas as pd
from importlib import import_module


class BuildSoSSimpleMultiScenarioException(Exception):
    pass


class BuildSoSVerySimpleMultiScenario(BuildSoSDisciplineScatter):
    ''' 
    Class that build scatter discipline and linked scatter data from scenario defined in a usecase


    1) Strucrure of Desc_in/Desc_out:
        |_ DESC_IN
            |_ SUB_PROCESS_INPUTS (structuring)
            |_ SCENARIO_MAP (structuring)            
               |_ SCENARIO_MAP[INPUT_NAME] (namespace: INPUT_NS if INPUT_NS in SCENARIO_MAP keys / if not then  local, structuring, dynamic : SCENARIO_MAP[INPUT_NAME] != '' or is not None)
               |_ NS_IN_DF (dynamic: if sub_process_ns_in_build is not None)
        |_ DESC_OUT

    2) Description of DESC parameters:
        |_ DESC_IN
           |_ SUB_PROCESS_INPUTS:               All inputs for driver builder in the form of ProcessBuilderParameterType type
           |_ SCENARIO_MAP:                     All inputs for driver builder in the form of a dictionary of four keys
                                                    INPUT_NAME:           name of the variable to scatter
                                                    INPUT_NS:             Optional key: namespace of the variable to scatter if the INPUT_NS key is this scenario map. 
                                                                          If the key is not here then it is local to the driver.
                                                    OUTPUT_NAME:          name of the variable to overwrite
                                                    SCATTER_NS:           Optional key: Internal namespace associated to the scatter discipline
                                                                          it is a temporary input: its value is put to None as soon as scenario disciplines are instantiated
                                                    GATHER_NS:            Optional key: namespace of the gather discipline associated to the scatter discipline 
                                                                          (input_ns by default). Only used if autogather = True
                                                    NS_TO_UPDATE:         list of namespaces depending on the scatter namespace 
                                                                          (by default, we have the list of namespaces of the nested sub_process)                                                                                                                                          
                |_ SCENARIO_MAP[INPUT_NAME]     select your list of scenario names
                |_ NS_IN_DF :                   a map of ns name: value
         |_ DESC_OUT
    '''

#################### Begin: Ontology of the discipline ###################
    # ontology information
    _ontology_data = {
        'label': 'Proc Builder Core Very Simple Multi-Scenario',
        'type': 'Research',
        'source': 'SoSTrades Project',
        'validated': '',
        'validated_by': 'SoSTrades Project',
        'last_modification_date': '',
        'category': '',
        'definition': '',
        'icon': 'fas fa-stream fa-fw',
        'version': '',
    }
#################### End: Ontology of the discipline #####################

#################### Begin: Constants and parameters #####################
    # -- Disciplinary attributes

    VALUES = "value"

    SUB_PROCESS_INPUTS = 'sub_process_inputs'
    REFERENCE = 'reference'

    SCENARIO_MAP = 'scenario_map'
    INPUT_NAME = 'input_name'
    INPUT_NS = 'input_ns'
    OUTPUT_NAME = 'output_name'
    SCATTER_NS = 'scatter_ns'
    GATHER_NS = 'gather_ns'
    NS_TO_UPDATE = 'ns_to_update'

    DRIVER_NAME = 'driver_name'  # Default vs_MS
    AUTHOGATHER = 'autogather'  # Default  False
    GATHER_NODE = 'gather_node'  # Default None
    BUSINESS_POST_PROC = 'business_post_proc'  # Default False

    SCENARIO_DICT = 'scenario_dict'
    NS_BUSINESS_OUTPUTS = 'ns_business_outputs'

    NS_IN_DF = 'ns_in_df'

    default_process_builder_parameter_type = ProcessBuilderParameterType(
        None, None, 'Empty')

    default_scenario_map = {}
    default_scenario_map[INPUT_NAME] = None
    #default_scenario_map[INPUT_NS] = ''
    #default_scenario_map[OUTPUT_NAME] = ''
    #default_scenario_map[SCATTER_NS] = ''
    #default_scenario_map[GATHER_NS] = ''
    default_scenario_map[NS_TO_UPDATE] = []

    default_full_scenario_map = {}
    default_full_scenario_map[INPUT_NAME] = None
    default_full_scenario_map[INPUT_NS] = ''
    default_full_scenario_map[OUTPUT_NAME] = ''
    default_full_scenario_map[SCATTER_NS] = ''
    default_full_scenario_map[GATHER_NS] = ''
    default_full_scenario_map[NS_TO_UPDATE] = []

    DESC_IN = {
        SCENARIO_MAP: {'type': 'dict',
                       'structuring': True,
                       'default': default_scenario_map,
                       'user_level': 1,
                       'optional': False
                       }}

    DESC_IN.update(AddSubProcToDriver.DESC_IN)

    #DESC_OUT = {}

#################### End: Constants and parameters #######################

<<<<<<< HEAD
    def __init__(self, sos_name, ee, map_name, cls_builder, autogather, gather_node, business_post_proc, associated_namespaces=None):
=======
#################### Begin: Main methods ################################
    def __init__(self, sos_name, ee, map_name, cls_builder, autogather, gather_node, business_post_proc, associated_namespaces=[]):
>>>>>>> 143de500
        '''
        Constructor
        '''
        self.__autogather = autogather
        self.__gather_node = gather_node
        self.__build_business_io = business_post_proc
        self.__cls_builder = cls_builder
        BuildSoSDisciplineScatter.__init__(
            self, sos_name, ee, map_name, cls_builder, associated_namespaces=associated_namespaces)
        self._maturity = ''

        self.previous_sc_map_dict = None
        self.previous_sc_map_name = None

<<<<<<< HEAD
        self.previous_sub_process_usecase_name = 'Empty'
        self.previous_sub_process_usecase_data = {}

        self.previous_algo_name = ""

        self.sub_process_ns_in_build = None
        self.ns_of_sub_proc = []

        # Possible values: 'Empty_SP', 'Create_SP', 'Replace_SP',
        # 'Unchanged_SP'
        self.sub_proc_build_status = 'Empty_SP'

=======
>>>>>>> 143de500
        # Possible values: 'Empty', 'Create', 'Replace', 'Unchanged'
        self.sc_map_build_status = 'Empty'

    def get_autogather(self):
        return self.__autogather

    def get_gather_node(self):
        return self.__gather_node

    def get_build_business_io(self):
        return self.__build_business_io

    def build(self):
        '''
            Overloaded scatter discipline method to "configure" scenarios
            Get and build builder from sub_process of driver
            Added to provide proc builder capability
            Reached from __configure_io in ee.py: self.factory.build() is going from build to build starting from root
            It comes before configuring()
        '''
        self.coupling_per_scatter = True
        # Remark: cls_builder and sc_map added in __init__ of sos_discipline_scatter
        # Remark: Nested build is done by creating (in SoSDisciplineScatter.build/build_sub_coupling)
        # as many coupling as names in the provided list of the data key
        # SCENARIO_MAP['input_name']

        # 1. Create and add scenario_map
        self.create_and_add_scenario_map()
        # 2. Create and add cls_builder
        AddSubProcToDriver.build(self)
        # 3. Associate map to discipline and build scatter
        self.associate_map_to_discipline_and_build_scatter()

    def configure(self):
        """
            Overloaded SoSDiscipline method
            Configuration of the Build driver
            Reached from __configure_io in ee.py: self.root_process.configure_io() is going from confiure to configure starting from root
            It comes after build()
        """

        # if self._data_in == {} or len(self.get_cls_builder()) == 0:

        BuildSoSDisciplineScatter.configure(self)

    def is_configured(self):
        '''
        Function to modify is_configured if an added condition is needed
        '''
        return SoSDiscipline.is_configured(self)

    def setup_sos_disciplines(self):
        """
           Overload setup_sos_disciplines to create a dynamic desc_in
           Reached from configure() of sos_discipline [SoSDiscipline.configure in config() of scatter discipline].
        """

        # Update of non dynamic desc_in
        # Update default_scenario_map with list of subprocess ns and provide it
        # to  sc_map_name dynamic input if self.SCENARIO_MAP is still with
        # default values

        # 0. Update list of all ns of subprocess in default ns_to_update
        self.provide_possible_list_of_sub_process_ns()

        AddSubProcToDriver.setup_sos_disciplines(self)

        if self.check_if_ready_to_import_usecase():
            # 0. Dynamically add INST_DESC_IN and  INST_DESC_OUT if autogather is True
            # self.build_business_io()  # should be put in
            # setup_sos_disciplines !
            pass

    def run(self):
        '''
            Overloaded scatter discipline method
            Store business outputs in dictionaries if autogather is True
        '''
        if self.get_autogather():
            self.run_autogather()

#################### End: Main methods ################################

##################### Begin: Sub methods ################################
# Remark: those sub methods should be private functions

    def run_autogather(self):
        '''
           Store business outputs in dictionaries if autogather is True
        '''
        new_values_dict = {}
        for long_key in self._data_in.keys():
            for key in self._data_out.keys():
                if long_key.endswith(key.split('_dict')[0]):
                    if key in new_values_dict:
                        new_values_dict[key].update({long_key.rsplit('.', 1)[0]: self.ee.dm.get_value(
                            self.get_var_full_name(long_key, self._data_in))})
                    else:
                        new_values_dict[key] = {long_key.rsplit('.', 1)[0]: self.ee.dm.get_value(
                            self.get_var_full_name(long_key, self._data_in))}
        self.store_sos_outputs_values(new_values_dict)

    def build_business_io(self):
        '''
           Add SumValueBlockDiscipline ouputs in INST_DESC_IN and dict in INST_DESC_OUT if autogather is True
           Function needed in build(self)
        '''
        if self.get_build_business_io():

            if self.get_gather_node() is None:
                ns_value = f'{self.ee.study_name}.Business'
            else:
                ns_value = f'{self.ee.study_name}.{self.get_gather_node()}.Business'

            if self.NS_BUSINESS_OUTPUTS not in self.ee.ns_manager.shared_ns_dict:
                self.ee.ns_manager.add_ns(self.NS_BUSINESS_OUTPUTS, ns_value)
                self.ee.ns_manager.disc_ns_dict[self]['others_ns'].update(
                    {self.NS_BUSINESS_OUTPUTS: self.ee.ns_manager.shared_ns_dict[self.NS_BUSINESS_OUTPUTS]})

            ns_to_cut = self.ee.ns_manager.get_shared_namespace_value(
                self, self.sc_map.get_gather_ns()) + self.ee.ns_manager.NS_SEP

            # In the case of old sum value block disciplines (used in business cases processes)
            # we needed a gather_data for multi scenario post processing
            # This capability will be replaced by generic gather data created
            # from archi builder when all business processes will be refactored
            for disc in self.ee.factory.sos_disciplines:
                if isinstance(disc, OldSumValueBlockDiscipline):
                    for key in disc._data_out.keys():
                        full_key = disc.get_var_full_name(key, disc._data_out)
                        end_key = full_key.split(ns_to_cut)[-1]
                        if end_key not in self._data_in:
                            self.inst_desc_in.update({end_key: {SoSDiscipline.TYPE: disc._data_out[key][SoSDiscipline.TYPE],
                                                                SoSDiscipline.VISIBILITY: SoSDiscipline.SHARED_VISIBILITY, SoSDiscipline.NAMESPACE: self.sc_map.get_gather_ns(), SoSDiscipline.USER_LEVEL: 3}})
                        if f'{key}_dict' not in self._data_out:
                            self.inst_desc_out.update({f'{key}_dict': {SoSDiscipline.TYPE: 'dict',
                                                                       SoSDiscipline.VISIBILITY: SoSDiscipline.SHARED_VISIBILITY, SoSDiscipline.NAMESPACE: self.NS_BUSINESS_OUTPUTS, SoSDiscipline.USER_LEVEL: 2}})

            # modify SCENARIO_DICT input namespace to store it in
            # NS_BUSINESS_OUTPUTS node
            if self.SCENARIO_DICT in self._data_in and self.ee.dm.get_data(self.get_var_full_name(self.SCENARIO_DICT, self._data_in), SoSDiscipline.NAMESPACE) != self.NS_BUSINESS_OUTPUTS:
                full_key = self.get_var_full_name(
                    self.SCENARIO_DICT, self._data_in)
                self.ee.dm.set_data(
                    full_key, self.NAMESPACE, self.NS_BUSINESS_OUTPUTS)
                self.ee.dm.set_data(
                    full_key, self.NS_REFERENCE, self.get_ns_reference(SoSDiscipline.SHARED_VISIBILITY, self.NS_BUSINESS_OUTPUTS))
                self.ee.dm.generate_data_id_map()
##################### End: Sub methods ################################

# Begin: Sub methods for proc builder to wrap specific driver dynamic
# inputs ####
    def setup_desc_in_dict_of_driver(self):
        """
            Create desc_in_dict for dynamic inputs of the driver depending on sub process
            Function needed in setup_sos_disciplines_driver_inputs_depend_on_sub_process()
            Function to be specified per driver
            Update of SCENARIO_MAP['input_name']
        """
        # Remark: the dynamic input SCENARIO_MAP['input_name'] is initially set in
        # build_inst_desc_in_with_map() in __init__ of sos_discipline_scatter
        desc_in_dict = BuildSoSDisciplineScatter.build_inst_desc_in_with_map(
            self)
        return desc_in_dict
# End: Sub methods for proc builder  to wrap specific driver dynamic
# inputs ####

##################### Begin: Sub methods for proc builder ################

    def create_and_add_scenario_map(self):
        '''
            Create and add scenario map
            Function needed in build(self)
            Function for proc builder only in vsMS
        '''
        if self.SCENARIO_MAP in self._data_in:
            sc_map_dict = self.get_sosdisc_inputs(self.SCENARIO_MAP)
            sc_map_name = sc_map_dict[self.INPUT_NAME]

            sc_map_ready = False
            sc_map_ns = None
            if self.INPUT_NS in sc_map_dict.keys():  # use of shared ns
                sc_map_ns = sc_map_dict[self.INPUT_NS]
                sc_map_ready = sc_map_name is not None and sc_map_name != '' and sc_map_ns is not None and sc_map_ns != ''
            else:  # use of local ns
                sc_map_ready = sc_map_name is not None and sc_map_name != ''

            if sc_map_ready:  # a filled sc_map is available
                # either Unchanged or Create or Replace
                # 1. set_sc_map_status
                self.set_sc_map_status(sc_map_dict)
                # 2. create and add map
                # in case of replace then we should update/clean the previous existing sc_map.
                # In case of cleaning, can this map be used by other and need
                # not to be clean ?
                if (self.sc_map_build_status == 'Create' or self.sc_map_build_status == 'Replace'):
                    # 1. Take care of the Replace (if any)
                    if (self.sc_map_build_status == 'Replace'):
                        self.clean_all_for_rebuild()
                    # 2. Do the create
                    # 2.1 add sc_map
                    self.ee.smaps_manager.add_build_map(
                        sc_map_name, sc_map_dict)
                    # 2.2 adapt the sc_map_ns namespace (if any)
                    if sc_map_ns is not None:
                        current_ns = self.ee.ns_manager.current_disc_ns
                        self.ee.ns_manager.add_ns(sc_map_ns, current_ns)
                        self.ee.ns_manager.update_others_ns_with_shared_ns(
                            self, sc_map_ns)

    def associate_map_to_discipline_and_build_scatter(self):
        '''
            Associate map to discipline and build scatter
            Automatically done when structuring variable has changed and OK here even if empty proc or map
            Function needed in build(self)
            Function for proc builder only in vsMS
        '''
        if self.SCENARIO_MAP in self._data_in:
            sc_map_dict = self.get_sosdisc_inputs(self.SCENARIO_MAP)
            sc_map_name = sc_map_dict[self.INPUT_NAME]
            # print(sc_map_dict[self.INPUT_NAME])
            # print(sc_map_dict[self.NS_TO_UPDATE])
            cls_builder = self.get_cls_builder()
            BuildSoSDisciplineScatter._associate_map_to_discipline(self,
                                                                   self.ee, sc_map_name, cls_builder)
            BuildSoSDisciplineScatter.build(self)
            # Dynamically add INST_DESC_IN and  INST_DESC_OUT if autogather is
            # True
            # self.build_business_io()  # should be put in
            # setup_sos_disciplines !

    def set_sc_map_status(self, sc_map_dict):
        '''
            State sc_map CRUD status
            The sc_map is defined by its dictionary
            Function needed in build(self)
            Function for proc builder only in vsMS
        '''
        # We come from outside driver process
        if sc_map_dict != self.previous_sc_map_dict:
            if self.previous_sc_map_dict is None:
                self.previous_sc_map_name = None
            else:
                self.previous_sc_map_name = self.previous_sc_map_dict[self.INPUT_NAME]
            self.previous_sc_map_dict = sc_map_dict
            # driver process with provided sc_map
            if self.previous_sc_map_name == '' or self.previous_sc_map_name is None:
                self.sc_map_build_status = 'Create'
            else:
                self.sc_map_build_status = 'Replace'
        else:
            self.sc_map_build_status = 'Unchanged'
        return self.sc_map_build_status

    def clean_all_for_rebuild(self):
        """
            Create_nested builders from their nested process.
            Function needed in build (if import map first) and build_driver_subproc
            Function for proc builder only in vsMS
        """
        # 1 remove all previously instantiated disciplines
        sub_names = []
        BuildSoSDisciplineScatter.clean_scattered_disciplines(self, sub_names)
        # 2 remove previous created scatter map of name
        # "self.previous_sc_map_name"

        # Remark: self.previous_sc_map_name is also self.sc_map.get_input_name()
        # print(self.previous_sc_map_name)
        # print(self.sc_map.get_input_name())
        #sc_map_name_to_remove = self.previous_sc_map_name
        # Why self.previous_sc_map_name is not with the good value (None
        # instead of scenario_list) in Test 05/Step 02 ?

        sc_map_name_to_remove = self.sc_map.get_input_name()
        self.ee.smaps_manager.remove_build_map(sc_map_name_to_remove)
        # 3 We "clean" also all dynamic inputs
        self.add_inputs({})

    def provide_possible_list_of_sub_process_ns(self):
        """
            Provide possible list of sub process ns
            Function needed in setup_sos_disciplines()
            Function for proc builder only in vsMS
        """
        if (self.SCENARIO_MAP in self._data_in and self.sc_map is None):
            sc_map_dict = self.get_sosdisc_inputs(self.SCENARIO_MAP)
            sc_map_name = sc_map_dict[self.INPUT_NAME]
            if sc_map_name == '' or sc_map_name is None:  # provide only if user has not provided already a scenario_map
                # Define a new scenario map with ns_to_update that is with all
                # sub_process namespaces
                new_scenario_map = {}
                new_scenario_map[self.INPUT_NAME] = None
                #new_scenario_map[INPUT_NS] = ''
                #new_scenario_map[OUTPUT_NAME] = ''
                #new_scenario_map[SCATTER_NS] = ''
                #new_scenario_map[GATHER_NS] = ''
                new_scenario_map[self.NS_TO_UPDATE] = self.ns_of_sub_proc
                driver_name = self.name
                self.dm.set_data(f'{self.ee.study_name}.{driver_name}.{self.SCENARIO_MAP}',
                                 'value', new_scenario_map, check_value=False)


##################### End: Sub methods for proc builder ##################

### Begin: Sub methods for proc builder to be specified in specific driver ####

    def get_cls_builder(self):
        return self.__cls_builder

    def set_cls_builder(self, value):
        self.__cls_builder = value
        # update also in mother class as attribute has other name
        # self.__builders
        self.set_builders(value)

    def set_ref_discipline_full_name(self):
        '''
            Specific function of the driver to define the full name of the reference disvcipline
            Function needed in _init_ of the driver
            Function to be specified per driver
        '''
        driver_name = self.name
        self.ref_discipline_full_name = f'{self.ee.study_name}.{driver_name}.{self.REFERENCE}'

        return

    def clean_driver_before_rebuilt(self):  # come from build_driver_subproc
        '''
            Specific function of the driver to clean all instances before rebuild and reset any needed parameter
            Function needed in build_driver_subproc(self, sub_process_repo, sub_process_name)
            Function to be specified per driver
        '''
        # Create_nested builders from their nested process.
        self.clean_all_for_rebuild()
        # Also reset input mat in desc_in to default map
        driver_name = self.name
        self.dm.set_data(f'{self.ee.study_name}.{driver_name}.{self.SCENARIO_MAP}',
                         'value', self.default_scenario_map, check_value=False)
        self.previous_sc_map_dict = None
        self.previous_sc_map_name = None
        # We "clean" also all dynamic inputs to be reloaded by
        # the usecase
        self.add_inputs({})  # is it needed ?
        return

    # come from build_driver_subproc# come from build_driver_subproc
    def get_ns_of_driver(self):
        '''
            Specific function of the driver to get ns of driver
            Function needed in build_driver_subproc(self, sub_process_repo, sub_process_name)
            Function to be specified per driver
        '''
        sc_map_dict = self.get_sosdisc_inputs(self.SCENARIO_MAP)
        if self.INPUT_NS in sc_map_dict.keys():
            ns_of_driver = self.get_ns_of_driver()
            sc_map_ns = sc_map_dict[self.INPUT_NS]
            if sc_map_ns is not None:
                ns_of_driver = [sc_map_ns]
            else:
                ns_of_driver = []
        else:
            ns_of_driver = []
        return ns_of_driver

    def add_reference_instance(self):
        """
            Add a 'reference' discipline instance (if not already existing) in data manager to
            allow to load data from usecase
            Function needed in manage_import_inputs_from_sub_process()
            Function to be specified per driver
        """
        sc_map_dict = self.get_sosdisc_inputs(self.SCENARIO_MAP)
        map_name = sc_map_dict[self.INPUT_NAME]

        current_scenario_list = self.get_sosdisc_inputs(map_name)
        new_scenario_list = current_scenario_list
        if 'reference' not in current_scenario_list:
            new_scenario_list = new_scenario_list + ['reference']
            driver_name = self.name
            self.dm.set_data(f'{self.ee.study_name}.{driver_name}.{map_name}',
                             'value', new_scenario_list, check_value=False)

    def update_proc_builder_status(self):
        """
            Functions to update proc builder status
            Function needed in setup_sos_disciplines_driver_inputs_depend_on_sub_process()
            Function to be specified per driver
        """
<<<<<<< HEAD
        # Set sub_proc_import_usecase_status
        if self.SUB_PROCESS_INPUTS in self._data_in:  # and self.sub_proc_build_status != 'Empty_SP'
            sub_process_inputs_dict = self.get_sosdisc_inputs(
                self.SUB_PROCESS_INPUTS)
            sub_process_usecase_name = sub_process_inputs_dict[
                ProcessBuilderParameterType.USECASE_INFO][ProcessBuilderParameterType.USECASE_NAME]
            sub_process_usecase_data = sub_process_inputs_dict[ProcessBuilderParameterType.USECASE_DATA]
            self.set_sub_process_usecase_status_from_user_inputs(
                sub_process_usecase_name, sub_process_usecase_data)
        else:
            self.sub_proc_import_usecase_status = 'No_SP_UC_Import'

        # Treat the case of SP_UC_Import
        if self.sub_proc_import_usecase_status == 'SP_UC_Import':
            # 1. Add 'reference' (if not already existing) in data manager to
            # create the reference nested process on the "reference" scenario
            # node
            sc_map_dict = self.get_sosdisc_inputs(self.SCENARIO_MAP)
            map_name = sc_map_dict[self.INPUT_NAME]

            current_scenario_list = self.get_sosdisc_inputs(map_name)
            new_scenario_list = current_scenario_list
            if 'reference' not in current_scenario_list:
                new_scenario_list = new_scenario_list + ['reference']
                driver_name = self.name
                self.dm.set_data(f'{self.ee.study_name}.{driver_name}.{map_name}',
                                 'value', new_scenario_list, check_value=False)

            # 2. Add data in data manager for this analysis'reference'
            # 2.1 get anonymized dict
            sub_process_inputs_dict = self.get_sosdisc_inputs(
                self.SUB_PROCESS_INPUTS)
            sub_process_usecase_name = sub_process_inputs_dict[
                ProcessBuilderParameterType.USECASE_INFO][ProcessBuilderParameterType.USECASE_NAME]
            anonymize_input_dict_from_usecase = sub_process_inputs_dict[
                ProcessBuilderParameterType.USECASE_DATA]
            # 2.2 put anonymized dict in context (unanonymize)
            input_dict_from_usecase = self.put_anonymized_input_dict_in_sub_process_context(
                anonymize_input_dict_from_usecase)
            # print(input_dict_from_usecase)
            # self.ee.display_treeview_nodes(True)

            # 2.3. load data in dm
            self.ee.load_study_from_input_dict(input_dict_from_usecase)

            # Set the status to No_SP_UC_Import' and empty the anonymized dict
            self.sub_proc_import_usecase_status = 'No_SP_UC_Import'
            sub_process_inputs_dict[ProcessBuilderParameterType.USECASE_DATA] = {
            }
            self.dm.set_data(f'{self.get_disc_full_name()}.{self.SUB_PROCESS_INPUTS}',
                             self.VALUES, sub_process_inputs_dict, check_value=False)
            self.previous_sub_process_usecase_data = {}

    def set_sub_process_usecase_status_from_user_inputs(self, sub_process_usecase_name, sub_process_usecase_data):
=======
        # update status
        self.sub_proc_build_status = 'Unchanged_SP'
        self.sc_map_build_status = 'Unchanged'

    def check_if_ready_to_provide_driver_inputs(self):
>>>>>>> 143de500
        """
            Functions to check if ready for proc build setup
            Function needed in 
            Function to be specified per driver
        """
        ready_to_provide_driver_inputs = self.sc_map is not None
        return ready_to_provide_driver_inputs

    def check_if_ready_to_import_usecase(self):
        """
            Functions to check if ready to import usecase data
            Function needed in setup_sos_disciplines()
            Function to be specified per driver
        """
        ready_to_import_usecase = self.sc_map is not None and self.sub_proc_build_status != 'Empty_SP' and self.sc_map.get_input_name() in self._data_in
        return ready_to_import_usecase

    def check_if_need_for_cleaning(self):
        """
            Functions to check if need for cleaning
            Function needed in build_driver_subproc()
            Function to be specified per driver
        """
        need_for_cleaning = self.sub_proc_build_status == 'Replace_SP' and self.sc_map_build_status == 'Unchanged'
        return need_for_cleaning
#### End: Sub methods for proc builder to be specified in specific driver ####<|MERGE_RESOLUTION|>--- conflicted
+++ resolved
@@ -136,12 +136,7 @@
 
 #################### End: Constants and parameters #######################
 
-<<<<<<< HEAD
     def __init__(self, sos_name, ee, map_name, cls_builder, autogather, gather_node, business_post_proc, associated_namespaces=None):
-=======
-#################### Begin: Main methods ################################
-    def __init__(self, sos_name, ee, map_name, cls_builder, autogather, gather_node, business_post_proc, associated_namespaces=[]):
->>>>>>> 143de500
         '''
         Constructor
         '''
@@ -156,21 +151,6 @@
         self.previous_sc_map_dict = None
         self.previous_sc_map_name = None
 
-<<<<<<< HEAD
-        self.previous_sub_process_usecase_name = 'Empty'
-        self.previous_sub_process_usecase_data = {}
-
-        self.previous_algo_name = ""
-
-        self.sub_process_ns_in_build = None
-        self.ns_of_sub_proc = []
-
-        # Possible values: 'Empty_SP', 'Create_SP', 'Replace_SP',
-        # 'Unchanged_SP'
-        self.sub_proc_build_status = 'Empty_SP'
-
-=======
->>>>>>> 143de500
         # Possible values: 'Empty', 'Create', 'Replace', 'Unchanged'
         self.sc_map_build_status = 'Empty'
 
@@ -559,68 +539,11 @@
             Function needed in setup_sos_disciplines_driver_inputs_depend_on_sub_process()
             Function to be specified per driver
         """
-<<<<<<< HEAD
-        # Set sub_proc_import_usecase_status
-        if self.SUB_PROCESS_INPUTS in self._data_in:  # and self.sub_proc_build_status != 'Empty_SP'
-            sub_process_inputs_dict = self.get_sosdisc_inputs(
-                self.SUB_PROCESS_INPUTS)
-            sub_process_usecase_name = sub_process_inputs_dict[
-                ProcessBuilderParameterType.USECASE_INFO][ProcessBuilderParameterType.USECASE_NAME]
-            sub_process_usecase_data = sub_process_inputs_dict[ProcessBuilderParameterType.USECASE_DATA]
-            self.set_sub_process_usecase_status_from_user_inputs(
-                sub_process_usecase_name, sub_process_usecase_data)
-        else:
-            self.sub_proc_import_usecase_status = 'No_SP_UC_Import'
-
-        # Treat the case of SP_UC_Import
-        if self.sub_proc_import_usecase_status == 'SP_UC_Import':
-            # 1. Add 'reference' (if not already existing) in data manager to
-            # create the reference nested process on the "reference" scenario
-            # node
-            sc_map_dict = self.get_sosdisc_inputs(self.SCENARIO_MAP)
-            map_name = sc_map_dict[self.INPUT_NAME]
-
-            current_scenario_list = self.get_sosdisc_inputs(map_name)
-            new_scenario_list = current_scenario_list
-            if 'reference' not in current_scenario_list:
-                new_scenario_list = new_scenario_list + ['reference']
-                driver_name = self.name
-                self.dm.set_data(f'{self.ee.study_name}.{driver_name}.{map_name}',
-                                 'value', new_scenario_list, check_value=False)
-
-            # 2. Add data in data manager for this analysis'reference'
-            # 2.1 get anonymized dict
-            sub_process_inputs_dict = self.get_sosdisc_inputs(
-                self.SUB_PROCESS_INPUTS)
-            sub_process_usecase_name = sub_process_inputs_dict[
-                ProcessBuilderParameterType.USECASE_INFO][ProcessBuilderParameterType.USECASE_NAME]
-            anonymize_input_dict_from_usecase = sub_process_inputs_dict[
-                ProcessBuilderParameterType.USECASE_DATA]
-            # 2.2 put anonymized dict in context (unanonymize)
-            input_dict_from_usecase = self.put_anonymized_input_dict_in_sub_process_context(
-                anonymize_input_dict_from_usecase)
-            # print(input_dict_from_usecase)
-            # self.ee.display_treeview_nodes(True)
-
-            # 2.3. load data in dm
-            self.ee.load_study_from_input_dict(input_dict_from_usecase)
-
-            # Set the status to No_SP_UC_Import' and empty the anonymized dict
-            self.sub_proc_import_usecase_status = 'No_SP_UC_Import'
-            sub_process_inputs_dict[ProcessBuilderParameterType.USECASE_DATA] = {
-            }
-            self.dm.set_data(f'{self.get_disc_full_name()}.{self.SUB_PROCESS_INPUTS}',
-                             self.VALUES, sub_process_inputs_dict, check_value=False)
-            self.previous_sub_process_usecase_data = {}
-
-    def set_sub_process_usecase_status_from_user_inputs(self, sub_process_usecase_name, sub_process_usecase_data):
-=======
         # update status
         self.sub_proc_build_status = 'Unchanged_SP'
         self.sc_map_build_status = 'Unchanged'
 
     def check_if_ready_to_provide_driver_inputs(self):
->>>>>>> 143de500
         """
             Functions to check if ready for proc build setup
             Function needed in 

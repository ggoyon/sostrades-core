--- conflicted
+++ resolved
@@ -20,27 +20,24 @@
 mode: python; py-indent-offset: 4; tab-width: 8; coding: utf-8
 '''
 
-import chaospy as cp
+from sos_trades_core.execution_engine.sos_discipline import SoSDiscipline
+import pandas as pd
+
 import numpy as np
+
+from sos_trades_core.execution_engine.data_connector.ontology_data_connector import (
+    OntologyDataConnector)
+
 import openturns as ot
-import pandas as pd
-import plotly.graph_objects as go
 from scipy.interpolate import RegularGridInterpolator
 from scipy.stats import norm
-from sos_trades_core.execution_engine.data_connector.data_connector_factory import (
-    ConnectorFactory,
-)
-from sos_trades_core.execution_engine.data_connector.ontology_data_connector import (
-    OntologyDataConnector,
-)
-from sos_trades_core.execution_engine.sos_discipline import SoSDiscipline
+import chaospy as cp
+
 from sos_trades_core.tools.post_processing.charts.chart_filter import ChartFilter
-from sos_trades_core.tools.post_processing.plotly_native_charts.instantiated_plotly_native_chart import (
-    InstantiatedPlotlyNativeChart,
-)
-from sos_trades_core.tools.post_processing.post_processing_tools import (
-    format_currency_legend,
-)
+import plotly.graph_objects as go
+from sos_trades_core.tools.post_processing.post_processing_tools import format_currency_legend
+from sos_trades_core.tools.post_processing.plotly_native_charts.instantiated_plotly_native_chart import \
+    InstantiatedPlotlyNativeChart
 
 
 class UncertaintyQuantification(SoSDiscipline):
@@ -70,18 +67,10 @@
     NB_POINTS = 'nb_points'
 
     DESC_IN = {
-        'samples_inputs_df': {
-            'type': 'dataframe',
-            'unit': None,
-            'visibility': SoSDiscipline.SHARED_VISIBILITY,
-            'namespace': 'ns_grid_search',
-        },
-        'samples_outputs_df': {
-            'type': 'dataframe',
-            'unit': None,
-            'visibility': SoSDiscipline.SHARED_VISIBILITY,
-            'namespace': 'ns_grid_search',
-        },
+        'samples_inputs_df': {'type': 'dataframe', 'unit': None, 'visibility': SoSDiscipline.SHARED_VISIBILITY,
+                              'namespace': 'ns_grid_search', },
+        'samples_outputs_df': {'type': 'dataframe', 'unit': None, 'visibility': SoSDiscipline.SHARED_VISIBILITY,
+                               'namespace': 'ns_grid_search', },
         'design_space': {
             'type': 'dataframe',
             'dataframe_descriptor': {
@@ -91,31 +80,18 @@
                 NB_POINTS: ('int', None, True),
                 'full_name': ('string', None, False),
             },
-            'structuring': True,
-            'visibility': SoSDiscipline.SHARED_VISIBILITY,
-            'namespace': 'ns_grid_search',
+            'structuring': True, 'visibility': SoSDiscipline.SHARED_VISIBILITY,
+            'namespace': 'ns_grid_search'
         },
-        'confidence_interval': {
-            'type': 'float',
-            'unit': '%',
-            'default': 90,
-            'range': [0.0, 100.0],
-            'visibility': SoSDiscipline.SHARED_VISIBILITY,
-            'namespace': 'ns_uncertainty_quantification',
-            'structuring': False,
-            'numerical': True,
-            'user_level': 2,
-        },
-        'sample_size': {
-            'type': 'float',
-            'unit': None,
-            'default': 1000,
-            'visibility': SoSDiscipline.SHARED_VISIBILITY,
-            'namespace': 'ns_uncertainty_quantification',
-            'structuring': False,
-            'numerical': True,
-            'user_level': 2,
-        },
+
+        'confidence_interval': {'type': 'float', 'unit': '%', 'default': 90, 'range': [0., 100.],
+                                'visibility': SoSDiscipline.SHARED_VISIBILITY,
+                                'namespace': 'ns_uncertainty_quantification', 'structuring': False, 'numerical': True,
+                                'user_level': 2},
+        'sample_size': {'type': 'float', 'unit': None, 'default': 1000, 'visibility': SoSDiscipline.SHARED_VISIBILITY,
+                        'namespace': 'ns_uncertainty_quantification', 'structuring': False, 'numerical': True,
+                        'user_level': 2},
+
         EVAL_INPUTS: {
             'type': 'dataframe',
             'dataframe_descriptor': {
@@ -125,9 +101,8 @@
                 # 'ontology_name': ('string', None, False),je
             },
             'dataframe_edition_locked': False,
-            'structuring': True,
-            'visibility': SoSDiscipline.SHARED_VISIBILITY,
-            'namespace': 'ns_grid_search',
+            'structuring': True, 'visibility': SoSDiscipline.SHARED_VISIBILITY,
+            'namespace': 'ns_grid_search'
         },
         EVAL_OUTPUTS: {
             'type': 'dataframe',
@@ -138,25 +113,19 @@
                 # 'ontology_name': ('string', None, False),
             },
             'dataframe_edition_locked': False,
-            'structuring': True,
-            'visibility': SoSDiscipline.SHARED_VISIBILITY,
-            'namespace': 'ns_grid_search',
+            'structuring': True, 'visibility': SoSDiscipline.SHARED_VISIBILITY,
+            'namespace': 'ns_grid_search'
         },
+
     }
 
     DESC_OUT = {
-        'input_parameters_samples_df': {
-            'type': 'dataframe',
-            'unit': None,
-            'visibility': SoSDiscipline.SHARED_VISIBILITY,
-            'namespace': 'ns_uncertainty_quantification',
-        },
-        'output_interpolated_values_df': {
-            'type': 'dataframe',
-            'unit': None,
-            'visibility': SoSDiscipline.SHARED_VISIBILITY,
-            'namespace': 'ns_uncertainty_quantification',
-        },
+        'input_parameters_samples_df': {'type': 'dataframe', 'unit': None,
+                                        'visibility': SoSDiscipline.SHARED_VISIBILITY,
+                                        'namespace': 'ns_uncertainty_quantification'},
+        'output_interpolated_values_df': {'type': 'dataframe', 'unit': None,
+                                          'visibility': SoSDiscipline.SHARED_VISIBILITY,
+                                          'namespace': 'ns_uncertainty_quantification'},
     }
 
     def setup_sos_disciplines(self):
@@ -164,9 +133,7 @@
 
             dynamic_outputs = {}
             dynamic_inputs = {}
-            if (self.EVAL_INPUTS in self._data_in) & (
-                self.EVAL_INPUTS in self._data_in
-            ):
+            if (self.EVAL_INPUTS in self._data_in) & (self.EVAL_INPUTS in self._data_in):
                 # if (self.get_sosdisc_inputs('samples_inputs_df') is not None) & (self.get_sosdisc_inputs(
                 # 'samples_outputs_df') is not None):
                 eval_outputs = self.get_sosdisc_inputs('eval_outputs')
@@ -177,130 +144,86 @@
 
                 if (eval_inputs is not None) & (eval_outputs is not None):
 
-                    selected_inputs = eval_inputs[
-                        eval_inputs['selected_input'] == True
-                    ]['full_name']
+                    selected_inputs = eval_inputs[eval_inputs['selected_input']
+                                                  == True]['full_name']
 
                     in_param = selected_inputs.tolist()
                     # in_param.sort()
 
-                    selected_outputs = eval_outputs[
-                        eval_outputs['selected_output'] == True
-                    ]['full_name']
+                    selected_outputs = eval_outputs[eval_outputs['selected_output']
+                                                    == True]['full_name']
 
                     out_param = selected_outputs.tolist()
                     out_param.sort()
 
                     # ontology name
-                    parameter_list = in_param + out_param
-                    parameter_list = [val.split('.')[-1] for val in parameter_list]
-
+                    ontology_connector = OntologyDataConnector()
                     data_connection = {
-<<<<<<< HEAD
-                        ConnectorFactory.CONNECTOR_TYPE: OntologyDataConnector.NAME,
-                        OntologyDataConnector.REQUEST_TYPE: OntologyDataConnector.PARAMETER_REQUEST,
-                        OntologyDataConnector.REQUEST_ARGS: parameter_list,
-=======
                         'endpoint': 'https://sostradesdemo.eu.airbus.corp:31234/api/ontology'
                         # 'endpoint': 'http://127.0.0.1:5555/api/ontology'
->>>>>>> 0c884ea0
                     }
-                    conversion_full_ontology = ConnectorFactory.use_data_connector(
-                        connector_info=data_connection, logger=self.logger
-                    )
-
-                    possible_distrib = ['Normal', 'PERT', 'LogNormal', 'Triangular']
+                    args = in_param + out_param
+                    args = [val.split('.')[-1]
+                            for val in args]
+                    ontology_connector.set_connector_request(
+                        data_connection, OntologyDataConnector.PARAMETER_REQUEST, args)
+                    conversion_full_ontology = ontology_connector.load_data(
+                        data_connection)
+
+                    possible_distrib = ['Normal', 'PERT',
+                                        'LogNormal', 'Triangular']
 
                     # distrib = [possible_distrib[random.randrange(
                     # len(possible_distrib))] for i in range(len(in_param))]
                     # distrib = ['Normal', 'PERT', 'Triangular']
                     def random_distribution(input):
-                        return np.random.choice(
-                            [i for i in range(len(possible_distrib))],
-                            # p=[1 / len(possible_distrib)
-                            # for input in
-                            # possible_distrib])
-                            p=[0, 1, 0, 0],
-                        )
+                        return np.random.choice([i for i in range(len(possible_distrib))],
+                                                # p=[1 / len(possible_distrib)
+                                                # for input in
+                                                # possible_distrib])
+                                                p=[0, 1, 0, 0])
 
                     # distrib = [possible_distrib[random_distribution(input)] for input in selected_inputs.tolist()]
                     distrib = ['PERT' for input in selected_inputs.tolist()]
 
-                    if ('design_space' in self._data_in) & (len(in_param) > 0):
-
-                        if self._data_in['design_space']['value'] is not None:
-
-                            lower_bnd = self._data_in['design_space']['value'][
-                                self.LOWER_BOUND
-                            ]
-                            upper_bnd = self._data_in['design_space']['value'][
-                                self.UPPER_BOUND
-                            ]
+                    if (('design_space' in self._data_in) & (len(in_param) > 0)):
+
+                        if (self._data_in['design_space']['value'] is not None):
+
+                            lower_bnd = self._data_in['design_space']['value'][self.LOWER_BOUND]
+                            upper_bnd = self._data_in['design_space']['value'][self.UPPER_BOUND]
                             input_distribution_default = pd.DataFrame(
-                                {
-                                    'parameter': in_param,
-                                    'distribution': distrib,
-                                    'lower_parameter': lower_bnd,
-                                    'upper_parameter': upper_bnd,
-                                    'most_probable_value': [
-                                        (a + b) / 2
-                                        for a, b in zip(lower_bnd, upper_bnd)
-                                    ],
-                                }
-                            )
-
-                            input_distribution_default.loc[
-                                input_distribution_default['distribution'] == 'Normal',
-                                'most_probable_value',
-                            ] = np.nan
-                            input_distribution_default.loc[
-                                input_distribution_default['distribution']
-                                == 'LogNormal',
-                                'most_probable_value',
-                            ] = np.nan
+                                {'parameter': in_param, 'distribution': distrib, 'lower_parameter': lower_bnd,
+                                 'upper_parameter': upper_bnd,
+                                 'most_probable_value': [(a + b) / 2 for a, b in zip(lower_bnd, upper_bnd)]})
+
+                            input_distribution_default.loc[input_distribution_default['distribution']
+                                                           == 'Normal', 'most_probable_value'] = np.nan
+                            input_distribution_default.loc[input_distribution_default['distribution']
+                                                           == 'LogNormal', 'most_probable_value'] = np.nan
 
                             data_details_default = pd.DataFrame()
                             for input in list(set(in_param)):
                                 try:
-                                    [name, unit] = conversion_full_ontology[
-                                        input.split('.')[-1]
-                                    ]
+                                    [name, unit] = conversion_full_ontology[input.split(
+                                        '.')[-1]]
                                 except Exception as ex:
                                     print(
-                                        'The following exception occurs when trying to reach Ontology server',
-                                        ex,
-                                    )
+                                        'The following exception occurs when trying to reach Ontology server', ex)
                                     [name, unit] = [input, None]
                                 data_details_default = data_details_default.append(
-                                    {
-                                        'type': 'input',
-                                        'variable': input,
-                                        'name': name,
-                                        'unit': unit,
-                                    },
-                                    ignore_index=True,
-                                )
+                                    {'type': 'input', 'variable': input, 'name': name, 'unit': unit}, ignore_index=True)
                             for output in list(set(out_param)):
                                 try:
-                                    [name, unit] = conversion_full_ontology[
-                                        output.split('.')[-1]
-                                    ]
+                                    [name, unit] = conversion_full_ontology[output.split(
+                                        '.')[-1]]
                                 except Exception as ex:
                                     print(
-                                        'The following exception occurs when trying to reach Ontology server',
-                                        ex,
-                                    )
+                                        'The following exception occurs when trying to reach Ontology server', ex)
                                     [name, unit] = [output, None]
 
                                 data_details_default = data_details_default.append(
-                                    {
-                                        'type': 'output',
-                                        'variable': output,
-                                        'name': name,
-                                        'unit': unit,
-                                    },
-                                    ignore_index=True,
-                                )
+                                    {'type': 'output', 'variable': output, 'name': name, 'unit': unit}, ignore_index=True)
 
                             dynamic_inputs['input_distribution_parameters_df'] = {
                                 'type': 'dataframe',
@@ -315,7 +238,7 @@
                                 'visibility': SoSDiscipline.SHARED_VISIBILITY,
                                 'namespace': 'ns_uncertainty_quantification',
                                 'default': input_distribution_default,
-                                'structuring': False,
+                                'structuring': False
                             }
 
                             dynamic_inputs['data_details_df'] = {
@@ -330,54 +253,19 @@
                                 'visibility': SoSDiscipline.SHARED_VISIBILITY,
                                 'namespace': 'ns_uncertainty_quantification',
                                 'default': data_details_default,
-                                'structuring': False,
+                                'structuring': False
                             }
 
                             if 'input_distribution_parameters_df' in self._data_in:
-                                self._data_in['input_distribution_parameters_df'][
-                                    'value'
-                                ] = self.get_sosdisc_inputs(
-                                    'input_distribution_parameters_df'
-                                )
-                                self._data_in['data_details_df'][
-                                    'value'
-                                ] = self.get_sosdisc_inputs('data_details_df')
-                                if (
-                                    (
-                                        self.get_sosdisc_inputs('design_space')[
-                                            'full_name'
-                                        ].to_list()
-                                        != in_param
-                                    )
-                                    or (
-                                        self.get_sosdisc_inputs(
-                                            'input_distribution_parameters_df'
-                                        )['lower_parameter'].to_list()
-                                        != self.get_sosdisc_inputs('design_space')[
-                                            'lower_bnd'
-                                        ].to_list()
-                                    )
-                                    or (
-                                        self.get_sosdisc_inputs(
-                                            'input_distribution_parameters_df'
-                                        )['upper_parameter'].to_list()
-                                        != self.get_sosdisc_inputs('design_space')[
-                                            'upper_bnd'
-                                        ].to_list()
-                                    )
-                                ):
-                                    self._data_in['input_distribution_parameters_df'][
-                                        'value'
-                                    ] = input_distribution_default
-                                    self._data_in['data_details_df'][
-                                        'value'
-                                    ] = data_details_default
-                                if self.get_sosdisc_inputs('data_details_df')[
-                                    'variable'
-                                ].to_list() != (in_param + out_param):
-                                    self._data_in['data_details_df'][
-                                        'value'
-                                    ] = data_details_default
+                                self._data_in['input_distribution_parameters_df']['value'] = self.get_sosdisc_inputs(
+                                    'input_distribution_parameters_df')
+                                self._data_in['data_details_df']['value'] = self.get_sosdisc_inputs(
+                                    'data_details_df')
+                                if (self.get_sosdisc_inputs('design_space')['full_name'].to_list() != in_param) or (self.get_sosdisc_inputs('input_distribution_parameters_df')['lower_parameter'].to_list() != self.get_sosdisc_inputs('design_space')['lower_bnd'].to_list()) or (self.get_sosdisc_inputs('input_distribution_parameters_df')['upper_parameter'].to_list() != self.get_sosdisc_inputs('design_space')['upper_bnd'].to_list()):
+                                    self._data_in['input_distribution_parameters_df']['value'] = input_distribution_default
+                                    self._data_in['data_details_df']['value'] = data_details_default
+                                if (self.get_sosdisc_inputs('data_details_df')['variable'].to_list() != (in_param + out_param)):
+                                    self._data_in['data_details_df']['value'] = data_details_default
 
             self.add_inputs(dynamic_inputs)
             self.add_outputs(dynamic_outputs)
@@ -395,18 +283,9 @@
         input_parameters_names = list(samples_df.columns)[1:]
         output_names = list(data_df.columns)[1:]
         input_distribution_parameters_df = deepcopy(
-<<<<<<< HEAD
-            inputs_dict['input_distribution_parameters_df']
-        )
-        input_distribution_parameters_df['values'] = [
-            sorted(list(samples_df[input_name].unique()))
-            for input_name in input_parameters_names
-        ]
-=======
             inputs_dict['input_distribution_parameters_df'])
         input_distribution_parameters_df['values'] = [sorted(
             list(samples_df[input_name].unique())) for input_name in input_parameters_names]
->>>>>>> 0c884ea0
 
         # fixes a particular state of the random generator algorithm thanks to
         # the seed sample_size
@@ -418,69 +297,43 @@
         input_parameters_samples_df = pd.DataFrame()
         distrib_list = []
         for input_name in input_parameters_names:
-            if (
-                input_distribution_parameters_df.loc[
-                    input_distribution_parameters_df['parameter'] == input_name
-                ]['distribution'].values[0]
-                == 'Normal'
-            ):
+            if input_distribution_parameters_df.loc[input_distribution_parameters_df['parameter'] == input_name][
+                    'distribution'].values[0] == 'Normal':
                 distrib = self.Normal_distrib(
-                    input_distribution_parameters_df.loc[
-                        input_distribution_parameters_df['parameter'] == input_name
-                    ]['lower_parameter'].values[0],
-                    input_distribution_parameters_df.loc[
-                        input_distribution_parameters_df['parameter'] == input_name
-                    ]['upper_parameter'].values[0],
-                    confidence_interval=confidence_interval,
+                    input_distribution_parameters_df.loc[input_distribution_parameters_df['parameter']
+                                                         == input_name]['lower_parameter'].values[0],
+                    input_distribution_parameters_df.loc[input_distribution_parameters_df['parameter']
+                                                         == input_name]['upper_parameter'].values[0],
+                    confidence_interval=confidence_interval
                 )
-            elif (
-                input_distribution_parameters_df.loc[
-                    input_distribution_parameters_df['parameter'] == input_name
-                ]['distribution'].values[0]
-                == 'PERT'
-            ):
+            elif input_distribution_parameters_df.loc[input_distribution_parameters_df['parameter'] == input_name][
+                    'distribution'].values[0] == 'PERT':
                 distrib = self.PERT_distrib(
-                    input_distribution_parameters_df.loc[
-                        input_distribution_parameters_df['parameter'] == input_name
-                    ]['lower_parameter'].values[0],
-                    input_distribution_parameters_df.loc[
-                        input_distribution_parameters_df['parameter'] == input_name
-                    ]['upper_parameter'].values[0],
-                    input_distribution_parameters_df.loc[
-                        input_distribution_parameters_df['parameter'] == input_name
-                    ]['most_probable_value'].values[0],
+                    input_distribution_parameters_df.loc[input_distribution_parameters_df['parameter']
+                                                         == input_name]['lower_parameter'].values[0],
+                    input_distribution_parameters_df.loc[input_distribution_parameters_df['parameter']
+                                                         == input_name]['upper_parameter'].values[0],
+                    input_distribution_parameters_df.loc[input_distribution_parameters_df['parameter']
+                                                         == input_name]['most_probable_value'].values[0],
                 )
-            elif (
-                input_distribution_parameters_df.loc[
-                    input_distribution_parameters_df['parameter'] == input_name
-                ]['distribution'].values[0]
-                == 'LogNormal'
-            ):
+            elif input_distribution_parameters_df.loc[input_distribution_parameters_df['parameter'] == input_name][
+                    'distribution'].values[0] == 'LogNormal':
                 distrib = self.LogNormal_distrib(
-                    input_distribution_parameters_df.loc[
-                        input_distribution_parameters_df['parameter'] == input_name
-                    ]['lower_parameter'].values[0],
-                    input_distribution_parameters_df.loc[
-                        input_distribution_parameters_df['parameter'] == input_name
-                    ]['upper_parameter'].values[0],
-                    confidence_interval=confidence_interval,
+                    input_distribution_parameters_df.loc[input_distribution_parameters_df['parameter']
+                                                         == input_name]['lower_parameter'].values[0],
+                    input_distribution_parameters_df.loc[input_distribution_parameters_df['parameter']
+                                                         == input_name]['upper_parameter'].values[0],
+                    confidence_interval=confidence_interval
                 )
-            elif (
-                input_distribution_parameters_df.loc[
-                    input_distribution_parameters_df['parameter'] == input_name
-                ]['distribution'].values[0]
-                == 'Triangular'
-            ):
+            elif input_distribution_parameters_df.loc[input_distribution_parameters_df['parameter'] == input_name][
+                    'distribution'].values[0] == 'Triangular':
                 distrib = self.Triangular_distrib(
-                    input_distribution_parameters_df.loc[
-                        input_distribution_parameters_df['parameter'] == input_name
-                    ]['lower_parameter'].values[0],
-                    input_distribution_parameters_df.loc[
-                        input_distribution_parameters_df['parameter'] == input_name
-                    ]['upper_parameter'].values[0],
-                    input_distribution_parameters_df.loc[
-                        input_distribution_parameters_df['parameter'] == input_name
-                    ]['most_probable_value'].values[0],
+                    input_distribution_parameters_df.loc[input_distribution_parameters_df['parameter']
+                                                         == input_name]['lower_parameter'].values[0],
+                    input_distribution_parameters_df.loc[input_distribution_parameters_df['parameter']
+                                                         == input_name]['upper_parameter'].values[0],
+                    input_distribution_parameters_df.loc[input_distribution_parameters_df['parameter']
+                                                         == input_name]['most_probable_value'].values[0],
                 )
             else:
                 self.logger.exception(
@@ -488,8 +341,7 @@
                 )
             distrib_list.append(distrib)
             input_parameters_samples_df[f'{input_name}'] = pd.DataFrame(
-                np.array(distrib.getSample(sample_size))
-            )
+                np.array(distrib.getSample(sample_size)))
 
         # MONTECARLO COMPOSED DISTRIBUTION
         R = ot.CorrelationMatrix(len(input_parameters_names))
@@ -505,17 +357,12 @@
         #     view = View(graph, plot_kw={'color': 'blue'})
 
         # INTERPOLATION
-        input_parameters_single_values_tuple = tuple(
-            [
-                input_distribution_parameters_df.loc[
-                    input_distribution_parameters_df['parameter'] == input_name
-                ]['values'].values[0]
-                for input_name in input_parameters_names
-            ]
-        )
-        input_dim_tuple = tuple(
-            [len(sub_t) for sub_t in input_parameters_single_values_tuple]
-        )
+        input_parameters_single_values_tuple = tuple([input_distribution_parameters_df.loc[
+            input_distribution_parameters_df['parameter'] == input_name][
+            'values'].values[0]
+            for input_name in input_parameters_names])
+        input_dim_tuple = tuple([len(sub_t)
+                                 for sub_t in input_parameters_single_values_tuple])
 
         # merge and sort data according to scenarii in the right order for
         # interpolation
@@ -527,8 +374,7 @@
             # adapt output format to be used by RegularGridInterpolator
             output_values = np.reshape(y, input_dim_tuple)
             f = RegularGridInterpolator(
-                input_parameters_single_values_tuple, output_values, bounds_error=False
-            )
+                input_parameters_single_values_tuple, output_values, bounds_error=False)
             output_interpolated_values = f(composed_distrib_sample)
             output_interpolated_values_df[f'{output_name}'] = output_interpolated_values
 
@@ -560,7 +406,8 @@
     def PERT_distrib(self, lower_bnd, upper_bnd, most_probable_val):
         # PERT distribution (from chaopsy library cause ot doesnt have it)
         chaospy_dist = cp.PERT(lower_bnd, most_probable_val, upper_bnd)
-        distrib = ot.Distribution(ot.ChaospyDistribution(chaospy_dist))
+        distrib = ot.Distribution(
+            ot.ChaospyDistribution(chaospy_dist))
 
         # plot
         # graph = distrib.drawMarginal1DPDF(0, lower_bnd, upper_bnd, 256)
@@ -569,7 +416,8 @@
         return distrib
 
     def Triangular_distrib(self, lower_bnd, upper_bnd, most_probable_val):
-        distrib = ot.Triangular(int(lower_bnd), int(most_probable_val), int(upper_bnd))
+        distrib = ot.Triangular(int(lower_bnd), int(
+            most_probable_val), int(upper_bnd))
 
         # plot
         # graph = distrib.drawMarginal1DPDF(0, lower_bnd, upper_bnd, 256)
@@ -598,20 +446,19 @@
         return distrib
 
     def check_inputs_consistency(self):
-        """check consistency between inputs from eval_inputs and samples_inputs_df"""
+        """ check consistency between inputs from eval_inputs and samples_inputs_df
+        """
         inputs_dict = self.get_sosdisc_inputs()
         eval_inputs = inputs_dict['eval_inputs']
-        selected_inputs = eval_inputs[eval_inputs['selected_input'] == True][
-            'full_name'
-        ]
+        selected_inputs = eval_inputs[eval_inputs['selected_input']
+                                      == True]['full_name']
         selected_inputs = selected_inputs.tolist()
         inputs_from_samples = inputs_dict['samples_inputs_df']
         input_from_samples = list(inputs_from_samples.columns)[1:]
 
         if set(selected_inputs) != set(input_from_samples):
             self.logger.exception(
-                'selected inputs from eval inputs must be the same than inputs from the samples inputs dataframe'
-            )
+                'selected inputs from eval inputs must be the same than inputs from the samples inputs dataframe')
 
     def get_chart_filter_list(self):
 
@@ -624,18 +471,17 @@
         out_names = []
         if 'data_details_df' in self.get_sosdisc_inputs():
             data_df = self.get_sosdisc_inputs(['data_details_df'])
-            in_names = data_df.loc[data_df['type'] == 'input', 'name'].to_list()
+            in_names = data_df.loc[data_df['type']
+                                   == 'input', 'name'].to_list()
         if 'output_interpolated_values_df' in self.get_sosdisc_outputs():
-            out_df = (
-                self.get_sosdisc_outputs(['output_interpolated_values_df'])
-                .keys()
-                .to_list()
-            )
+            out_df = self.get_sosdisc_outputs(
+                ['output_interpolated_values_df']).keys().to_list()
             out_names = [n.split('.')[-1] for n in out_df]
 
         names_list = in_names + out_names
         chart_list = [n + ' Distribution' for n in names_list]
-        chart_filters.append(ChartFilter('Charts', chart_list, chart_list, 'Charts'))
+        chart_filters.append(ChartFilter(
+            'Charts', chart_list, chart_list, 'Charts'))
 
         return chart_filters
 
@@ -659,31 +505,22 @@
                 self.get_sosdisc_outputs('input_parameters_samples_df')
             )
         if 'data_details_df' in self.get_sosdisc_inputs():
-            self.data_details = deepcopy(self.get_sosdisc_inputs(['data_details_df']))
+            self.data_details = deepcopy(
+                self.get_sosdisc_inputs(['data_details_df']))
         if 'input_distribution_parameters_df' in self.get_sosdisc_inputs():
             input_distribution_parameters_df = deepcopy(
-                self.get_sosdisc_inputs(['input_distribution_parameters_df'])
-            )
+                self.get_sosdisc_inputs(['input_distribution_parameters_df']))
         if 'confidence_interval' in self.get_sosdisc_inputs():
-            confidence_interval = (
-                deepcopy(self.get_sosdisc_inputs(['confidence_interval'])) / 100
-            )
+            confidence_interval = deepcopy(
+                self.get_sosdisc_inputs(['confidence_interval'])) / 100
 
         for input_name in list(input_parameters_distrib_df.columns):
             input_distrib = list(input_parameters_distrib_df[input_name])
-            input_distrib_name = (
-                self.data_details.loc[self.data_details["variable"] == input_name][
-                    "name"
-                ].values[0]
-                + ' Distribution'
-            )
+            input_distrib_name = self.data_details.loc[self.data_details["variable"]
+                                                       == input_name]["name"].values[0] + ' Distribution'
             if input_distrib_name in graphs_list:
                 new_chart = self.input_histogram_graph(
-                    input_distrib,
-                    input_name,
-                    input_distribution_parameters_df,
-                    confidence_interval,
-                )
+                    input_distrib, input_name, input_distribution_parameters_df, confidence_interval)
                 instanciated_charts.append(new_chart)
 
         for output_name in list(output_distrib_df.columns):
@@ -692,28 +529,23 @@
             if not all(np.isnan(output_distrib)):
                 if output_distrib_name in graphs_list:
                     new_chart = self.output_histogram_graph(
-                        output_distrib, output_name, confidence_interval
-                    )
+                        output_distrib, output_name, confidence_interval)
                     instanciated_charts.append(new_chart)
 
         return instanciated_charts
 
-    def input_histogram_graph(
-        self, data, data_name, distrib_param, confidence_interval
-    ):
-        name = self.data_details.loc[self.data_details["variable"] == data_name][
-            "name"
-        ].values[0]
-        unit = self.data_details.loc[self.data_details["variable"] == data_name][
-            "unit"
-        ].values[0]
+    def input_histogram_graph(self, data, data_name, distrib_param, confidence_interval):
+        name = self.data_details.loc[self.data_details["variable"]
+                                     == data_name]["name"].values[0]
+        unit = self.data_details.loc[self.data_details["variable"]
+                                     == data_name]["unit"].values[0]
         hist_y = go.Figure()
-        hist_y.add_trace(go.Histogram(x=list(data), nbinsx=100, histnorm='probability'))
+        hist_y.add_trace(go.Histogram(x=list(data),
+                                      nbinsx=100, histnorm='probability'))
 
         # statistics on data list
-        distribution_type = distrib_param.loc[distrib_param['parameter'] == data_name][
-            'distribution'
-        ].values[0]
+        distribution_type = distrib_param.loc[distrib_param['parameter']
+                                              == data_name]['distribution'].values[0]
         data_list = [x for x in data if np.isnan(x) == False]
         bins = np.histogram_bin_edges(data_list, bins=100)
         hist = np.histogram(data_list, bins=bins)[0]
@@ -723,69 +555,40 @@
         most_probable_val = bins[np.argmax(norm_hist)]
         median = np.median(data_list)
         y_mean = np.mean(data_list)
-        if distrib_param.loc[distrib_param['parameter'] == data_name][
-            'distribution'
-        ].values[0] in ['Normal', 'LogNormal']:
+        if distrib_param.loc[distrib_param['parameter'] == data_name]['distribution'].values[0] in ['Normal',
+                                                                                                    'LogNormal']:
             # left boundary confidence interval
             lb = float(format(1 - confidence_interval, '.2f')) / 2
             y_left_boundary = np.nanquantile(list(data), lb)
             y_right_boundary = np.nanquantile(list(data), 1 - lb)
         else:
-            y_left_boundary = distrib_param.loc[
-                distrib_param['parameter'] == data_name
-            ]['lower_parameter'].values[0]
-            y_right_boundary = distrib_param.loc[
-                distrib_param['parameter'] == data_name
-            ]['upper_parameter'].values[0]
-
-        hist_y.update_layout(
-            xaxis=dict(title=name, ticksuffix=unit), yaxis=dict(title='Probability')
-        )
-
-        hist_y.add_shape(
-            type='line',
-            xref='x',
-            yref='paper',
-            x0=y_left_boundary,
-            x1=y_left_boundary,
-            y0=0,
-            y1=1,
-            line=dict(
-                color="black",
-                width=2,
-                dash="dot",
-            ),
-        )
-
-        hist_y.add_shape(
-            type='line',
-            xref='x',
-            yref='paper',
-            x0=y_right_boundary,
-            x1=y_right_boundary,
-            y0=0,
-            y1=1,
-            line=dict(
-                color="black",
-                width=2,
-                dash="dot",
-            ),
-        )
-
-        hist_y.add_shape(
-            type='line',
-            xref='x',
-            yref='paper',
-            x0=y_mean,
-            x1=y_mean,
-            y0=0,
-            y1=1,
-            line=dict(
-                color="black",
-                width=2,
-                dash="dot",
-            ),
-        )
+            y_left_boundary = distrib_param.loc[distrib_param['parameter']
+                                                == data_name]['lower_parameter'].values[0]
+            y_right_boundary = distrib_param.loc[distrib_param['parameter']
+                                                 == data_name]['upper_parameter'].values[0]
+
+        hist_y.update_layout(xaxis=dict(
+            title=name,
+            ticksuffix=unit),
+            yaxis=dict(title='Probability'))
+
+        hist_y.add_shape(type='line', xref='x', yref='paper',
+                         x0=y_left_boundary,
+                         x1=y_left_boundary,
+                         y0=0, y1=1,
+                         line=dict(color="black", width=2, dash="dot",))
+
+        hist_y.add_shape(type='line', xref='x', yref='paper',
+                         x0=y_right_boundary,
+                         x1=y_right_boundary,
+                         y0=0, y1=1,
+                         line=dict(color="black", width=2, dash="dot",))
+
+        hist_y.add_shape(type='line', xref='x', yref='paper',
+                         x0=y_mean,
+                         x1=y_mean,
+                         y0=0, y1=1,
+                         line=dict(color="black", width=2, dash="dot",))
 
         hist_y.add_annotation(
             x=y_left_boundary,
@@ -814,7 +617,10 @@
         hist_y.add_annotation(
             x=0.85,
             y=1.15,
-            font=dict(family='Arial', color='#7f7f7f', size=10),
+            font=dict(
+                family='Arial',
+                color='#7f7f7f',
+                size=10),
             text=f' Mean: {format_currency_legend(y_mean, unit)} <br> Median: {format_currency_legend(median, unit)} ',
             showarrow=False,
             xanchor="left",
@@ -828,10 +634,7 @@
         hist_y.update_layout(showlegend=False)
 
         new_chart = InstantiatedPlotlyNativeChart(
-            fig=hist_y,
-            chart_name=f'{name} - {distribution_type} Distribution',
-            default_legend=False,
-        )
+            fig=hist_y, chart_name=f'{name} - {distribution_type} Distribution', default_legend=False)
 
         # new_chart.to_plotly().show()
 
@@ -847,25 +650,23 @@
             name = data_name.split('.')[1]
             eval_output_name = data_name.split('.')[0]
 
-        ns_from_var = self.ee.dm.get_all_namespaces_from_var_name(eval_output_name)
-        ns_from_var_wo_study_list = [
-            elem.split(self.ee.study_name + '.')[1] for elem in ns_from_var
-        ]
-        var_name_list = list(
-            set(ns_from_var_wo_study_list)
-            & set(self.data_details['variable'].to_list())
-        )
+        ns_from_var = self.ee.dm.get_all_namespaces_from_var_name(
+            eval_output_name)
+        ns_from_var_wo_study_list = [elem.split(
+            self.ee.study_name + '.')[1] for elem in ns_from_var]
+        var_name_list = list(set(ns_from_var_wo_study_list) & set(
+            self.data_details['variable'].to_list()))
         if len(var_name_list) > 0:
             var_name = var_name_list[0]
         else:
             var_name = None
 
         if var_name is not None:
-            unit = self.data_details.loc[self.data_details["variable"] == var_name][
-                "unit"
-            ].values[0]
+            unit = self.data_details.loc[self.data_details["variable"]
+                                         == var_name]["unit"].values[0]
         hist_y = go.Figure()
-        hist_y.add_trace(go.Histogram(x=list(data), nbinsx=100, histnorm='probability'))
+        hist_y.add_trace(go.Histogram(x=list(data),
+                                      nbinsx=100, histnorm='probability'))
 
         # statistics on data list
         data_list = [x for x in data if np.isnan(x) == False]
@@ -881,66 +682,34 @@
         lb = float(format(1 - confidence_interval, '.2f')) / 2
         y_left_boundary = np.nanquantile(list(data), lb)
         y_right_boundary = np.nanquantile(list(data), 1 - lb)
-        hist_y.update_layout(
-            xaxis=dict(title=name, ticksuffix=unit), yaxis=dict(title='Probability')
-        )
-
-        hist_y.add_shape(
-            type='line',
-            xref='x',
-            yref='paper',
-            x0=y_left_boundary,
-            x1=y_left_boundary,
-            y0=0,
-            y1=1,
-            line=dict(
-                color="black",
-                width=2,
-                dash="dot",
-            ),
-        )
-
-        hist_y.add_shape(
-            type='line',
-            xref='x',
-            yref='paper',
-            x0=y_right_boundary,
-            x1=y_right_boundary,
-            y0=0,
-            y1=1,
-            line=dict(
-                color="black",
-                width=2,
-                dash="dot",
-            ),
-        )
-        hist_y.add_shape(
-            type='line',
-            xref='x',
-            yref='paper',
-            x0=y_mean,
-            x1=y_mean,
-            y0=0,
-            y1=1,
-            line=dict(
-                color="black",
-                width=2,
-                dash="dot",
-            ),
-        )
-
-        hist_y.add_shape(
-            type='rect',
-            xref='x',
-            yref='paper',
-            x0=y_left_boundary,
-            x1=y_right_boundary,
-            y0=0,
-            y1=1,
-            line=dict(color="LightSeaGreen"),
-            fillcolor="PaleTurquoise",
-            opacity=0.2,
-        )
+        hist_y.update_layout(xaxis=dict(
+            title=name,
+            ticksuffix=unit),
+            yaxis=dict(title='Probability'))
+
+        hist_y.add_shape(type='line', xref='x', yref='paper',
+                         x0=y_left_boundary,
+                         x1=y_left_boundary,
+                         y0=0, y1=1,
+                         line=dict(color="black", width=2, dash="dot",))
+
+        hist_y.add_shape(type='line', xref='x', yref='paper',
+                         x0=y_right_boundary,
+                         x1=y_right_boundary,
+                         y0=0, y1=1,
+                         line=dict(color="black", width=2, dash="dot",))
+        hist_y.add_shape(type='line', xref='x', yref='paper',
+                         x0=y_mean,
+                         x1=y_mean,
+                         y0=0, y1=1,
+                         line=dict(color="black", width=2, dash="dot",))
+
+        hist_y.add_shape(type='rect', xref='x', yref='paper',
+                         x0=y_left_boundary,
+                         x1=y_right_boundary,
+                         y0=0, y1=1,
+                         line=dict(color="LightSeaGreen"),
+                         fillcolor="PaleTurquoise", opacity=0.2)
 
         hist_y.add_annotation(
             x=y_left_boundary,
@@ -972,7 +741,10 @@
         hist_y.add_annotation(
             x=0.60,
             y=1.15,
-            font=dict(family='Arial', color='#7f7f7f', size=10),
+            font=dict(
+                family='Arial',
+                color='#7f7f7f',
+                size=10),
             text=f'Confidence Interval: {int(confidence_interval * 100)} % [{format_currency_legend(y_left_boundary,"")}, {format_currency_legend(y_right_boundary,"")}] {unit} <br> Mean: {format_currency_legend(y_mean, unit)} <br> Median: {format_currency_legend(median, unit)} ',
             showarrow=False,
             xanchor="left",
@@ -988,8 +760,7 @@
         # percent_pos = len([p for p in data if p > 0]) / len(data) * 100
 
         new_chart = InstantiatedPlotlyNativeChart(
-            fig=hist_y, chart_name=f'{name} Distribution', default_legend=False
-        )
+            fig=hist_y, chart_name=f'{name} Distribution', default_legend=False)
 
         # new_chart.to_plotly().show()
 

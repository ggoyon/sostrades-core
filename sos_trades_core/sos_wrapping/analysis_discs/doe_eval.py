--- conflicted
+++ resolved
@@ -284,12 +284,8 @@
                         cle = key
                         var = tuple(
                             [
-<<<<<<< HEAD
-                                self.ee.dm.get_data(self.eval_in_list[i], 'type'),
-=======
                                 self.ee.dm.get_data(
                                     self.eval_in_list[i], 'type'),
->>>>>>> b1134e3d
                                 None,
                                 True,
                             ]
@@ -425,13 +421,6 @@
                     len(self.ee.dm.get_all_namespaces_from_var_name(origin_var_name))
                     > 1
                 ):
-<<<<<<< HEAD
-                    self.logger.exception('Multiplier name selected already exists!')
-                origin_var_fullname = self.ee.dm.get_all_namespaces_from_var_name(
-                    origin_var_name
-                )[0]
-                origin_var_ns = self.ee.dm.get_data(origin_var_fullname, 'namespace')
-=======
                     self.logger.exception(
                         'Multiplier name selected already exists!')
                 origin_var_fullname = self.ee.dm.get_all_namespaces_from_var_name(
@@ -439,7 +428,6 @@
                 )[0]
                 origin_var_ns = self.ee.dm.get_data(
                     origin_var_fullname, 'namespace')
->>>>>>> b1134e3d
                 dynamic_inputs_list.append(
                     {
                         f'{multiplier_name}': {
@@ -496,12 +484,8 @@
         enable_variables = [True] * len(values)
         # This won't work for an array with a dimension greater than 2
         activated_elems = [
-<<<<<<< HEAD
-            [True, True] if self.ee.dm.get_data(var, 'type') == 'array' else [True]
-=======
             [True, True] if self.ee.dm.get_data(
                 var, 'type') == 'array' else [True]
->>>>>>> b1134e3d
             for var in variables
         ]
         dspace_dict_updated = pd.DataFrame(
@@ -569,7 +553,8 @@
                     l_b = array(lb)
                     u_b = array(ub)
                     value = array(val)
-                design_space.add_variable(name, size, var_type, l_b, u_b, value)
+                design_space.add_variable(
+                    name, size, var_type, l_b, u_b, value)
         return design_space
 
     def configure(self):
@@ -605,7 +590,8 @@
             filled_options[self._VARIABLES_NAMES] = self.design_space.variables_names
             filled_options[self._VARIABLES_SIZES] = self.design_space.variables_sizes
             # filled_options['n_processes'] = int(filled_options['n_processes'])
-            filled_options['n_processes'] = self.get_sosdisc_inputs('n_processes')
+            filled_options['n_processes'] = self.get_sosdisc_inputs(
+                'n_processes')
             filled_options['wait_time_between_samples'] = self.get_sosdisc_inputs(
                 'wait_time_between_fork'
             )
@@ -639,12 +625,8 @@
 
     def create_samples_from_custom_df(self):
         """Generation of the samples in case of a customed DOE"""
-<<<<<<< HEAD
-        self.customed_samples = self.get_sosdisc_inputs('custom_samples_df').copy()
-=======
         self.customed_samples = self.get_sosdisc_inputs(
             'custom_samples_df').copy()
->>>>>>> b1134e3d
         self.check_customed_samples()
         samples_custom = []
         for index, rows in self.customed_samples.iterrows():
@@ -662,12 +644,8 @@
             set(self.customed_samples.columns.to_list())
         ):
             missing_eval_in_variables = set.union(
-<<<<<<< HEAD
-                set(self.selected_inputs), set(self.customed_samples.columns.to_list())
-=======
                 set(self.selected_inputs), set(
                     self.customed_samples.columns.to_list())
->>>>>>> b1134e3d
             ) - set(self.customed_samples.columns.to_list())
             msg = f'the columns of the custom samples dataframe must include all the the eval_in selected list of variables. Here the following selected eval_in variables {missing_eval_in_variables} are not in the provided sample.'
             # To do: provide also the list of missing eval_in variables:
@@ -680,7 +658,8 @@
             msg = f'the following columns {not_relevant_columns} of the custom samples dataframe are filtered because they are not in eval_in.'
             self.logger.warning(msg)
             if len(not_relevant_columns) != 0:
-                self.customed_samples.drop(not_relevant_columns, axis=1, inplace=True)
+                self.customed_samples.drop(
+                    not_relevant_columns, axis=1, inplace=True)
             self.selected_inputs.sort()
             self.customed_samples = self.customed_samples[self.selected_inputs]
 
@@ -711,11 +690,7 @@
         if self.INPUT_MULTIPLIER_TYPE != []:
             origin_vars_to_update_dict = self.create_origin_vars_to_update_dict()
             multipliers_samples = copy.deepcopy(self.samples)
-<<<<<<< HEAD
-            multipliers_unique_val = self.generate_unique_val()
-=======
             #multipliers_unique_val = self.generate_unique_val()
->>>>>>> b1134e3d
             self.add_multiplied_var_to_samples(
                 multipliers_samples, origin_vars_to_update_dict
             )
@@ -810,7 +785,8 @@
         origin_vars_to_update_dict = {}
         for select_in in self.eval_in_list:
             if self.MULTIPLIER_PARTICULE in select_in:
-                var_origin_f_name = self.get_names_from_multiplier(select_in)[0]
+                var_origin_f_name = self.get_names_from_multiplier(select_in)[
+                    0]
                 if var_origin_f_name not in origin_vars_to_update_dict:
                     origin_vars_to_update_dict[var_origin_f_name] = copy.deepcopy(
                         self.ee.dm.get_data(var_origin_f_name)['value']
@@ -847,12 +823,8 @@
                             var_to_update=var_to_update,
                         )
                 for multiplied_var in vars_to_update_dict:
-<<<<<<< HEAD
-                    self.samples[sample_i].append(vars_to_update_dict[multiplied_var])
-=======
                     self.samples[sample_i].append(
                         vars_to_update_dict[multiplied_var])
->>>>>>> b1134e3d
         # if 1 multiplier for one df
         else:
             unique_multipliers_dict = {}
@@ -862,12 +834,8 @@
                 for i, var in enumerate(self.eval_in_list):
                     unique_multipliers_dict[var] += [sample[i]]
             for var in self.eval_in_list:
-<<<<<<< HEAD
-                unique_multipliers_dict[var] = np.unique(unique_multipliers_dict[var])
-=======
                 unique_multipliers_dict[var] = np.unique(
                     unique_multipliers_dict[var])
->>>>>>> b1134e3d
 
             vars_to_update_dict = {}
             for var_name, value in unique_multipliers_dict.items():
@@ -920,19 +888,12 @@
                 for key in float_cols_ids_list:
                     var_to_update[key] = multiplier_value * var_to_update[key]
             else:
-<<<<<<< HEAD
-                keys_clean = [self.clean_var_name(var) for var in var_to_update.keys()]
-                col_index = keys_clean.index(col_name_clean)
-                col_name = var_to_update.keys()[col_index]
-                var_updated[col_name] = multiplier_value * var_to_update[col_name]
-=======
                 keys_clean = [self.clean_var_name(
                     var) for var in var_to_update.keys()]
                 col_index = keys_clean.index(col_name_clean)
                 col_name = var_to_update.keys()[col_index]
                 var_updated[col_name] = multiplier_value * \
                     var_to_update[col_name]
->>>>>>> b1134e3d
         # if float to be multiplied
         else:
             var_updated = multiplier_value * var_to_update
@@ -976,13 +937,6 @@
 
         for data_in_key in disc._data_in.keys():
             is_input_type = disc._data_in[data_in_key][self.TYPE] in self.INPUT_TYPE
-<<<<<<< HEAD
-            is_structuring = disc._data_in[data_in_key].get(self.STRUCTURING, False)
-            in_coupling_numerical = data_in_key in list(SoSCoupling.DESC_IN.keys())
-            full_id = disc.get_var_full_name(data_in_key, disc._data_in)
-            is_in_type = (
-                self.dm.data_dict[self.dm.data_id_map[full_id]]['io_type'] == 'in'
-=======
             is_structuring = disc._data_in[data_in_key].get(
                 self.STRUCTURING, False)
             in_coupling_numerical = data_in_key in list(
@@ -991,7 +945,6 @@
             is_in_type = (
                 self.dm.data_dict[self.dm.data_id_map[full_id]
                                   ]['io_type'] == 'in'
->>>>>>> b1134e3d
             )
             is_input_multiplier_type = (
                 disc._data_in[data_in_key][self.TYPE] in self.INPUT_MULTIPLIER_TYPE
@@ -1053,7 +1006,6 @@
             )
         else:
             full_id_ns = full_id
-
         if disc._data_in[var_name][self.TYPE] == 'float':
             multiplier_fullname = f'{full_id_ns}{self.MULTIPLIER_PARTICULE}'.split(
                 self.ee.study_name + ".", 1
@@ -1102,9 +1054,11 @@
 
     def get_names_from_multiplier(self, var_name):
         column_name = None
-        var_origin_name = var_name.split(self.MULTIPLIER_PARTICULE)[0].split('@')[0]
+        var_origin_name = var_name.split(self.MULTIPLIER_PARTICULE)[
+            0].split('@')[0]
         if '@' in var_name:
-            column_name = var_name.split(self.MULTIPLIER_PARTICULE)[0].split('@')[1]
+            column_name = var_name.split(self.MULTIPLIER_PARTICULE)[
+                0].split('@')[1]
 
         return [var_origin_name, column_name]
 
@@ -1242,11 +1196,15 @@
         Set the evaluation variable list (in and out) present in the DM
         which fits with the eval_in_base_list filled in the usecase or by the user
         '''
-        self.eval_in_base_list = [element.split(".")[-1] for element in in_list]
-
-        self.eval_out_base_list = [element.split(".")[-1] for element in out_list]
-        self.eval_in_list = [f'{self.ee.study_name}.{element}' for element in in_list]
-        self.eval_out_list = [f'{self.ee.study_name}.{element}' for element in out_list]
+        self.eval_in_base_list = [
+            element.split(".")[-1] for element in in_list]
+
+        self.eval_out_base_list = [
+            element.split(".")[-1] for element in out_list]
+        self.eval_in_list = [
+            f'{self.ee.study_name}.{element}' for element in in_list]
+        self.eval_out_list = [
+            f'{self.ee.study_name}.{element}' for element in out_list]
 
         self.eval_in_dict = {
             base: full for base, full in zip(self.eval_in_base_list, self.eval_in_list)

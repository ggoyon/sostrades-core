'''
Copyright 2022 Airbus SAS

Licensed under the Apache License, Version 2.0 (the "License");
you may not use this file except in compliance with the License.
You may obtain a copy of the License at

    http://www.apache.org/licenses/LICENSE-2.0

Unless required by applicable law or agreed to in writing, software
distributed under the License is distributed on an "AS IS" BASIS,
WITHOUT WARRANTIES OR CONDITIONS OF ANY KIND, either express or implied.
See the License for the specific language governing permissions and
limitations under the License.
'''
import copy

from gemseo.algos.design_space import DesignSpace
from gemseo.algos.doe.doe_factory import DOEFactory
from numpy import array, ndarray, delete, NaN

from sos_trades_core.execution_engine.sos_coupling import SoSCoupling

'''
mode: python; py-indent-offset: 4; tab-width: 8; coding: utf-8
'''

from sos_trades_core.api import get_sos_logger
from sos_trades_core.execution_engine.sos_discipline import SoSDiscipline
from sos_trades_core.execution_engine.sos_eval import SoSEval
import pandas as pd


class DoeEval(SoSEval):
    '''
    Generic DOE evaluation class
    '''
    default_algo_options = {}

    DEFAULT = 'default'

    # Design space dataframe headers
    VARIABLES = "variable"
    VALUES = "value"
    UPPER_BOUND = "upper_bnd"
    LOWER_BOUND = "lower_bnd"
    TYPE = "type"
    ENABLE_VARIABLE_BOOL = "enable_variable"
    LIST_ACTIVATED_ELEM = "activated_elem"
    POSSIBLE_VALUES = 'possible_values'
    N_SAMPLES = "n_samples"
    DESIGN_SPACE = "design_space"

    ALGO = "sampling_algo"
    ALGO_OPTIONS = "algo_options"
    USER_GRAD = 'user'

    # To be defined in the heritage
    is_constraints = None
    INEQ_CONSTRAINTS = 'ineq_constraints'
    EQ_CONSTRAINTS = 'eq_constraints'
    # DESC_I/O
    PARALLEL_OPTIONS = 'parallel_options'

    DIMENSION = "dimension"
    _VARIABLES_NAMES = "variables_names"
    _VARIABLES_SIZES = "variables_sizes"
    NS_SEP = '.'
    INPUT_TYPE = ['float', 'array', 'int']

    DESC_IN = {'sampling_algo': {'type': 'string', 'structuring': True},
               'eval_inputs': {'type': 'dataframe',
                               'dataframe_descriptor': {'selected_input': ('bool', None, True),
                                                        'full_name': ('string', None, False)},
                               'dataframe_edition_locked': False,
                               'structuring': True},
               'eval_outputs': {'type': 'dataframe',
                                'dataframe_descriptor': {'selected_output': ('bool', None, True),
                                                         'full_name': ('string', None, False)},
                                'dataframe_edition_locked': False,
                                'structuring': True}
               }

    DESC_OUT = {
        'doe_samples_dataframe': {'type': 'dataframe', 'unit': None, 'visibility': SoSDiscipline.LOCAL_VISIBILITY}
    }
    # We define here the different default algo options in a case of a DOE
    # TODO Implement a generic get_options functions to retrieve the default
    # options using directly the DoeFactory

    # Default values of algorithms
    default_algo_options = {
        'n_samples': 'default',
        'alpha': 'orthogonal',
        'eval_jac': False,
        'face': 'faced',
        'iterations': 5,
        'max_time': 0,
        'n_processes': 1,
        'seed': 1,
        'wait_time_between_samples': 0.0,
        'center_bb': 'default',
        'center_cc': 'default',
        'criterion': 'default',
        'levels': 'default'
    }

    default_algo_options_lhs = {
        'n_samples': 'default',
        'alpha': 'orthogonal',
        'eval_jac': False,
        'face': 'faced',
        'iterations': 5,
        'max_time': 0,
        'n_processes': 1,
        'seed': 1,
        'wait_time_between_samples': 0.0,
        'center_bb': 'default',
        'center_cc': 'default',
        'criterion': 'default',
        'levels': 'default'
    }

    default_algo_options_fullfact = {
        'n_samples': 'default',
        'alpha': 'orthogonal',
        'eval_jac': False,
        'face': 'faced',
        'iterations': 5,
        'max_time': 0,
        'n_processes': 1,
        'seed': 1,
        'wait_time_between_samples': 0.0,
        'center_bb': 'default',
        'center_cc': 'default',
        'criterion': 'default',
        'levels': 'default'
    }
    d = {'col1': [1, 2], 'col2': [3, 4]}
    X_pd = pd.DataFrame(data=d)

    default_algo_options_CustomDOE = {
        'eval_jac': False,
        'max_time': 0,
        'n_processes': 1,
        'wait_time_between_samples': 0.0,
        'samples': X_pd,
        'doe_file': None,
        'comments': '#',
        'delimiter': ',',
        'skiprows': 0
    }

    default_algo_options_CustomDOE_file = {
        'eval_jac': False,
        'max_time': 0,
        'n_processes': 1,
        'wait_time_between_samples': 0.0,
        'samples': None,
        'doe_file': 'X_pd.csv',
        'comments': '#',
        'delimiter': ',',
        'skiprows': 0
    }

    algo_dict = {"lhs": default_algo_options_lhs,
                 "fullfact": default_algo_options_fullfact,
                 "CustomDOE": default_algo_options_CustomDOE_file,
                 }

    def setup_sos_disciplines(self):
        """
        Overload setup_sos_disciplines to create a dynamic desc_in
        default descin are the algo name and its options
        In case of a CustomDOE', additionnal input is the customed sample ( dataframe)
        In other cases, additionnal inputs are the number of samples and the design space
        """

        dynamic_inputs = {}
        dynamic_outputs = {}

        # The setup of the discipline can begin once the algorithm we want to use to generate
        # the samples has been set
        if self.ALGO in self._data_in:
            algo_name = self.get_sosdisc_inputs(self.ALGO)
            eval_outputs = self.get_sosdisc_inputs('eval_outputs')
            eval_inputs = self.get_sosdisc_inputs('eval_inputs')

            # we fetch the inputs and outputs selected by the user
            selected_outputs = eval_outputs[eval_outputs['selected_output']
                                            == True]['full_name']
            selected_inputs = eval_inputs[eval_inputs['selected_input']
                                          == True]['full_name']
            self.selected_inputs = selected_inputs.tolist()
            self.selected_outputs = selected_outputs.tolist()

            # doe can be done only for selected inputs and outputs
            if algo_name is not None and len(selected_inputs) > 0 and len(selected_outputs) > 0:
                # we set the lists which will be used by the evaluation
                # function of sosEval
                self.set_eval_in_out_lists(selected_inputs, selected_outputs)

<<<<<<< HEAD

                # setting dynamic outputs. One output of type dict per selected output
=======
                # setting dynamic outputs. One output of type dict per selected
                # output
>>>>>>> 880d0080
                for out_var in self.eval_out_list:
                    dynamic_outputs.update(
                        {f'{out_var.split(self.ee.study_name + ".")[1].replace(".","_")}_dict': {'type': 'dict'}})

                if algo_name == "CustomDOE":
                    default_custom_dataframe = pd.DataFrame(
                        [[NaN for input in range(len(self.selected_inputs))]], columns=self.selected_inputs)
                    dataframe_descriptor = {}
                    for i, key in enumerate(self.selected_inputs):
                        cle = key
                        var = tuple([self.ee.dm.get_data(
                            self.eval_in_list[i], 'type'), None, True])
                        dataframe_descriptor[cle] = var

                    dynamic_inputs.update(
                        {'custom_samples_df': {'type': 'dataframe', self.DEFAULT: default_custom_dataframe,
                                               'dataframe_descriptor': dataframe_descriptor,
                                               'dataframe_edition_locked': False}})
                    if 'custom_samples_df' in self._data_in:
                        self._data_in['custom_samples_df']['value'] = default_custom_dataframe
                        self._data_in['custom_samples_df']['dataframe_descriptor'] = dataframe_descriptor
                else:
                    default_dict = self.get_algo_default_options(algo_name)
                    dynamic_inputs.update({'algo_options': {'type': 'dict', self.DEFAULT: default_dict,
                                                            'dataframe_edition_locked': False,

                                                            'dataframe_descriptor': {
                                                                self.VARIABLES: ('string', None, False),
                                                                self.VALUES: ('string', None, True)}}})
                    if 'algo_options' in self._data_in:
                        self._data_in['algo_options']['value'] = default_dict

                    default_design_space = pd.DataFrame({'variable': selected_inputs,

                                                         'lower_bnd': [array([0.0, 0.0]) if self.ee.dm.get_data(var,
                                                                                                                'type') == 'array' else 0.0
                                                                       for var in self.eval_in_list],
                                                         'upper_bnd': [array([10.0, 10.0]) if self.ee.dm.get_data(var,
                                                                                                                  'type') == 'array' else 10.0
                                                                       for var in self.eval_in_list]
                                                         })

                    dynamic_inputs.update(
                        {'design_space': {'type': 'dataframe', self.DEFAULT: default_design_space
                                          }})
                    if 'design_space' in self._data_in:
                        self._data_in['design_space']['value'] = default_design_space

        self.add_inputs(dynamic_inputs)
        self.add_outputs(dynamic_outputs)

    def __init__(self, sos_name, ee, cls_builder):
        '''
        Constructor
        '''
        super(DoeEval, self).__init__(sos_name, ee, cls_builder)
        self.logger = get_sos_logger(f'{self.ee.logger.name}.DOE')
        self.doe_factory = DOEFactory()
        self.design_space = None
        self.samples = None
        self.customed_samples = None
        self.dict_desactivated_elem = {}
        self.selected_outputs = []
        self.selected_inputs = []

    def create_design_space(self):
        """
        create_design_space
        """
        dspace = self.get_sosdisc_inputs(self.DESIGN_SPACE)
        design_space = None
        if dspace is not None:
            design_space = self.set_design_space()

        return design_space

    def set_design_space(self):
        """
        reads design space (set_design_space)
        """

        dspace_df = self.get_sosdisc_inputs(self.DESIGN_SPACE)
        variables = self.eval_in_list
        lower_bounds = dspace_df[self.LOWER_BOUND].tolist()
        upper_bounds = dspace_df[self.UPPER_BOUND].tolist()
        values = lower_bounds
        enable_variables = [True for invar in self.eval_in_list]
        # This won't work for an array with a dimension greater than 2
        activated_elems = [[True, True] if self.ee.dm.get_data(var, 'type') == 'array' else [True] for var in
                           self.eval_in_list]
        dspace_dict_updated = pd.DataFrame({self.VARIABLES: variables,
                                            self.VALUES: values,
                                            self.LOWER_BOUND: lower_bounds,
                                            self.UPPER_BOUND: upper_bounds,
                                            self.ENABLE_VARIABLE_BOOL: enable_variables,
                                            self.LIST_ACTIVATED_ELEM: activated_elems})

        design_space = self.read_from_dataframe(dspace_dict_updated)

        return design_space

    def read_from_dataframe(self, df):
        """Parses a DataFrame to read the DesignSpace

        :param df : design space df
        :returns:  the design space
        """
        names = list(df[self.VARIABLES])
        values = list(df[self.VALUES])
        l_bounds = list(df[self.LOWER_BOUND])
        u_bounds = list(df[self.UPPER_BOUND])
        enabled_variable = list(df[self.ENABLE_VARIABLE_BOOL])
        list_activated_elem = list(df[self.LIST_ACTIVATED_ELEM])
        design_space = DesignSpace()
        for dv, val, lb, ub, l_activated, enable_var in zip(names, values, l_bounds, u_bounds, list_activated_elem,
                                                            enabled_variable):

            # check if variable is enabled to add it or not in the design var
            if enable_var:
                self.dict_desactivated_elem[dv] = {}

                if [type(val), type(lb), type(ub)] == [str] * 3:
                    val = val
                    lb = lb
                    ub = ub
                name = dv
                if type(val) != list and type(val) != ndarray:
                    size = 1
                    var_type = ['float']
                    l_b = array([lb])
                    u_b = array([ub])
                    value = array([val])
                else:
                    # check if there is any False in l_activated
                    if not all(l_activated):
                        index_false = l_activated.index(False)
                        self.dict_desactivated_elem[dv] = {
                            'value': val[index_false], 'position': index_false}

                        val = delete(val, index_false)
                        lb = delete(lb, index_false)
                        ub = delete(ub, index_false)

                    size = len(val)
                    var_type = ['float'] * size
                    l_b = array(lb)
                    u_b = array(ub)
                    value = array(val)
                design_space.add_variable(
                    name, size, var_type, l_b, u_b, value)
        return design_space

    def configure(self):
        """Configuration of the DoeEval and setting of the design space
        """
        SoSEval.configure(self)
        # if self.DESIGN_SPACE in self._data_in:
        #     self.design_space = self.create_design_space()

    def generate_samples_from_doe_factory(self):
        """Generating samples for the Doe using the Doe Factory
        """
        algo_name = self.get_sosdisc_inputs(self.ALGO)
        if algo_name == 'CustomDOE':
            return self.create_samples_from_custom_df()
        else:
            self.design_space = self.create_design_space()
            options = self.get_sosdisc_inputs(self.ALGO_OPTIONS)
            filled_options = {}
            for algo_option in options:
                if options[algo_option] != 'default':
                    filled_options[algo_option] = options[algo_option]

            if self.N_SAMPLES not in options:
                self.logger.warning("N_samples is not defined; pay attention you use fullfact algo "
                                    "and that levels are well defined")

            self.logger.info(filled_options)
            filled_options[self.DIMENSION] = self.design_space.dimension
            filled_options[self._VARIABLES_NAMES] = self.design_space.variables_names
            filled_options[self._VARIABLES_SIZES] = self.design_space.variables_sizes

            algo = self.doe_factory.create(algo_name)
            self.samples = algo._generate_samples(**filled_options)

            unnormalize_vect = self.design_space.unnormalize_vect
            round_vect = self.design_space.round_vect
            samples = []
            for sample in self.samples:
                x_sample = round_vect(unnormalize_vect(sample))
                self.design_space.check_membership(x_sample)
                samples.append(x_sample)
            self.samples = samples

            return self.prepare_samples()

    def prepare_samples(self):
        samples = []
        for sample in self.samples:
            sample_dict = self.design_space.array_to_dict(sample)
            sample_dict = self._convert_array_into_new_type(sample_dict)
            ordered_sample = []
            for in_variable in self.eval_in_list:
                ordered_sample.append(sample_dict[in_variable])
            samples.append(ordered_sample)
        return samples

    def create_samples_from_custom_df(self):
        """Generation of the samples in case of a customed DOE
        """
        self.customed_samples = self.get_sosdisc_inputs('custom_samples_df')
        self.check_customed_samples()
        samples_custom = []
        for index, rows in self.customed_samples.iterrows():
            ordered_sample = []
            for col in rows:
                ordered_sample.append(col)
            samples_custom.append(ordered_sample)
        return samples_custom

    def check_customed_samples(self):
        """ We check that the columns of the dataframe are the same  that  the selected inputs
        We also check that they are of the same type
        """
        if set(self.selected_inputs) != set(self.customed_samples.columns.to_list()):
            self.logger.error("the costumed dataframe columns must be the same and in the same order than the eval in "
                              "list ")

    def run(self):
        '''
            Overloaded SoSEval method
            The execution of the doe
        '''

        dict_sample = {}
        dict_output = {}

        # After samples generation, we enumerate through them and carry out
        # a evaluation using the soseval evaluation function
        self.samples = self.generate_samples_from_doe_factory()
        for i, sample in enumerate(self.samples):

            # generation of the dictionnary of samples
            scenario_name = "scenario_" + str(i + 1)
            dict_one_sample = {}
            for idx, values in enumerate(sample):
                dict_one_sample[self.eval_in_list[idx]] = values
            dict_sample[scenario_name] = dict_one_sample

            # evaluation of samples and generation of a dictionnary of outputs
            output_eval = copy.deepcopy(
                self.FDeval_func(sample, convert_to_array=False))
            dict_one_output = {}
            for idx, values in enumerate(output_eval):
                dict_one_output[self.eval_out_list[idx]] = values
            dict_output[scenario_name] = dict_one_output

        # construction of a dataframe of generated samples
        # the key is the scenario and columns are inputs values for the
        # considered scenario
        columns = ['scenario']
        columns.extend(self.selected_inputs)
        samples_all_row = []
        for (scenario, scenario_sample) in dict_sample.items():
            samples_row = [scenario]
            for generated_input in scenario_sample.values():
                samples_row.append(generated_input)
            samples_all_row.append(samples_row)
        samples_dataframe = pd.DataFrame(samples_all_row, columns=columns)

        # construction of a dictionnary of dynamic outputs
        # The key is the output name and the value a dictionnary of results
        # with scenarii as keys
        global_dict_output = {key: {} for key in self.eval_out_list}
        for (scenario, scenario_output) in dict_output.items():
            for full_name_out in scenario_output.keys():
                global_dict_output[full_name_out][scenario] = scenario_output[full_name_out]

        # saving outputs in the dm
        self.store_sos_outputs_values(
            {'doe_samples_dataframe': samples_dataframe})
        for dynamic_output in self.eval_out_list:
<<<<<<< HEAD
            self.store_sos_outputs_values({f'{dynamic_output.split(self.ee.study_name + ".")[1].replace(".","_")}_dict': global_dict_output[dynamic_output]})
=======
            self.store_sos_outputs_values(
                {f'{dynamic_output}_dict': global_dict_output[dynamic_output]})
>>>>>>> 880d0080

    def get_algo_default_options(self, algo_name):
        """This algo generate the default options to set for a given doe algorithm
        """

        if algo_name in self.algo_dict.keys():
            return self.algo_dict[algo_name]
        else:
            return self.default_algo_options

    def get_full_names(self, names):
        '''
        get full names of ineq_names and obj_names
        '''
        full_names = []
        for i_name in names:
            full_id_l = self.dm.get_all_namespaces_from_var_name(i_name)
            if full_id_l != []:
                if len(full_id_l) > 1:
                    # full_id = full_id_l[0]
                    full_id = self.get_scenario_lagr(full_id_l)
                else:
                    full_id = full_id_l[0]
                full_names.append(full_id)

        return full_names

    def fill_possible_values(self, disc):
        '''
            Fill possible values lists for eval inputs and outputs
            an input variable must be a float coming from a data_in of a discipline in all the process
            and not a default variable
            an output variable must be any data from a data_out discipline
        '''

        poss_in_values_full = []
        poss_out_values_full = []

        for data_in_key in disc._data_in.keys():
            is_input_type = disc._data_in[data_in_key][self.TYPE] in self.INPUT_TYPE
            in_coupling_numerical = data_in_key in list(
                SoSCoupling.DESC_IN.keys())
            full_id = disc.get_var_full_name(
                data_in_key, disc._data_in)
            is_in_type = self.dm.data_dict[self.dm.data_id_map[full_id]
                                           ]['io_type'] == 'in'
            if is_input_type and is_in_type and not in_coupling_numerical:
                # Caution ! This won't work for variables with points in name
                # as for ac_model
                # we remove the study name from the variable full  name for a
                # sake of simplicity
                poss_in_values_full.append(
                    full_id.split(self.ee.study_name + ".")[1])
        for data_out_key in disc._data_out.keys():
            # Caution ! This won't work for variables with points in name
            # as for ac_model
            in_coupling_numerical = data_out_key in list(
                SoSCoupling.DESC_IN.keys()) or data_out_key == 'residuals_history'
            full_id = disc.get_var_full_name(
                data_out_key, disc._data_out)
            if not in_coupling_numerical:
                # we remove the study name from the variable full  name for a
                # sake of simplicity
                poss_out_values_full.append(
                    full_id.split(self.ee.study_name + ".")[1])

        return poss_in_values_full, poss_out_values_full

    def set_eval_possible_values(self):
        '''
            Once all disciplines have been run through,
            set the possible values for eval_inputs and eval_outputs in the DM
        '''
        # the eval process to analyse is stored as the only child of SoSEval
        # (coupling chain of the eval process or single discipline)
        analyzed_disc = self.sos_disciplines[0]

        possible_in_values_full, possible_out_values_full = self.fill_possible_values(
            analyzed_disc)

        possible_in_values_full, possible_out_values_full = self.find_possible_values(
            analyzed_disc, possible_in_values_full, possible_out_values_full)

        # Take only unique values in the list
        possible_in_values_full = list(set(possible_in_values_full))
        possible_out_values_full = list(set(possible_out_values_full))

        # Fill the possible_values of eval_inputs

        possible_in_values_full.sort()
        possible_out_values_full.sort()

        default_in_dataframe = pd.DataFrame({'selected_input': [False for invar in possible_in_values_full],
                                             'full_name': possible_in_values_full})
        default_out_dataframe = pd.DataFrame({'selected_output': [False for invar in possible_out_values_full],
                                              'full_name': possible_out_values_full})

        eval_input_new_dm = self.get_sosdisc_inputs('eval_inputs')
        if eval_input_new_dm is None:
            self.dm.set_data(f'{self.get_disc_full_name()}.eval_inputs',
                             'value', default_in_dataframe, check_value=False)
            self.dm.set_data(f'{self.get_disc_full_name()}.eval_outputs',
                             'value', default_out_dataframe, check_value=False)
        # check if the eval_inputs need to be updtated after a subprocess
        # configure
        elif eval_input_new_dm['full_name'].equals(default_in_dataframe['full_name']) == False:
            self.dm.set_data(f'{self.get_disc_full_name()}.eval_inputs',
                             'value', default_in_dataframe, check_value=False)
            self.dm.set_data(f'{self.get_disc_full_name()}.eval_outputs',
                             'value', default_out_dataframe, check_value=False)

        # filling possible values for sampling algorithm name
        self.dm.set_data(f'{self.get_disc_full_name()}.sampling_algo',
                         self.POSSIBLE_VALUES, self.custom_order_possible_algorithms(self.doe_factory.algorithms))

    def custom_order_possible_algorithms(self, algo_list):
        """ This algo sorts the possible algorithms list so that most used algorithms
        which are fullfact,lhs and CustomDOE appears at the top of the list
        The remaing algorithms are sorted in an alphabetical order
        """
        sorted_algorithms = algo_list[:]
        sorted_algorithms.remove('CustomDOE')
        sorted_algorithms.remove("fullfact")
        sorted_algorithms.remove("lhs")
        sorted_algorithms.sort()
        sorted_algorithms.insert(0, "lhs")
        sorted_algorithms.insert(0, 'CustomDOE')
        sorted_algorithms.insert(0, "fullfact")
        return sorted_algorithms

    def set_eval_in_out_lists(self, in_list, out_list):
        '''
        Set the evaluation variable list (in and out) present in the DM
        which fits with the eval_in_base_list filled in the usecase or by the user
        '''
        self.eval_in_base_list = [
            element.split(".")[-1] for element in in_list]
        self.eval_out_base_list = [
            element.split(".")[-1] for element in out_list]
        self.eval_in_list = [
            f'{self.ee.study_name}.{element}' for element in in_list]
        self.eval_out_list = [
            f'{self.ee.study_name}.{element}' for element in out_list]<|MERGE_RESOLUTION|>--- conflicted
+++ resolved
@@ -200,13 +200,13 @@
                 # function of sosEval
                 self.set_eval_in_out_lists(selected_inputs, selected_outputs)
 
-<<<<<<< HEAD
-
-                # setting dynamic outputs. One output of type dict per selected output
-=======
+
+
+
+
                 # setting dynamic outputs. One output of type dict per selected
                 # output
->>>>>>> 880d0080
+
                 for out_var in self.eval_out_list:
                     dynamic_outputs.update(
                         {f'{out_var.split(self.ee.study_name + ".")[1].replace(".","_")}_dict': {'type': 'dict'}})
@@ -489,12 +489,7 @@
         self.store_sos_outputs_values(
             {'doe_samples_dataframe': samples_dataframe})
         for dynamic_output in self.eval_out_list:
-<<<<<<< HEAD
             self.store_sos_outputs_values({f'{dynamic_output.split(self.ee.study_name + ".")[1].replace(".","_")}_dict': global_dict_output[dynamic_output]})
-=======
-            self.store_sos_outputs_values(
-                {f'{dynamic_output}_dict': global_dict_output[dynamic_output]})
->>>>>>> 880d0080
 
     def get_algo_default_options(self, algo_name):
         """This algo generate the default options to set for a given doe algorithm

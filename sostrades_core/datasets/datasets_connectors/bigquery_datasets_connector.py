'''
Copyright 2024 Capgemini

Licensed under the Apache License, Version 2.0 (the "License");
you may not use this file except in compliance with the License.
You may obtain a copy of the License at

    http://www.apache.org/licenses/LICENSE-2.0

Unless required by applicable law or agreed to in writing, software
distributed under the License is distributed on an "AS IS" BASIS,
WITHOUT WARRANTIES OR CONDITIONS OF ANY KIND, either express or implied.
See the License for the specific language governing permissions and
limitations under the License.
'''

import logging
from typing import Any

import pandas as pd
from google.cloud import bigquery

from sostrades_core.datasets.datasets_connectors.abstract_datasets_connector import (
    AbstractDatasetsConnector,
    DatasetGenericException,
    DatasetNotFoundException,
    DatasetUnableToInitializeConnectorException,
)
from sostrades_core.datasets.datasets_serializers.datasets_serializer_factory import (
    DatasetSerializerType,
    DatasetsSerializerFactory,
)


class BigqueryDatasetsConnector(AbstractDatasetsConnector):
    """
    Specific dataset connector for dataset in google cloud bigquery db format
    """
    SELF_TABLE_TYPES = ["dataframe", "dict", "array", "list"]
    NO_TABLE_TYPES = ["string", "int", "float", "bool"]

    DESCRIPTOR_TABLE_NAME = "descriptor_parameters"
<<<<<<< HEAD
    COL_NAME_INDEX_TABLE_NAME = "__col_name_index_table__"
=======

>>>>>>> 70a99984

    STRING_VALUE = "parameter_string_value"
    INT_VALUE = "parameter_int_value"
    FLOAT_VALUE = "parameter_float_value"
    BOOL_VALUE = "parameter_bool_value"

    VALUE_KEYS = AbstractDatasetsConnector.VALUE_KEYS.copy()
    VALUE_KEYS.update({STRING_VALUE, INT_VALUE, FLOAT_VALUE, BOOL_VALUE})

    def __init__(self, project_id: str,
                 serializer_type: DatasetSerializerType = DatasetSerializerType.BigQuery):
        """
        Constructor for Arango data connector

        :param project_id: id of the gcp
        :type project_id: str

        :param serializer_type: type of serializer to deserialize data from connector
        :type serializer_type: DatasetSerializerType (JSON for jsonDatasetSerializer)

        """
        super().__init__()
        self.__logger = logging.getLogger(__name__)
        self.__logger.debug("Initializing Bigquery connector")
        self.__datasets_serializer = DatasetsSerializerFactory.get_serializer(serializer_type)

        # Connect to database
        try:
            self.client = bigquery.Client(project=project_id)

        except Exception as exc:
            raise DatasetUnableToInitializeConnectorException(connector_type=BigqueryDatasetsConnector) from exc


    def get_values(self, dataset_identifier: str, data_to_get: dict[str:str]) -> None:
        """
        Method to retrieve data from dataset and fill a data_dict

        :param dataset_identifier: identifier of the dataset
        :type dataset_identifier: str

        :param data_to_get: data to retrieve, dict of names and types
        :type data_to_get: dict[str:str]
        """

        dataset_id = "{}.{}".format(self.client.project, dataset_identifier)
        # check dataset exists
        try:
            dataset = self.client.get_dataset(dataset_id)  # Make an API request.
            print("Dataset {} exists".format(dataset_id))
        except:
            raise DatasetNotFoundException(dataset_name=dataset_identifier)
        # Read dataset descriptor
        parameters_data = {}
        table_descriptor_id = "{}.{}".format(dataset_id, self.DESCRIPTOR_TABLE_NAME)
        try:
             table = self.client.get_table(table_descriptor_id)  # Make an API request.
        except:
            raise DatasetGenericException(f"Dataset {dataset_id}: {self.DESCRIPTOR_TABLE_NAME} table not found. Impossible to fetch parameter value.")
<<<<<<< HEAD
=======

>>>>>>> 70a99984
        json_descriptor = {}
        try:
            json_descriptor = self.__read_descriptor_table(table_descriptor_id)
        except Exception as ex:
            raise DatasetGenericException(f"Error while reading the Descriptor table for dataset {dataset_id}: {ex}") from ex


        for data, data_type in data_to_get.items():
            if data in json_descriptor.keys():
                if data_type in self.NO_TABLE_TYPES:
                    try:
                        parameters_data[data] = self.__datasets_serializer.convert_from_dataset_data(data, json_descriptor[data][self.__get_col_name_from_type(data_type)], {data:data_type})
                    except Exception as ex:
                        self.__logger.warning(f"Error while reading the parameter {data} in descriptor for dataset {dataset_id}: {ex}")
                elif data_type in self.SELF_TABLE_TYPES:
                    try:
                        # read and convert the data
                        if data_type == "dataframe" and json_descriptor[data][self.STRING_VALUE].startswith(f'@{data_type}@'):
                            table_id = "{}.{}".format(dataset_id, json_descriptor[data][self.STRING_VALUE].replace(f'@{data_type}@', ''))
                            parameters_data[data] =  self.__read_dataframe_table(table_id)
                        elif data_type == "dict" and json_descriptor[data][self.STRING_VALUE].startswith(f'@{data_type}@'):
                            table_id = "{}.{}".format(dataset_id, json_descriptor[data][self.STRING_VALUE].replace(f'@{data_type}@', ''))
                            parameters_data[data] =  self.__read_dict_table(table_id)
                        elif json_descriptor[data][self.STRING_VALUE].startswith(f'@{data_type}@'):
                            table_id = "{}.{}".format(dataset_id, json_descriptor[data][self.STRING_VALUE].replace(f'@{data_type}@', ''))
                            table_data =  self.__read_dict_table(table_id)
                            parameters_data[data] = self.__datasets_serializer.convert_from_dataset_data(data, table_data, {data: data_type})
                    except Exception as ex:
                        self.__logger.warning(f"Error while reading the parameter {data} table for dataset {dataset_id}: {ex}")

        self.__logger.debug(
            f"Values obtained {list(parameters_data.keys())} for dataset {dataset_identifier} for connector {self}"
        )
        return parameters_data


    def write_values(self, dataset_identifier: str, values_to_write: dict[str:Any], data_types_dict: dict[str:str]) -> dict[str: Any]:
        """
        Method to write data

        :param dataset_identifier: dataset identifier for connector
        :type dataset_identifier: str
        :param values_to_write: dict of data to write {name: value}
        :type values_to_write: Dict[str:Any]
        :param data_types_dict: dict of data type {name: type}
        :type data_types_dict: dict[str:str]
        """
        self.__logger.debug(f"Writing values in dataset {dataset_identifier} for connector {self}")
        dataset_id = "{}.{}".format(self.client.project, dataset_identifier)

        # write dataset descriptor table
        table_descriptor_id = "{}.{}".format(dataset_id, self.DESCRIPTOR_TABLE_NAME)
        table_descriptor_exists = True
        try:
             table = self.client.get_table(table_descriptor_id)  # Make an API request.
        except:
            table_descriptor_exists = False
            self.__logger.debug(f"create table for descriptor:{table_descriptor_id}")
        old_json_descriptor = {}
        if table_descriptor_exists:
            try:
                # if the table exists, read it to write it again in full (best than request each param to see if it already exists)
                old_json_descriptor = self.__read_descriptor_table(table_descriptor_id)
            except Exception as ex:
                raise DatasetGenericException(f"Error while reading the Descriptor table for dataset {dataset_id}: {ex}") from ex

        # write dataset column name index table
        table_index_id = "{}.{}".format(dataset_id, self.COL_NAME_INDEX_TABLE_NAME)
        table_index_exists = True
        try:
             table = self.client.get_table(table_index_id)  # Make an API request.
        except:
            table_index_exists = False
            self.__logger.debug(f"create table for descriptor:{table_index_id}")
        old_index = {}
        if table_index_exists:
            try:
                # if the table exists, read it to write it again in full (best than request each param to see if it already exists)
                old_index = self.__read_descriptor_table(table_index_id)
            except Exception as ex:
                raise DatasetGenericException(f"Error while reading the {self.COL_NAME_INDEX_TABLE_NAME} for dataset {dataset_id}: {ex}") from ex

        # serialize into descriptor with complex type parameters:
        self.__datasets_serializer.set_col_name_index(old_index)
        json_descriptor, complex_parameters = self.__update_json_descriptor_and_parameters(values_to_write,
                                                                                           old_json_descriptor,
                                                                                           data_types_dict)
        new_index = self.__datasets_serializer.col_name_index
        self.__datasets_serializer.clear_col_name_index()

        try:
            # create or overwrite the descriptor table
            table = bigquery.Table(table_descriptor_id)
            job_config = bigquery.LoadJobConfig()
            job_config.autodetect = True
            job_config.write_disposition="WRITE_TRUNCATE"
            job = self.client.load_table_from_json(list(json_descriptor.values()), table, job_config = job_config)
            res = job.result()
        except Exception as ex:
            raise DatasetGenericException(f"Error while writing the Descriptor table for dataset {dataset_id}: {ex}") from ex

        #then write the complex parameters tables
        for data, value in complex_parameters.items():
            # check that the value we want to write in a table has data,
            # if not bigquery api will raise an error
            if len(value) > 0:
                # get table in dataset
                table_id = "{}.{}".format(dataset_id, data)
                table = bigquery.Table(table_id)

                job_config = bigquery.LoadJobConfig()
                job_config.autodetect = True
                # the data is overwrited
                job_config.write_disposition="WRITE_TRUNCATE"

                try:
                    if data_types_dict[data] == "dataframe":
                        job = self.client.load_table_from_dataframe(value, table, job_config = job_config)
                    else:
                        job = self.client.load_table_from_json([value], table, job_config = job_config)

                    res = job.result()
                    self.__logger.debug(f"created or updated table for data {data}:{res}")
                except Exception as ex:
                    raise DatasetGenericException(f"Error while writing the parameter data table {data}: {ex}") from ex

        # then update the dataframe and dict col name index
        try:
            # create or overwrite the descriptor table
            table = bigquery.Table(table_index_id)
            job_config = bigquery.LoadJobConfig()
            job_config.autodetect = True
            job_config.write_disposition="WRITE_TRUNCATE"
            job = self.client.load_table_from_json(list(new_index.values()), table, job_config = job_config)
            res = job.result()
        except Exception as ex:
            raise DatasetGenericException(f"Error while writing the Descriptor table for dataset {dataset_id}: {ex}") from ex

        return values_to_write

    def get_values_all(self, dataset_identifier: str, data_types_dict:dict[str:str]) -> dict[str:Any]:
        """
        Get all values from a dataset
        :param dataset_identifier: dataset identifier for connector
        :type dataset_identifier: str
        :param data_types_dict: dict of data type {name: type}
        :type data_types_dict: dict[str:str]
        """

        return self.get_values(dataset_identifier, data_types_dict)


    def get_datasets_available(self) -> list[str]:
        """
        Get all available datasets for a specific API
        """
        self.__logger.debug(f"Getting all datasets for connector {self}")
        datasets = list(self.client.list_datasets())
        return datasets

    def write_dataset(
        self,
        dataset_identifier: str,
        values_to_write: dict[str:Any],
        data_types_dict:dict[str:str],
        create_if_not_exists: bool = True,
        override: bool = False,
    ) -> dict[str: Any]:
        """
        Write a dataset from Arango
        :param dataset_identifier: dataset identifier for connector
        :type dataset_identifier: str
        :param values_to_write: dict of data to write {name: value}
        :type values_to_write: dict[str:Any]
        :param data_types_dict: dict of data types {name: type}
        :type data_types_dict: dict[str:str]
        :param create_if_not_exists: create the dataset if it does not exists (raises otherwise)
        :type create_if_not_exists: bool
        :param override: override dataset if it exists (raises otherwise)
        :type override: bool
        """
        self.__logger.debug(
            f"Writing dataset {dataset_identifier} for connector {self} (override={override}, create_if_not_exists={create_if_not_exists})"
        )
        dataset_id = "{}.{}".format(self.client.project, dataset_identifier)
        # check dataset exists
        try:
            dataset = self.client.get_dataset(dataset_id)  # Make an API request.
            self.__logger.debug("Dataset {} exists".format(dataset_id))
        except:
            if create_if_not_exists:
                # if dataset doesn't exists, create the dataset
                # Construct a full Dataset object to send to the API.
                dataset = bigquery.Dataset(dataset_id)

                # TODO: Specify the geographic location where the dataset should reside.
                dataset.location = "europe-west1"

                # Send the dataset to the API for creation, with an explicit timeout.
                # Raises google.api_core.exceptions.Conflict if the Dataset already
                # exists within the project.
                dataset = self.client.create_dataset(dataset, timeout=30)

        return self.write_values(dataset_identifier=dataset_identifier, values_to_write=values_to_write, data_types_dict=data_types_dict)

    def _insert_value_into_datum(self,
                                 value: Any,
                                 datum: dict[str:Any],
                                 parameter_name: str,
                                 parameter_type: str) -> dict[str:Any]:
        new_datum = self._new_datum(datum)
        new_datum[self.NAME] = parameter_name
        # if data is none or empty (dict with no elements ect) bigquery raise an error at the import
        is_empty = value is None or (parameter_type in {"list", "array", "dict", "dataframe"} and len(value) == 0)
        if not is_empty:
            # simple parameters types have their value in the descriptor dict
            if parameter_type in BigqueryDatasetsConnector.NO_TABLE_TYPES:
                column_name = self.__get_col_name_from_type(parameter_type)
                # there are some issues to export int64 or float 64 in json with big query so we need to convert it
                if parameter_type == "int":
                    new_datum[column_name] = int(value)
                elif parameter_type == "float":
                    new_datum[column_name] = float(value)
                else:
                    new_datum[column_name] = value
            elif parameter_type in BigqueryDatasetsConnector.SELF_TABLE_TYPES:
                # the name of the value is a string value is the type of the data + the name of the table associated
                new_datum[self.STRING_VALUE] = f"@{parameter_type}@{parameter_name}"
            return new_datum

    def __update_json_descriptor_and_parameters(self,
                                                values_to_write: dict[str:Any],
                                                old_json_descriptor: dict[str:dict[str:Any]],
                                                data_types_dict: dict[str:str])->tuple[dict, dict]:

        json_descriptor_parameters = old_json_descriptor or {}
        json_values = {parameter: self.__datasets_serializer.convert_to_dataset_data(parameter, parameter_value,
                                                                                     {parameter: data_types_dict[parameter]})
                       for parameter, parameter_value in values_to_write.items()}
        # update the descriptor
        self._update_data_with_values(json_descriptor_parameters, json_values, data_types_dict)

        # recover the complex types values
        complex_type_parameters_values = {parameter: json_values[parameter] for parameter in json_values
                                          if parameter in json_descriptor_parameters and
                                          json_descriptor_parameters[parameter].get(self.STRING_VALUE, "") ==
                                          f"@{data_types_dict[parameter]}@{parameter}"}

        return json_descriptor_parameters, complex_type_parameters_values


    def __get_col_name_from_type(self, parameter_type:str)->str:
        '''
        retrieve column name from parameter type
        '''
        column_name = self.STRING_VALUE
        if parameter_type == "int":
            column_name = self.INT_VALUE
        elif parameter_type == "float":
            column_name = self.FLOAT_VALUE
        elif parameter_type == "bool":
            column_name = self.BOOL_VALUE

        return column_name

    def __read_descriptor_table(self, descriptor_table_id:str)-> dict:
        '''
        read the descriptor parameter table
        :param descriptor_table_id: descriptor_parameter table id
        :type descriptor_table_id:str
        :return: dict[param_name: dict[metadata]]
        '''
        QUERY = (f'SELECT * FROM `{descriptor_table_id}` ')
        query_job = self.client.query(QUERY)  # API request
        return {row.parameter_name: {key:values for key, values in row.items()} for row in query_job.result()}

    def __read_dataframe_table(self, table_id:str)-> pd.DataFrame:
        '''
        read a dataframe parameter table
        :param table_id:  table id
        :type table_id:str
        :return: dataframe
        '''
        QUERY = (f'SELECT * FROM `{table_id}` ')
        return self.client.query(QUERY).result().to_dataframe()

    def __read_dict_table(self, table_id:str)-> dict:
        '''
        read a dict parameter table
        :param table_id:  table id
        :type table_id:str
        :return: dict
        '''
        QUERY = (f'SELECT * FROM `{table_id}` ')
        query_job = self.client.query(QUERY)
        result = [ {key:values for key, values in row.items()} for row in query_job.result()]
        if len(result) == 1:
            result = result[0]
        return result<|MERGE_RESOLUTION|>--- conflicted
+++ resolved
@@ -38,13 +38,9 @@
     """
     SELF_TABLE_TYPES = ["dataframe", "dict", "array", "list"]
     NO_TABLE_TYPES = ["string", "int", "float", "bool"]
-
     DESCRIPTOR_TABLE_NAME = "descriptor_parameters"
-<<<<<<< HEAD
     COL_NAME_INDEX_TABLE_NAME = "__col_name_index_table__"
-=======
-
->>>>>>> 70a99984
+
 
     STRING_VALUE = "parameter_string_value"
     INT_VALUE = "parameter_int_value"
@@ -104,10 +100,7 @@
              table = self.client.get_table(table_descriptor_id)  # Make an API request.
         except:
             raise DatasetGenericException(f"Dataset {dataset_id}: {self.DESCRIPTOR_TABLE_NAME} table not found. Impossible to fetch parameter value.")
-<<<<<<< HEAD
-=======
-
->>>>>>> 70a99984
+
         json_descriptor = {}
         try:
             json_descriptor = self.__read_descriptor_table(table_descriptor_id)
@@ -119,6 +112,7 @@
             if data in json_descriptor.keys():
                 if data_type in self.NO_TABLE_TYPES:
                     try:
+
                         parameters_data[data] = self.__datasets_serializer.convert_from_dataset_data(data, json_descriptor[data][self.__get_col_name_from_type(data_type)], {data:data_type})
                     except Exception as ex:
                         self.__logger.warning(f"Error while reading the parameter {data} in descriptor for dataset {dataset_id}: {ex}")

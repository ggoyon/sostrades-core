--- conflicted
+++ resolved
@@ -162,21 +162,12 @@
         if dataset_identifier not in self.__json_data:
             raise DatasetNotFoundException(dataset_identifier)
 
-<<<<<<< HEAD
         dataset_values = {key: self._datasets_serializer.convert_from_dataset_data(key,
                                                                                    self._extract_value_from_datum(datum),
                                                                                    data_types_dict)
                           for key, datum in self.__json_data[dataset_identifier].items()}
         return dataset_values
-        
-=======
-        dataset_data ={key:self._datasets_serializer.convert_from_dataset_data(key,
-                                                                               value,
-                                                                               data_types_dict)
-                        for key, value in self.__json_data[dataset_identifier].items()}
-        return dataset_data
 
->>>>>>> 60418497
 
     def write_dataset(self, dataset_identifier: str, values_to_write: dict[str:Any], data_types_dict:dict[str:str], create_if_not_exists:bool=True, override:bool=False) -> dict[str: Any]:
         """

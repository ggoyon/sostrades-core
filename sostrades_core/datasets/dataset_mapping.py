"""
Copyright 2024 Capgemini

Licensed under the Apache License, Version 2.0 (the "License");
you may not use this file except in compliance with the License.
You may obtain a copy of the License at

    http://www.apache.org/licenses/LICENSE-2.0

Unless required by applicable law or agreed to in writing, software
distributed under the License is distributed on an "AS IS" BASIS,
WITHOUT WARRANTIES OR CONDITIONS OF ANY KIND, either express or implied.
See the License for the specific language governing permissions and
limitations under the License.
"""
from __future__ import annotations
from dataclasses import dataclass
import os
import json

from sostrades_core.datasets.dataset_info import DatasetInfo


@dataclass()
class DatasetsMapping:
    """
    Stores namespace/dataset mapping
    """
    # Keys for parsing json
    DATASETS_INFO_KEY = "datasets_infos"
    NAMESPACE_KEY = "namespace_datasets_mapping"
    PROCESS_MODULE_PATH_KEY = "process_module_path"
    STUDY_PLACEHOLDER = "<study_ph>"
    SUB_PROCESS_MAPPING = "sub_process_datasets_mapping"

    # Process module name
    process_module_path:str
    # Dataset info [dataset_name : DatasetInfo]
    datasets_infos: dict[str:DatasetInfo]
    # Namespace mapping [namespace_name : List[DatasetInfo]]
    namespace_datasets_mapping: dict[str : list[DatasetInfo]]

    @staticmethod
    def deserialize(input_dict: dict) -> DatasetsMapping:
        """
        Method to deserialize
        expected example
        {
            "process_module_path": "process.module.path"
            "datasets_infos": {
                "Dataset1": {
                    "connector_id": <connector_id>,
                    "dataset_id": <dataset_id>,
                },
                "Dataset2": {
                    "connector_id": <connector_id>,
                    "dataset_id": <dataset_id>,
                }
            },
            "namespace_datasets_mapping": {
                "namespace1" : ["Dataset1"],
                "namespace2" : ["Dataset1", "Dataset2"]
            },
            "sub_process_datasets_mapping":{
                "namespace3": path to other mapping json file
            }
        }
        :param input_dict: dict like input json object
        :type input_dict: dict
        """
        datasets_infos = {}
        namespace_datasets_mapping = {}
        # parse sub process datasets info
        # do it first so that info in this mapping will override the sub mappings 
        if DatasetsMapping.SUB_PROCESS_MAPPING in input_dict.keys():
            for namespace, sub_process_mapping_path in input_dict[DatasetsMapping.SUB_PROCESS_MAPPING].items():
                if os.path.exists(sub_process_mapping_path):
                    # read the json mapping file
                    sub_mapping = DatasetsMapping.from_json_file(sub_process_mapping_path)
                    # retreive the datasets from this maping
                    datasets_infos.update(sub_mapping.datasets_infos)
                    sub_namespace_datasets_mapping = sub_mapping.get_namespace_datasets_mapping_for_parent(namespace)
                    namespace_datasets_mapping.update(sub_namespace_datasets_mapping)
                else:
                    raise Exception("the dataset mapping file does not exists")
                
        # Parse datasets info
        if DatasetsMapping.DATASETS_INFO_KEY in input_dict.keys():
            for dataset in input_dict[DatasetsMapping.DATASETS_INFO_KEY]:
                datasets_infos[dataset] = DatasetInfo.deserialize(
                    input_dict=input_dict[DatasetsMapping.DATASETS_INFO_KEY][dataset]
                )

        # Parse namespace datasets mapping
        if DatasetsMapping.NAMESPACE_KEY in input_dict.keys():
            input_dict_dataset_mapping = input_dict[DatasetsMapping.NAMESPACE_KEY]
            for namespace in input_dict_dataset_mapping:
                namespace_datasets_mapping[namespace] = []
                for dataset in input_dict_dataset_mapping[namespace]:
                    namespace_datasets_mapping[namespace].append(datasets_infos[dataset])
            
    
        
        return DatasetsMapping(
<<<<<<< HEAD
                datasets_infos=datasets_infos,
                namespace_datasets_mapping=namespace_datasets_mapping,
            )
=======
            process_module_path=input_dict[DatasetsMapping.PROCESS_MODULE_PATH_KEY],
            datasets_infos=datasets_infos,
            namespace_datasets_mapping=namespace_datasets_mapping,
        )
>>>>>>> 8fab74a9

    @staticmethod
    def from_json_file(file_path: str) -> "DatasetsMapping":
        """
        Method to deserialize from a json file
        :param file_path: path of the file to deserialize
        :type file_path: str
        """
        with open(file_path, "rb") as file:
            json_data = json.load(file)
        return DatasetsMapping.deserialize(json_data)

    def get_datasets_info_from_namespace(self, namespace:str, study_name:str) -> list[DatasetInfo]:
        """
        Gets the datasets info for a namespace

        :param namespace: Name of the namespace
        :type namespace: str
        :param study_name: Name of the study
        :type study_name: str
        """
        datasets_mapping = []
        anonimized_ns = namespace.replace(study_name, self.STUDY_PLACEHOLDER)
        if anonimized_ns in self.namespace_datasets_mapping.keys():
            datasets_mapping = self.namespace_datasets_mapping[anonimized_ns]

        return datasets_mapping
    
    def get_namespace_datasets_mapping_for_parent(self, parent_namespace:str) -> dict[str : list[DatasetInfo]]:
        """
        Get the namespace_datasets_mapping and replace the study_placeholder with the parent_namespace
        :param parent_namespace: parent namespace that will replace the <study_ph> in the child namespaces
        :type parent_namespace: str
        :return: namespace_datasets_mapping with updated namespaces
        """
        datasets_mapping = {}
        for namespace, datasets in self.namespace_datasets_mapping.items():
            new_namespace = namespace.replace(self.STUDY_PLACEHOLDER, parent_namespace)
            datasets_mapping[new_namespace] = datasets

        return datasets_mapping<|MERGE_RESOLUTION|>--- conflicted
+++ resolved
@@ -99,20 +99,12 @@
                 for dataset in input_dict_dataset_mapping[namespace]:
                     namespace_datasets_mapping[namespace].append(datasets_infos[dataset])
             
-    
-        
         return DatasetsMapping(
-<<<<<<< HEAD
-                datasets_infos=datasets_infos,
-                namespace_datasets_mapping=namespace_datasets_mapping,
-            )
-=======
             process_module_path=input_dict[DatasetsMapping.PROCESS_MODULE_PATH_KEY],
             datasets_infos=datasets_infos,
             namespace_datasets_mapping=namespace_datasets_mapping,
         )
->>>>>>> 8fab74a9
-
+    
     @staticmethod
     def from_json_file(file_path: str) -> "DatasetsMapping":
         """

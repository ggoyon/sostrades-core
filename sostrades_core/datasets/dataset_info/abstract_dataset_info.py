'''
Copyright 2024 Capgemini

Licensed under the Apache License, Version 2.0 (the "License");
you may not use this file except in compliance with the License.
You may obtain a copy of the License at

    http://www.apache.org/licenses/LICENSE-2.0

Unless required by applicable law or agreed to in writing, software
distributed under the License is distributed on an "AS IS" BASIS,
WITHOUT WARRANTIES OR CONDITIONS OF ANY KIND, either express or implied.
See the License for the specific language governing permissions and
limitations under the License.
'''
from __future__ import annotations

import abc
from dataclasses import dataclass
<<<<<<< HEAD
from typing import Dict, List
=======
from typing import ClassVar, Dict, List
>>>>>>> df07d05a


class DatasetsInfoMappingException(Exception):
    """
    Generic exception for dataset info
    """
    pass


@dataclass(frozen=True)
class AbstractDatasetInfo(abc.ABC):
    """
    Stores the information of a dataset
    """
    # Keys for parsing json
<<<<<<< HEAD
    VERSION_ID_KEY: str = "version_id"
    CONNECTOR_ID_KEY: str = "connector_id"
    DATASET_ID_KEY: str = "dataset_id"
    PARAMETER_ID_KEY: str = "parameter_name"

    WILDCARD: str = "*"
    SEPARATOR: str = '|'
=======
    VERSION_ID_KEY: ClassVar[str] = "version_id"
    CONNECTOR_ID_KEY: ClassVar[str] = "connector_id"
    DATASET_ID_KEY: ClassVar[str] = "dataset_id"
    PARAMETER_ID_KEY: ClassVar[str] = "parameter_name"

    WILDCARD: ClassVar[str] = "*"
    SEPARATOR: ClassVar[str] = '|'
>>>>>>> df07d05a

    # Id of the connector
    connector_id: str
    # Dataset id for this connector
    dataset_id: str

    @property
    @abc.abstractmethod
    def version_id(self) -> str:
        """
        Abstract property to be overridden in each subclass to return the version id.
        """

    @property
    def dataset_info_id(self) -> str:
        """
        Returns the dataset info id by joining version_id, connector_id, and dataset_id with a separator.

        Returns:
            str: The dataset info id.
        """
        return self.get_mapping_id([self.version_id, self.connector_id, self.dataset_id])

    @staticmethod
    def get_mapping_id(ids: List[str]) -> str:
        """
        Joins the given list of ids with a separator to form a mapping id.

        Args:
            ids (List[str]): List of ids to join.

        Returns:
            str: The joined mapping id.
        """
        return AbstractDatasetInfo.SEPARATOR.join(ids)

    @staticmethod
    @abc.abstractmethod
    def deserialize(dataset_mapping_key: str) -> Dict[str, str]:
        """
        Abstract method to deserialize a dataset mapping key.

        Args:
            dataset_mapping_key (str): The dataset mapping key to deserialize.

        Returns:
            Dict[str, str]: The deserialized dataset information.
        """

    @staticmethod
    @abc.abstractmethod
    def create(input_dict: Dict[str, str]) -> AbstractDatasetInfo:
        """
        Abstract method to create an instance of AbstractDatasetInfo.

        Args:
            input_dict (Dict[str, str]): The input dictionary containing dataset information.

        Returns:
            AbstractDatasetInfo: The created instance of AbstractDatasetInfo.
        """

    @abc.abstractmethod
    def copy_with_new_ns(self, associated_namespace: str) -> AbstractDatasetInfo:
        """
        Abstract method to create a new instance of AbstractDatasetInfo with a new namespace.

        Args:
            associated_namespace (str): The new namespace to associate with the dataset info.

        Returns:
            AbstractDatasetInfo: The new instance of AbstractDatasetInfo with the updated namespace.
        """

    @classmethod
    def extract_mapping_key_field(cls, dataset_mapping_key: str, dataset_mapping_fields: List[str]) -> Dict[str, str]:
        """
        Extracts the fields from a dataset mapping key and returns them as a dictionary.

        Args:
            dataset_mapping_key (str): The dataset mapping key to extract fields from.
            dataset_mapping_fields (List[str]): The list of fields to extract.

        Returns:
            Dict[str, str]: The extracted fields as a dictionary.

        Raises:
            ValueError: If the number of fields in the mapping key does not match the expected number of fields.
        """
        fields = dataset_mapping_key.split(cls.SEPARATOR)

        if len(fields) != len(dataset_mapping_fields):
            raise ValueError(f"Wrong format for {dataset_mapping_key}, "
                             f"the expected format "
                             f"is {cls.SEPARATOR.join(dataset_mapping_fields)}")

        else:
            return dict(zip(dataset_mapping_fields, fields))<|MERGE_RESOLUTION|>--- conflicted
+++ resolved
@@ -17,11 +17,7 @@
 
 import abc
 from dataclasses import dataclass
-<<<<<<< HEAD
-from typing import Dict, List
-=======
 from typing import ClassVar, Dict, List
->>>>>>> df07d05a
 
 
 class DatasetsInfoMappingException(Exception):
@@ -37,15 +33,6 @@
     Stores the information of a dataset
     """
     # Keys for parsing json
-<<<<<<< HEAD
-    VERSION_ID_KEY: str = "version_id"
-    CONNECTOR_ID_KEY: str = "connector_id"
-    DATASET_ID_KEY: str = "dataset_id"
-    PARAMETER_ID_KEY: str = "parameter_name"
-
-    WILDCARD: str = "*"
-    SEPARATOR: str = '|'
-=======
     VERSION_ID_KEY: ClassVar[str] = "version_id"
     CONNECTOR_ID_KEY: ClassVar[str] = "connector_id"
     DATASET_ID_KEY: ClassVar[str] = "dataset_id"
@@ -53,7 +40,6 @@
 
     WILDCARD: ClassVar[str] = "*"
     SEPARATOR: ClassVar[str] = '|'
->>>>>>> df07d05a
 
     # Id of the connector
     connector_id: str

--- conflicted
+++ resolved
@@ -163,8 +163,8 @@
         SoSWrapp.STRUCTURING: False
     }
     SAMPLES_DF_DESC_SHARED = SAMPLES_DF_DESC.copy()
-    SAMPLES_DF_DESC_SHARED[SoSWrapp.NAMESPACE]=NS_SAMPLING
-    SAMPLES_DF_DESC_SHARED[SoSWrapp.VISIBILITY]=SoSWrapp.SHARED_VISIBILITY
+    SAMPLES_DF_DESC_SHARED[SoSWrapp.NAMESPACE] = NS_SAMPLING
+    SAMPLES_DF_DESC_SHARED[SoSWrapp.VISIBILITY] = SoSWrapp.SHARED_VISIBILITY
 
     EVAL_INPUTS = 'eval_inputs'
     EVAL_INPUTS_DESC = {SoSWrapp.TYPE: 'dataframe',
@@ -185,7 +185,7 @@
                                           'structuring': True,
                                           'possible_values': available_sampling_generation_modes,
                                           'default': AT_RUN_TIME,
-                                          'editable': False} # TODO: render editable
+                                          'editable': False}  # TODO: render editable
                }
 
     def __init__(self, sos_name, logger: logging.Logger):
@@ -233,29 +233,18 @@
                 # TODO: a dedicated dynamic io method but Q: should be moved to the tool ?
                 dynamic_inputs, dynamic_outputs = {}, {}
                 dynamic_inputs.update({self.EVAL_INPUTS:
-                                   {self.TYPE: 'dataframe',
-                                    self.DATAFRAME_DESCRIPTOR: {'selected_input': ('bool', None, True),
-                                                                'full_name': ('string', None, False)},
-                                    self.DATAFRAME_EDITION_LOCKED: False,
-                                    self.STRUCTURING: True,
-                                    self.DEFAULT: pd.DataFrame(columns=['selected_input', 'full_name']),
-                                    self.VISIBILITY: self.SHARED_VISIBILITY,
-                                    self.NAMESPACE: self.NS_SAMPLING}
-                               })
-<<<<<<< HEAD
+                                           {self.TYPE: 'dataframe',
+                                            self.DATAFRAME_DESCRIPTOR: {'selected_input': ('bool', None, True),
+                                                                        'full_name': ('string', None, False)},
+                                            self.DATAFRAME_EDITION_LOCKED: False,
+                                            self.STRUCTURING: True,
+                                            self.DEFAULT: pd.DataFrame(columns=['selected_input', 'full_name']),
+                                            self.VISIBILITY: self.SHARED_VISIBILITY,
+                                            self.NAMESPACE: self.NS_SAMPLING}
+                                       })
+
                 dynamic_inputs.update({self.SAMPLES_DF: self.SAMPLES_DF_DESC.copy()})
-=======
-                # dynamic_inputs.update({self.SCENARIO_NAMES:
-                #                            {self.TYPE: 'list',
-                #                             self.SUBTYPE: {'list': 'string'},
-                #                             self.STRUCTURING: True,
-                #                             self.DEFAULT: ['ReferenceScenario'],
-                #                             self.VISIBILITY: self.SHARED_VISIBILITY,
-                #                             self.NAMESPACE: self.NS_SAMPLING}
-                #                        })
-
-                dynamic_inputs.update({self.GENERATED_SAMPLES: self.SAMPLES_DF_DESC_SHARED})
->>>>>>> 8fdfe847
+
                 # 2. retrieve input that configures the sampling tool
                 if self.EVAL_INPUTS in disc_in and self.SAMPLES_DF in disc_in:
                     samples_df = self.get_sosdisc_inputs(self.SAMPLES_DF)

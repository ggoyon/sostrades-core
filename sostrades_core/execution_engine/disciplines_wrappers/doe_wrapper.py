'''
Copyright 2022 Airbus SAS

Licensed under the Apache License, Version 2.0 (the "License");
you may not use this file except in compliance with the License.
You may obtain a copy of the License at

    http://www.apache.org/licenses/LICENSE-2.0

Unless required by applicable law or agreed to in writing, software
distributed under the License is distributed on an "AS IS" BASIS,
WITHOUT WARRANTIES OR CONDITIONS OF ANY KIND, either express or implied.
See the License for the specific language governing permissions and
limitations under the License.
'''
import copy
import re

import platform
from tqdm import tqdm
import time

from numpy import array, ndarray, delete, NaN

from gemseo.algos.design_space import DesignSpace
from gemseo.algos.doe.doe_factory import DOEFactory
from sostrades_core.execution_engine.proxy_coupling import ProxyCoupling
from sostrades_core.execution_engine.disciplines_wrappers.eval_wrapper import EvalWrapper

'''
mode: python; py-indent-offset: 4; tab-width: 8; coding: utf-8
'''

from sostrades_core.api import get_sos_logger
from sostrades_core.execution_engine.sos_wrapp import SoSWrapp
from sostrades_core.execution_engine.sample_generators.doe_sample_generator import DoeSampleGenerator
import pandas as pd
from collections import ChainMap
from gemseo.api import get_available_doe_algorithms

# get module logger not sos logger
import logging
LOGGER = logging.getLogger(__name__)


class DoeWrapper(SoSWrapp):
    '''
    Generic DOE evaluation class
    '''

    # Design space dataframe headers
    VARIABLES = "variable"
    VALUES = "value"
    UPPER_BOUND = "upper_bnd"
    LOWER_BOUND = "lower_bnd"
    TYPE = "type"
    ENABLE_VARIABLE_BOOL = "enable_variable"
    LIST_ACTIVATED_ELEM = "activated_elem"
    POSSIBLE_VALUES = 'possible_values'
    N_SAMPLES = "n_samples"
    DESIGN_SPACE = "design_space"

    ALGO = "sampling_algo"
    ALGO_OPTIONS = "algo_options"
    USER_GRAD = 'user'

    # To be defined in the heritage
    is_constraints = None
    INEQ_CONSTRAINTS = 'ineq_constraints'
    EQ_CONSTRAINTS = 'eq_constraints'
    # DESC_I/O
    PARALLEL_OPTIONS = 'parallel_options'

    DIMENSION = "dimension"
    _VARIABLES_NAMES = "variables_names"
    _VARIABLES_SIZES = "variables_sizes"
    NS_SEP = '.'
    INPUT_TYPE = ['float', 'array', 'int', 'string']
    # INPUT_MULTIPLIER_TYPE = []

    # TODO: refactor as DESC_IN = copy.deepcopy(EvalWrapp.DESC_IN).update(DoeWrapp.DESC_IN) or similar,
    #  when DoeWrapp and EvalWrapp are fixed

    # get possible values for sampling algorithm name
    available_doe_algorithms = get_available_doe_algorithms()
    available_doe_algorithms = [
        algo_name for algo_name in available_doe_algorithms if algo_name not in ['CustomDOE', 'DiagonalDOE']]

    DESC_IN = {'sampling_algo': {'type': 'string', 'structuring': True, 'possible_values': available_doe_algorithms},
               'eval_inputs': {'type': 'dataframe',
                               'dataframe_descriptor': {'selected_input': ('bool', None, True),
                                                        'full_name': ('string', None, False)},
                               'dataframe_edition_locked': False,
                               'structuring': True,
                               'visibility': SoSWrapp.SHARED_VISIBILITY,
                               'namespace': 'ns_doe1'},
               # 'eval_outputs': {'type': 'dataframe',
               #                  'dataframe_descriptor': {'selected_output': ('bool', None, True),
               #                                           'full_name': ('string', None, False)},
               #                  'dataframe_edition_locked': False,
               #                  'structuring': True, 'visibility': SoSWrapp.SHARED_VISIBILITY,
               #                  'namespace': 'ns_doe'},
               # 'n_processes': {'type': 'int', 'numerical': True, 'default': 1},
               # 'wait_time_between_fork': {'type': 'float', 'numerical': True, 'default': 0.0},
               }

    DESC_OUT = {
        'samples_df': {'type': 'dataframe', 'unit': None, 'visibility': SoSWrapp.SHARED_VISIBILITY,
                       'namespace': 'ns_doe1'}
    }

    default_algo_options = {
        'n_samples': 'default',
        'alpha': 'orthogonal',
        'eval_jac': False,
        'face': 'faced',
        'iterations': 5,
        'max_time': 0,
        'seed': 1,
        'center_bb': 'default',
        'center_cc': 'default',
        'criterion': 'default',
        'levels': 'default'
    }

    # default_algo_options_lhs = {
    #     'n_samples': 'default',
    #     'alpha': 'orthogonal',
    #     'eval_jac': False,
    #     'face': 'faced',
    #     'iterations': 5,
    #     'max_time': 0,
    #     'seed': 1,
    #     'center_bb': 'default',
    #     'center_cc': 'default',
    #     'criterion': 'default',
    #     'levels': 'default'
    # }
    #
    # default_algo_options_fullfact = {
    #     'n_samples': 'default',
    #     'alpha': 'orthogonal',
    #     'eval_jac': False,
    #     'face': 'faced',
    #     'iterations': 5,
    #     'max_time': 0,
    #     'seed': 1,
    #     'center_bb': 'default',
    #     'center_cc': 'default',
    #     'criterion': 'default',
    #     'levels': 'default'
    # }
    # d = {'col1': [1, 2], 'col2': [3, 4]}
    # X_pd = pd.DataFrame(data=d)

    # algo_dict = {"lhs": default_algo_options_lhs,
    #              "fullfact": default_algo_options_fullfact,
    #              }

    def __init__(self, sos_name):
        super().__init__(sos_name)
        self.sample_generator = None
        self.previous_algo_name = ""     # It also contains the case of empty algo name
        self.selected_inputs = None
        self.eval_in_list = None
        self.selected_inputs = None
        self.dict_desactivated_elem = {}

        generator_name = 'doe_generator'
        if generator_name == 'doe_generator':
            self.sample_generator = DoeSampleGenerator()

    def get_algo_default_options(self, algo_name):
        """This algo generate the default options to set for a given doe algorithm
        """

        # if algo_name in cls.algo_dict.keys():
        #     return cls.algo_dict[algo_name]
        # else:
        #     return cls.default_algo_options

        # In get_options_desc_in, it is already checked whether the algo_name belongs to the list of possible Gemseo
        # DoE algorithms
        if algo_name in get_available_doe_algorithms():
<<<<<<< HEAD
            algo_options_desc_in, algo_options_descr_dict = self.sample_generator.get_options_desc_in(algo_name)
=======
            algo_options_desc_in, algo_options_descr_dict = DoeSampleGenerator().get_options_and_default_values(algo_name)
>>>>>>> 69a1c728
            return algo_options_desc_in
        else:
            raise Exception(
                f"A DoE algorithm which is not available in GEMSEO has been selected.")
            # return self.default_algo_options

    def create_design_space(self, selected_inputs, dspace_df):
        """
        create_design_space with variables names based on selected_inputs (if dspace_df is not None)

        Arguments:
            selected_inputs (list): list of selected variables (the true variables in eval_inputs Desc_in)
            dspace_df (dataframe): design space in Desc_in format     

        Returns:
             design_space (gemseo DesignSpace): gemseo Design Space with names of variables based on selected_inputs
        """

        design_space = None
        if dspace_df is not None:
            dspace_df_updated = self.update_design_space(
                selected_inputs, dspace_df)
            design_space = self.create_gemseo_dspace_from_dspace_df(
                dspace_df_updated)
        return design_space

    def update_design_space(self, selected_inputs, dspace_df):
        """
        update dspace_df (design space in Desc_in format)   

        Arguments:
            selected_inputs (list): list of selected variables (the true variables in eval_inputs Desc_in)
            dspace_df (dataframe): design space in Desc_in format     

        Returns:
             dspace_df_updated (dataframe): updated dspace_df        

        """
        lower_bounds = dspace_df[self.LOWER_BOUND].tolist()
        upper_bounds = dspace_df[self.UPPER_BOUND].tolist()
        values = lower_bounds
        enable_variables = [True for _ in selected_inputs]
        dspace_df_updated = pd.DataFrame({self.VARIABLES: selected_inputs,
                                          self.VALUES: values,
                                          self.LOWER_BOUND: lower_bounds,
                                          self.UPPER_BOUND: upper_bounds,
                                          self.ENABLE_VARIABLE_BOOL: enable_variables,
                                          self.LIST_ACTIVATED_ELEM: [[True]] * len(selected_inputs)})
        # TODO: Hardcoded as in EEV3, but not differenciating between array or
        # not.
        return dspace_df_updated

    def create_gemseo_dspace_from_dspace_df(self, dspace_df):
        """
        Create gemseo dspace from sostrades updated dspace_df 
        It parses the dspace_df DataFrame to create the gemseo DesignSpace

        Arguments:
            dspace_df (dataframe): updated dspace_df     

        Returns:
            design_space (gemseo DesignSpace): gemseo Design Space with names of variables based on selected_inputs
        """
        names = list(dspace_df[self.VARIABLES])
        values = list(dspace_df[self.VALUES])
        l_bounds = list(dspace_df[self.LOWER_BOUND])
        u_bounds = list(dspace_df[self.UPPER_BOUND])
        enabled_variable = list(dspace_df[self.ENABLE_VARIABLE_BOOL])
        list_activated_elem = list(dspace_df[self.LIST_ACTIVATED_ELEM])
        design_space = DesignSpace()
        for dv, val, lb, ub, l_activated, enable_var in zip(names, values, l_bounds, u_bounds, list_activated_elem,
                                                            enabled_variable):

            # check if variable is enabled to add it or not in the design var
            if enable_var:

                self.dict_desactivated_elem[dv] = {}

                if [type(val), type(lb), type(ub)] == [str] * 3:
                    val = val
                    lb = lb
                    ub = ub
                name = dv
                if type(val) != list and type(val) != ndarray:
                    size = 1
                    var_type = ['float']
                    l_b = array([lb])
                    u_b = array([ub])
                    value = array([val])
                else:
                    # check if there is any False in l_activated
                    if not all(l_activated):
                        index_false = l_activated.index(False)
                        self.dict_desactivated_elem[dv] = {
                            'value': val[index_false], 'position': index_false}

                        val = delete(val, index_false)
                        lb = delete(lb, index_false)
                        ub = delete(ub, index_false)

                    size = len(val)
                    var_type = ['float'] * size
                    l_b = array(lb)
                    u_b = array(ub)
                    value = array(val)
                design_space.add_variable(
                    name, size, var_type, l_b, u_b, value)
        return design_space

    def run(self):

        algo_name = self.get_sosdisc_inputs(self.ALGO)
        algo_options = self.get_sosdisc_inputs(self.ALGO_OPTIONS)
        dspace_df = self.get_sosdisc_inputs(self.DESIGN_SPACE)

        design_space = self.create_design_space(
            self.selected_inputs, dspace_df)
        self.design_space = design_space

        # print(list(self.sample_generator.get_options(algo_name).keys()))
        # https://gemseo.readthedocs.io/en/stable/algorithms/doe_algos.html#fullfact

        samples = self.sample_generator.generate_samples(
            algo_name, algo_options, design_space)

        # prepared_samples = self.sample_generator.prepare_samples_for_evaluation(
        #     samples, eval_in_list, design_space)

        self.store_sos_outputs_values({'samples_df': samples})

    def setup_sos_disciplines(self, proxy):

        dynamic_inputs = {}
        dynamic_outputs = {}
        # selected_inputs_has_changed = False
        disc_in = proxy.get_data_in()

        if len(disc_in) != 0:
            # Dynamic input of default algo options
            if self.ALGO in disc_in:
                algo_name = proxy.get_sosdisc_inputs(self.ALGO)

                # algo_name_has_changed = False
                # if self.previous_algo_name != algo_name:
                #     algo_name_has_changed = True
                #     self.previous_algo_name = algo_name

                if algo_name is not None:# and algo_name_has_changed:
                    default_dict = self.get_algo_default_options(algo_name)
                    dynamic_inputs.update({'algo_options': {'type': 'dict', self.DEFAULT: default_dict,
                                                            'dataframe_edition_locked': False,
                                                            'structuring': True,

                                                            'dataframe_descriptor': {
                                                                self.VARIABLES: ('string', None, False),
                                                                self.VALUES: ('string', None, True)}}})
                    all_options = list(default_dict.keys())
                    # if 'algo_options' in disc_in and algo_name_has_changed:
                    #     disc_in['algo_options']['value'] = default_dict
                    if 'algo_options' in disc_in and disc_in['algo_options']['value'] is not None and list(
                            disc_in['algo_options']['value'].keys()) != all_options:
                        options_map = ChainMap(
                            disc_in['algo_options']['value'], default_dict)
                        disc_in['algo_options']['value'] = {
                            key: options_map[key] for key in all_options}

            # Dynamic input of default design space
            if 'eval_inputs' in disc_in:
                eval_inputs = proxy.get_sosdisc_inputs('eval_inputs')
                if eval_inputs is not None:
                    self.selected_inputs = eval_inputs[eval_inputs['selected_input']
                                                       == True]['full_name'].tolist()

                    default_design_space = pd.DataFrame({'variable': self.selected_inputs,

                                                         # FIXME: Ask about this
                                                         # default setup
                                                         'lower_bnd': [None] * len(self.selected_inputs),
                                                         # [[0.0, 0.0] if proxy.ee.dm.get_data(var,
                                                         #                                              'type') == 'array' else 0.0
                                                         # for var in
                                                         # self.eval_in_list],
                                                         # FIXME: Ask about this
                                                         # default setup
                                                         'upper_bnd': [None] * len(self.selected_inputs)
                                                         # [[10.0, 10.0] if proxy.ee.dm.get_data(var,
                                                         #                                                'type') == 'array' else 10.0
                                                         # for var in
                                                         # self.eval_in_list]
                                                         })

                    dynamic_inputs.update({'design_space': {'type': 'dataframe', self.DEFAULT: default_design_space,
                                                            'structuring': True
                                                            }})
                    # if 'design_space' in disc_in and selected_inputs_has_changed:
                    #     disc_in['design_space']['value'] = default_design_space

        proxy.add_inputs(dynamic_inputs)
        proxy.add_outputs(dynamic_outputs)<|MERGE_RESOLUTION|>--- conflicted
+++ resolved
@@ -179,14 +179,13 @@
         # else:
         #     return cls.default_algo_options
 
-        # In get_options_desc_in, it is already checked whether the algo_name belongs to the list of possible Gemseo
+        # In get_options_and_default_values, it is already checked whether the algo_name belongs to the list of possible Gemseo
         # DoE algorithms
         if algo_name in get_available_doe_algorithms():
-<<<<<<< HEAD
-            algo_options_desc_in, algo_options_descr_dict = self.sample_generator.get_options_desc_in(algo_name)
-=======
-            algo_options_desc_in, algo_options_descr_dict = DoeSampleGenerator().get_options_and_default_values(algo_name)
->>>>>>> 69a1c728
+            # algo_options_desc_in, algo_options_descr_dict = self.sample_generator.get_options_desc_in(algo_name)
+            # algo_options_desc_in, algo_options_descr_dict = DoeSampleGenerator().get_options_and_default_values(algo_name)
+            algo_options_desc_in, algo_options_descr_dict = self.sample_generator.get_options_and_default_values(
+                algo_name)
             return algo_options_desc_in
         else:
             raise Exception(

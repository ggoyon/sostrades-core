--- conflicted
+++ resolved
@@ -63,11 +63,8 @@
                 time.sleep(0.1)
                 scenario_name = samples[i][SampleGeneratorWrapper.SCENARIO_NAME]
                 self.logger.info(f'   {scenario_name} is running.')
-<<<<<<< HEAD
+
                 x = {key: value for key, value in samples[i].items() if key != SampleGeneratorWrapper.SCENARIO_NAME}
-=======
-                x = {key:value for key,value in samples[i].items() if key != SampleGeneratorWrapper.SCENARIO_NAME}
->>>>>>> a4696ed9
 
                 evaluation_output[scenario_name] = x, self.evaluation(
                     x, scenario_name, convert_to_array)
@@ -108,14 +105,10 @@
             try:
                 # execute all the scenarios (except the reference scenario)  in
                 # parallel
-<<<<<<< HEAD
+
                 # remove the scenario_name key of each sample
                 x = [{key: value for key, value in samples[i].items() if key != SampleGeneratorWrapper.SCENARIO_NAME}
                      for i in range(len(samples))]
-=======
-                #remove the scenario_name key of each sample
-                x = [{key:value for key,value in samples[i].items() if key != SampleGeneratorWrapper.SCENARIO_NAME} for i in range(len(samples))]
->>>>>>> a4696ed9
 
                 parallel.execute(x[0:-1], exec_callback=store_callback)
                 # execute the reference scenario in a sequential way so that
@@ -216,17 +209,12 @@
         samples_df = self.get_sosdisc_inputs(SampleGeneratorWrapper.SAMPLES_DF)
 
         input_columns = [f"{self.attributes['driver_name']}.{col}" for col in samples_df.columns
-<<<<<<< HEAD
+
                          if
                          col != SampleGeneratorWrapper.SCENARIO_NAME and col != SampleGeneratorWrapper.SELECTED_SCENARIO]
         input_columns_short_name = [col for col in samples_df.columns
                                     if
                                     col != SampleGeneratorWrapper.SCENARIO_NAME and col != SampleGeneratorWrapper.SELECTED_SCENARIO]
-=======
-                         if col != SampleGeneratorWrapper.SCENARIO_NAME and col != SampleGeneratorWrapper.SELECTED_SCENARIO]
-        input_columns_short_name = [col for col in samples_df.columns
-                         if col != SampleGeneratorWrapper.SCENARIO_NAME and col != SampleGeneratorWrapper.SELECTED_SCENARIO]
->>>>>>> a4696ed9
         # get reference scenario
         reference_values = self.get_sosdisc_inputs(input_columns, full_name_keys=True)
         if len(input_columns) == 1:
@@ -235,11 +223,7 @@
         reference_scenario[SampleGeneratorWrapper.SCENARIO_NAME] = 'reference_scenario'
 
         # keep only selected scenario
-<<<<<<< HEAD
-        samples_df = samples_df[samples_df[SampleGeneratorWrapper.SELECTED_SCENARIO] == True]
-=======
         samples_df = samples_df.loc[samples_df[SampleGeneratorWrapper.SELECTED_SCENARIO]]
->>>>>>> a4696ed9
         samples_df = samples_df.drop(SampleGeneratorWrapper.SELECTED_SCENARIO, axis='columns')
 
         # rename the columns with full names

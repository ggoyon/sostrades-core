'''
Copyright 2022 Airbus SAS
Modifications on 2023/02/23-2023/11/06 Copyright 2023 Capgemini

Licensed under the Apache License, Version 2.0 (the "License");
you may not use this file except in compliance with the License.
You may obtain a copy of the License at

    http://www.apache.org/licenses/LICENSE-2.0

Unless required by applicable law or agreed to in writing, software
distributed under the License is distributed on an "AS IS" BASIS,
WITHOUT WARRANTIES OR CONDITIONS OF ANY KIND, either express or implied.
See the License for the specific language governing permissions and
limitations under the License.
'''
import copy
import logging

'''
mode: python; py-indent-offset: 4; tab-width: 8; coding: utf-8
'''
# set-up the folder where GEMSEO will look-up for new wrapps (solvers,
# grammars etc)
from typing import Union, List, Optional
import os
from os.path import dirname, join

parent_dir = dirname(__file__)
GEMSEO_ADDON_DIR = "gemseo_addon"
os.environ["GEMSEO_PATH"] = join(parent_dir, GEMSEO_ADDON_DIR)

from copy import deepcopy
from pandas import DataFrame
from numpy import ndarray
from numpy import int32 as np_int32, float32 as np_float32, float64 as np_float64, complex128 as np_complex128, int64 as np_int64, floating
from numpy import bool_ as np_bool
from gemseo.utils.compare_data_manager_tooling import dict_are_equal
from sostrades_core.execution_engine.data_connector.data_connector_factory import ConnectorFactory

from sostrades_core.tools.conversion.conversion_sostrades_sosgemseo import convert_array_into_new_type, \
    convert_new_type_into_array

from gemseo.core.discipline import MDODiscipline
from sostrades_core.execution_engine.mdo_discipline_wrapp import MDODisciplineWrapp
from sostrades_core.execution_engine.sos_mdo_discipline import SoSMDODiscipline
from sostrades_core.execution_engine.sos_wrapp import SoSWrapp
from gemseo.core.chain import MDOChain
from sostrades_core.tools.controllers.simpy_formula import SympyFormula
from sostrades_core.tools.check_data_integrity.check_data_integrity import CheckDataIntegrity


class ProxyDisciplineException(Exception):
    pass


# to avoid circular redundancy with nsmanager
NS_SEP = '.'


class ProxyDiscipline:
    """
    **ProxyDiscipline** is a class proxy for a  discipline on the SoSTrades side.

    It contains the information and methonds necessary for i/o configuration (static or dynamic).

    Leaves of the process tree are direct instances of ProxyDiscipline. Other nodes are instances that inherit from
    ProxyDiscipline (e.g. ProxyCoupling).

    An instance of ProxyDiscipline is in one-to-one aggregation with an instance of MDODisciplineWrapp, which allows the
    use of different wrapping modes to provide the model run.

    During the prepare_execution step, the ProxyDiscipline coordinates the instantiation of the GEMSEO objects that
    manage the model run.

    Attributes:
        mdo_discipline_wrapp (MDODisciplineWrapp): aggregated object that references the wrapper and GEMSEO discipline

        proxy_disciplines (List[ProxyDiscipline]): children in the process tree
        status (property,<<associated with string _status>>): status in the current process,either CONFIGURATION or
         provided by the GEMSEO objects during run

        disc_id (string): anonymized discipline identifier in the data manager
        sos_name (string): name of the discipline/node
        ee (ExecutionEngine): execution engine of the process
        dm (DataManager): data manager of the process


        is_sos_coupling (bool): type of node flag
        is_optim_scenario (bool): type of node flag
        is_parallel (bool): type of node flag
        is_specific_driver (bool): type of node flag

        _is_configured (bool): flag for configuration relaying on children configuration and structuring vars changes
        _reset_cache (bool): flag to reset cache

        inst_desc_in (Dict[Dict]): desc_in of instance used to add dynamic inputs
        inst_desc_out (Dict[Dict]): desc_out of instance used to add dynamic outputs
        _data_in (Dict[Dict]): instance variable for input data handling containing description of variables in disc and subprocess
        _data_out (Dict[Dict]): instance variable for output data handling containing description of variables in disc and subprocess

        _io_ns_map_in(Dict[int]): map of short names to namespace object id of discipline DESC_IN+NUM_DESC_IN+inst_desc_in
        _io_ns_map_out(Dict[int]): map of short names to namespace object id of discipline DESC_OUT+inst_desc_out

        _structuring_variables (Dict[Any]): stored values of variables whose changes force revert of the configured status
        _maturity (string): maturity of the user-defined model


        cls (Class): constructor of the model wrapper with user-defin ed run (or None)
    """
    # -- Disciplinary attributes
    DESC_IN = None
    DESC_OUT = None
    IO_TYPE = SoSWrapp.IO_TYPE
    IO_TYPE_IN = SoSWrapp.IO_TYPE_IN
    IO_TYPE_OUT = SoSWrapp.IO_TYPE_OUT
    TYPE = SoSWrapp.TYPE
    SUBTYPE = SoSWrapp.SUBTYPE
    COUPLING = SoSWrapp.COUPLING
    VISIBILITY = SoSWrapp.VISIBILITY
    LOCAL_VISIBILITY = SoSWrapp.LOCAL_VISIBILITY
    INTERNAL_VISIBILITY = SoSWrapp.INTERNAL_VISIBILITY
    SHARED_VISIBILITY = SoSWrapp.SHARED_VISIBILITY
    AVAILABLE_VISIBILITIES = [
        LOCAL_VISIBILITY,
        INTERNAL_VISIBILITY,
        SHARED_VISIBILITY]
    NAMESPACE = SoSWrapp.NAMESPACE
    NS_REFERENCE = 'ns_reference'
    VALUE = SoSWrapp.VALUE
    DEFAULT = SoSWrapp.DEFAULT
    EDITABLE = SoSWrapp.EDITABLE
    USER_LEVEL = SoSWrapp.USER_LEVEL
    STRUCTURING = SoSWrapp.STRUCTURING
    POSSIBLE_VALUES = SoSWrapp.POSSIBLE_VALUES
    RANGE = SoSWrapp.RANGE
    UNIT = SoSWrapp.UNIT
    DESCRIPTION = SoSWrapp.DESCRIPTION
    NUMERICAL = SoSWrapp.NUMERICAL
    META_INPUT = 'meta_input'
    OPTIONAL = 'optional'
    ORIGIN = 'model_origin'
    HEADERS = 'headers'
    COMPOSED_OF = 'composed_of'
    DISCIPLINES_DEPENDENCIES = 'disciplines_dependencies'
    VAR_NAME = SoSWrapp.VAR_NAME
    VISIBLE = SoSWrapp.VISIBLE
    CONNECTOR_DATA = SoSWrapp.CONNECTOR_DATA
    CACHE_TYPE = 'cache_type'
    CACHE_FILE_PATH = 'cache_file_path'
    FORMULA = 'formula'
    IS_FORMULA = 'is_formula'
    IS_EVAL = 'is_eval'
    CHECK_INTEGRITY_MSG = 'check_integrity_msg'
    VARIABLE_KEY = 'variable_key'  # key for ontology

    DATA_TO_CHECK = [TYPE, UNIT, RANGE,
                     POSSIBLE_VALUES, USER_LEVEL]
    NO_UNIT_TYPES = ['bool', 'string', 'string_list']
    # Dict  ex: {'ColumnName': (column_data_type, column_data_range,
    # column_editable)}
    DATAFRAME_DESCRIPTOR = SoSWrapp.DATAFRAME_DESCRIPTOR
    DYNAMIC_DATAFRAME_COLUMNS = SoSWrapp.DYNAMIC_DATAFRAME_COLUMNS
    DATAFRAME_EDITION_LOCKED = SoSWrapp.DATAFRAME_EDITION_LOCKED
    #
    DF_EXCLUDED_COLUMNS = 'dataframe_excluded_columns'
    DEFAULT_EXCLUDED_COLUMNS = ['year', 'years']
    DISCIPLINES_FULL_PATH_LIST = 'discipline_full_path_list'

    # -- Variable types information section
    VAR_TYPE_ID = 'type'
    # complex can also be a type if we use complex step
    INT_MAP = (int, np_int32, np_int64, np_complex128)
    FLOAT_MAP = (float, np_float64, np_float32, np_complex128)
    BOOL_MAP = (bool, np_bool)
    PROC_BUILDER_MODAL = 'proc_builder_modal'
    VAR_TYPE_MAP = {
        # an integer cannot be a float
        'int': INT_MAP,
        # a designed float can be integer (with python 3 no problem)
        'float': FLOAT_MAP + INT_MAP,
        'string': str,
        'string_list': list,
        'string_list_list': list,
        'float_list': list,
        'int_list': list,
        'dict_list': list,
        'array': ndarray,
        'df_dict': dict,
        'dict': dict,
        'dataframe': DataFrame,
        'bool': BOOL_MAP,
        'list': list,
        PROC_BUILDER_MODAL: dict
    }
    VAR_TYPE_GEMS = ['int', 'array', 'float_list', 'int_list']
    STANDARD_TYPES = [int, float, np_int32, np_int64, np_float64, bool]
    NEW_VAR_TYPE = ['dict', 'dataframe',
                    'string_list', 'string', 'float', 'int', 'list']

    UNSUPPORTED_GEMSEO_TYPES = []
    for type in VAR_TYPE_MAP.keys():
        if type not in VAR_TYPE_GEMS and type not in NEW_VAR_TYPE:
            UNSUPPORTED_GEMSEO_TYPES.append(type)

    # # Warning : We cannot put string_list into dict, all other types inside a dict are possiblr with the type dict
    # # df_dict = dict , string_dict = dict, list_dict = dict
    TYPE_METADATA = "type_metadata"

    DEFAULT = 'default'
    POS_IN_MODE = ['value', 'list', 'dict']

    DEBUG_MODE = SoSMDODiscipline.DEBUG_MODE
    LINEARIZATION_MODE = SoSMDODiscipline.LINEARIZATION_MODE
    AVAILABLE_DEBUG_MODE = ["", "nan", "input_change",
                            "linearize_data_change", "min_max_grad", "min_max_couplings", "all"]

    # -- status section

    # -- Maturity section
    possible_maturities = [
        'Fake',
        'Research',
        'Official',
        'Official Validated']
    dict_maturity_ref = dict(zip(possible_maturities,
                                 [0] * len(possible_maturities)))

    NUM_DESC_IN = {
<<<<<<< HEAD
        LINEARIZATION_MODE: {TYPE: 'string',  #POSSIBLE_VALUES: list(MDODiscipline.AVAILABLE_MODES),
=======
        LINEARIZATION_MODE: {TYPE: 'string', DEFAULT: 'auto', POSSIBLE_VALUES: list(MDODiscipline.AVAILABLE_MODES),
>>>>>>> 56db978a
                             NUMERICAL: True, STRUCTURING: True},
        CACHE_TYPE: {TYPE: 'string',
                     POSSIBLE_VALUES: ['None', MDODiscipline.SIMPLE_CACHE],
                     # ['None', MDODiscipline.SIMPLE_CACHE, MDODiscipline.HDF5_CACHE, MDODiscipline.MEMORY_FULL_CACHE]
                     NUMERICAL: True,
                     STRUCTURING: True},
        CACHE_FILE_PATH: {TYPE: 'string', NUMERICAL: True, OPTIONAL: True, STRUCTURING: True},
        DEBUG_MODE: {TYPE: 'string', POSSIBLE_VALUES: list(AVAILABLE_DEBUG_MODE),
                     NUMERICAL: True, STRUCTURING: True}, 
    }

    # -- grammars
    SOS_GRAMMAR_TYPE = "SoSSimpleGrammar"

    # -- status
    STATUS_VIRTUAL = MDODiscipline.STATUS_VIRTUAL
    STATUS_PENDING = MDODiscipline.STATUS_PENDING
    STATUS_DONE = MDODiscipline.STATUS_DONE
    STATUS_RUNNING = MDODiscipline.STATUS_RUNNING
    STATUS_FAILED = MDODiscipline.STATUS_FAILED
    STATUS_CONFIGURE = MDODiscipline.STATUS_CONFIGURE
    STATUS_LINEARIZE = MDODiscipline.STATUS_LINEARIZE

    EE_PATH = 'sostrades_core.execution_engine'

    def __init__(self, sos_name, ee, cls_builder=None, associated_namespaces=None):
        '''
        Constructor

        Arguments:
            sos_name (string): name of the discipline/node
            ee (ExecutionEngine): execution engine of the current process
            cls_builder (Class): class constructor of the user-defined wrapper (or None)
            associated_namespaces(List[string]): list containing ns ids ['name__value'] for namespaces associated to builder
        '''
        # Must assign logger before calling create_mdo_discipline_wrap
        self.logger = ee.logger.getChild(self.__class__.__name__)
        # Enable not a number check in execution result and jacobian result
        # Be carreful that impact greatly calculation performances
        self.mdo_discipline_wrapp = None
        self.create_mdo_discipline_wrap(name=sos_name, wrapper=cls_builder, wrapping_mode='SoSTrades',
                                        logger=self.logger)
        self._reload(sos_name, ee, associated_namespaces=associated_namespaces)

        self.model = None
        self.__father_builder = None
        self.father_executor: Union["ProxyDiscipline", None] = None
        self.cls = cls_builder

    @property
    def configurator(self):
        """
        Property that is None when the discipline is self-configured and stores a reference to the configurator
        discipline otherwise.
        """
        return self.__configurator

    @configurator.setter
    def configurator(self, disc):
        """
        Configurator discipline setter.
        """
        if disc is self:
            self.__configurator = None
        else:
            self.__configurator = disc

    def set_father_executor(self, father_executor):  #: "ProxyDiscipline"):
        """
        set father executor

        Arguments:
            father_executor (ProxyDiscipline): proxy that orchestrates the execution of this proxy discipline (e.g. coupling)
        """
        self.father_executor = father_executor

    def _add_optional_shared_ns(self):
        """
        Adds the shared namespaces that have a default value depending on the Proxy type. To be overload in subclasses.
        """
        pass

    def _reload(self, sos_name, ee,
                associated_namespaces=None):  #: str, ee: "ExecutionEngine", associated_namespaces: Union[list[str], None]  = None):

        """
        Reload ProxyDiscipline attributes and set is_sos_coupling.

        Arguments:
            sos_name (string): name of the discipline/node
            ee (ExecutionEngine): execution engine of the current process
            associated_namespaces(List[string]): list containing ns ids ['name__value'] for namespaces associated to builder
            logger (logging.Logger): logger to use
        """
        self.logger = ee.logger.getChild(self.__class__.__name__)
        self.proxy_disciplines: List[ProxyDiscipline] = []
        self._status = None
        self.status_observers = []
        self.__config_dependency_disciplines = []
        self.__config_dependent_disciplines = []
        # -- Base disciplinary attributes
        self.jac_boundaries = {}
        self.disc_id = None
        self.sos_name = sos_name
        self.ee = ee
        self.dm = self.ee.dm
        if associated_namespaces is None:
            self.associated_namespaces = []
        else:
            self.associated_namespaces = associated_namespaces
        self._add_optional_shared_ns()
        self.ee.ns_manager.create_disc_ns_info(self)

        if not hasattr(self, 'is_sos_coupling'):
            self.is_sos_coupling = False
        self.is_optim_scenario = False
        self.is_parallel = False
        self.is_specific_driver = False

        self.in_checkjac = False
        self._is_configured = False
        self._reset_cache = False
        self._set_children_cache = False
        self._reset_debug_mode = False
        self._reset_linearization_mode: bool = False

        # -- disciplinary data attributes
        self.inst_desc_in = None  # desc_in of instance used to add dynamic inputs
        self.inst_desc_out = None  # desc_out of instance used to add dynamic outputs

        self._data_in = None
        self._data_out = None
        self._io_ns_map_in = None
        self._io_ns_map_out = None  # used by ProxyCoupling, ProxyDriverEvaluator
        self._structuring_variables = None
        self.reset_data()

        self._non_structuring_variables = None
        self.__all_input_structuring = False

        # -- Maturity attribute
        self._maturity = self.get_maturity()

        # Add the discipline in the dm and get its unique disc_id (was in the
        # configure)
        self._set_dm_disc_info()

        # Instantiate check_data_integrity class to check data after dm save
        self.check_data_integrity_cls = CheckDataIntegrity(
            self.__class__, self.dm)
        # update discipline status to CONFIGURE
        self._update_status_dm(self.STATUS_CONFIGURE)
        self.__configurator: Union["ProxyDiscipline", None] = None

    def create_mdo_discipline_wrap(self, name: str, wrapper, wrapping_mode: str, logger: logging.Logger):
        """
        creation of mdo_discipline_wrapp by the proxy
        To be overloaded by proxy without MDODisciplineWrapp (eg scatter...)
        """
        self.mdo_discipline_wrapp = MDODisciplineWrapp(name=name, logger=logger.getChild("MDODisciplineWrapp"),
                                                       wrapper=wrapper, wrapping_mode=wrapping_mode)
        # self.assign_proxy_to_wrapper()
        # NB: this above is is problematic because made before dm assignation in ProxyDiscipline._reload, but it is also
        # unnecessary as long as no wrapper configuration actions are demanded BEFORE first proxy configuration.

    @property
    def status(self):  # type: (...) -> str
        """
        The status of the discipline, to be retrieved from the GEMSEO object after configuration.
        """
        if self._status != self.STATUS_CONFIGURE:
            return self.get_status_after_configure()
        return self.STATUS_CONFIGURE

    @property
    def father_builder(self):
        """
        The SoSBuilder that have built the discipline , Proxycoupling has no father_builder
        """
        try:
            return self.__father_builder
        except:
            return None

    @father_builder.setter
    def father_builder(self, builder):
        """
        setter of father_builder
        """
        self.__father_builder = builder

    @property
    def config_dependency_disciplines(self):  # type: (...) -> str
        """
        The config_dependency_disciplines list which represents the list of disciplines that must be configured before you configure
        """

        return self.__config_dependency_disciplines

    @property
    def config_dependent_disciplines(self):  # type: (...) -> str
        """
        The config_dependent_disciplines list which represents the list of disciplines that need to be configured after you configure
        """

        return self.__config_dependent_disciplines

    @status.setter
    def status(self, status):
        """
        setter of status
        """
        self._update_status_dm(status)

    @property
    def all_input_structuring(self):
        """
        Property that is used to turn non-structuring variables into structuring when the flag is True.
        """
        return self.__all_input_structuring

    @all_input_structuring.setter
    def all_input_structuring(self, all_inp_struct: bool):
        """
        Setter of the all_input_structuring flag including a save of non-structuring variables values.
        """
        if self.__all_input_structuring is all_inp_struct:
            pass
        elif all_inp_struct is True:
            self._non_structuring_variables = {}
            self._set_structuring_variables_values(variables_dict=self._non_structuring_variables,
                                                   variables_keys=self._get_non_structuring_variables_keys(),
                                                   clear_variables_dict=True)
            self.__all_input_structuring = True
        elif all_inp_struct is False:
            self._non_structuring_variables = None
            self.__all_input_structuring = False
        else:
            raise ValueError('all_input_structuring should be a boolean')

    def prepare_execution(self):
        '''
        GEMSEO objects instanciation
        '''
        if self.mdo_discipline_wrapp is not None and self.mdo_discipline_wrapp.mdo_discipline is None:
            # init gemseo discipline if it has not been created yet
            self.mdo_discipline_wrapp.create_gemseo_discipline(proxy=self,
                                                               reduced_dm=self.ee.dm.reduced_dm,
                                                               cache_type=self.get_sosdisc_inputs(
                                                                   self.CACHE_TYPE),
                                                               cache_file_path=self.get_sosdisc_inputs(
                                                                   self.CACHE_FILE_PATH))
            self.add_status_observers_to_gemseo_disc()

        else:
            # TODO : this should only be necessary when changes in structuring
            # variables happened?
            self.set_wrapper_attributes(self.mdo_discipline_wrapp.wrapper)

            if self._reset_cache:
                # set new cache when cache_type have changed (self._reset_cache
                # == True)
                self.set_cache(self.mdo_discipline_wrapp.mdo_discipline, self.get_sosdisc_inputs(self.CACHE_TYPE),
                               self.get_sosdisc_inputs(self.CACHE_FILE_PATH))
                if self.get_sosdisc_inputs(self.CACHE_TYPE) == 'None' and self.dm.cache_map is not None:
                    self.delete_cache_in_cache_map()

            #             if self._reset_debug_mode:
            #                 # update default values when changing debug modes between executions
            #                 to_update_debug_mode = self.get_sosdisc_inputs(self.DEBUG_MODE, in_dict=True, full_name=True)
            #                 self.mdo_discipline_wrapp.update_default_from_dict(to_update_debug_mode)
            # set the status to pending on GEMSEO side (so that it does not
            # stay on DONE from last execution)
            self.mdo_discipline_wrapp.mdo_discipline.status = MDODiscipline.STATUS_PENDING

        # clear the proxy from the wrapper before execution
        self.clear_proxy_from_wrapper()
        # status and flags
        self.status = self.mdo_discipline_wrapp.mdo_discipline.status
        self._reset_cache = False
        self._reset_debug_mode = False
        self._reset_linearization_mode = False

    def add_status_observers_to_gemseo_disc(self):
        '''
        Add all observers that have been addes when gemseo discipline was not instanciated
        '''

        for observer in self.status_observers:
            if self.mdo_discipline_wrapp is not None and self.mdo_discipline_wrapp.mdo_discipline is not None:
                self.mdo_discipline_wrapp.mdo_discipline.add_status_observer(
                    observer)

    def set_cache(self, disc: MDODiscipline, cache_type: str, cache_hdf_file: str):
        '''
        Instanciate and set cache for disc if cache_type is not 'None'

        Arguments:
            disc (MDODiscipline): GEMSEO object to set cache
            cache_type (string): type of cache
            cache_hdf_file (string): cache hdf file path
        '''
        if cache_type == MDOChain.HDF5_CACHE and cache_hdf_file is None:
            raise Exception(
                'if the cache type is set to HDF5Cache, the cache_file path must be set')
        else:
            disc.cache = None
            if cache_type != 'None':
                disc.set_cache_policy(
                    cache_type=cache_type, cache_hdf_file=cache_hdf_file)

    def delete_cache_in_cache_map(self):
        '''
        If a cache has been written
        '''
        hashed_uid = self.get_cache_map_hashed_uid(self)
        self.dm.delete_hashed_id_in_cache_map(hashed_uid)

    def get_shared_namespace_list(self, data_dict):
        '''
        Get the list of namespaces defined in the data_in or data_out when the visibility of the variable is shared

        Arguments:
            data_dict (Dict[dict]): data_in or data_out
        '''
        shared_namespace_list = []

        for item in data_dict.values():
            self.__append_item_namespace(item, shared_namespace_list)

        return list(set(shared_namespace_list))

    def __append_item_namespace(self, item, ns_list):
        '''
        Append the namespace if the visibility is shared

        Arguments:
            item (dict): element to append to the ns_list
            ns_list (List[Namespace]): list of namespaces [???]
        '''
        if self.VISIBILITY in item and item[self.VISIBILITY] == self.SHARED_VISIBILITY:
            try:
                ns_list.append(item[self.NAMESPACE])
            except:
                pass

    def get_input_data_names(self, as_namespaced_tuple: bool = False) -> list[str]:
        '''
        Returns:
            (List[string]) of input data full names based on i/o and namespaces declarations in the user wrapper
        '''
        return list(self.get_data_io_with_full_name(self.IO_TYPE_IN, as_namespaced_tuple).keys())

    def get_output_data_names(self, as_namespaced_tuple: bool = False) -> list[str]:
        '''
        Returns:
            (List[string]) outpput data full names based on i/o and namespaces declarations in the user wrapper
        '''
        return list(self.get_data_io_with_full_name(self.IO_TYPE_OUT, as_namespaced_tuple).keys())

    def get_data_io_dict(self, io_type: str) -> dict:
        '''
        Get the DESC_IN+NUM_DESC_IN+inst_desc_in or the DESC_OUT+inst_desc_out depending on the io_type

        Arguments:
            io_type (string): IO_TYPE_IN or IO_TYPE_OUT

        Returns:
            (Dict(dict)) data_in or data_out
        Raises:
            Exception if io_type
        '''
        if io_type == self.IO_TYPE_IN:
            return self.get_data_in()
        elif io_type == self.IO_TYPE_OUT:
            return self.get_data_out()
        else:
            raise Exception(
                f'data type {io_type} not recognized [{self.IO_TYPE_IN}/{self.IO_TYPE_OUT}]')

    def get_data_io_dict_keys(self, io_type):
        '''
        Get the DESC_IN+NUM_DESC_IN+inst_desc_in or the DESC_OUT+inst_desc_out keys depending on the io_type

        Arguments:
            io_type (string): IO_TYPE_IN or IO_TYPE_OUT

        Returns:
            (list) data_in or data_out keys
        '''
        if io_type == self.IO_TYPE_IN:
            return self.get_data_in().keys()
        elif io_type == self.IO_TYPE_OUT:
            return self.get_data_out().keys()
        else:
            raise Exception(
                f'data type {io_type} not recognized [{self.IO_TYPE_IN}/{self.IO_TYPE_OUT}]')

    def get_data_io_dict_tuple_keys(self, io_type):
        '''
        Get the DESC_IN+NUM_DESC_IN+inst_desc_in or the DESC_OUT+inst_desc_out tuple keys depending on the io_type

        Arguments:
            io_type (string): IO_TYPE_IN or IO_TYPE_OUT

        Returns:
            (list of keys) _data_in or _data_out tuple keys
        '''
        if io_type == self.IO_TYPE_IN:
            return self._data_in.keys()
        elif io_type == self.IO_TYPE_OUT:
            return self._data_out.keys()
        else:
            raise Exception(
                f'data type {io_type} not recognized [{self.IO_TYPE_IN}/{self.IO_TYPE_OUT}]')

    def get_data_io_from_key(self, io_type, var_name):
        '''
        Return the namespace and the data_in/data_out of a single variable (short name)

        Arguments:
            io_type (string): IO_TYPE_IN or IO_TYPE_OUT
            var_name (string): short name of the variable
        Returns:
            (dict) data_in or data_out of the variable
        '''

        data_io = self.get_data_io_dict(io_type)

        if var_name in data_io:
            return data_io[var_name]
        else:
            raise Exception(
                f'No key matching with variable name {var_name} in the data_{io_type}')

    def get_variable_name_from_ns_key(self, io_type, ns_key):
        """
        """
        return self.get_data_io_dict(io_type)[ns_key][self.VAR_NAME]

    def reload_io(self):
        '''
        Create the data_in and data_out of the discipline with the DESC_IN/DESC_OUT, inst_desc_in/inst_desc_out
        and initialize GEMS grammar with it (with a filter for specific variable types)
        '''

        # get new variables from inst_desc_in (dynamic variables)
        new_inputs = self.get_new_variables_in_dict(self.inst_desc_in, self.IO_TYPE_IN)

        # get variables from desc_in if it is the first configure (data_in is empty) : static variables
        if self._data_in == {}:
            desc_in = self.get_desc_in_out(self.IO_TYPE_IN)
            new_inputs.update(desc_in)
            # add numerical variables to the new inputs dict
            num_data_in = deepcopy(self.NUM_DESC_IN)
            new_inputs.update(num_data_in)

        if len(new_inputs) > 0:
            self.update_data_io_and_nsmap(new_inputs, self.IO_TYPE_IN)

        # get new variables from inst_desc_out (dynamic variables)
        new_outputs = self.get_new_variables_in_dict(self.inst_desc_out, self.IO_TYPE_OUT)
        # get variables from desc_out if it is the first configure (data_out is empty) : static variables
        if self._data_out == {}:
            desc_out = self.get_desc_in_out(self.IO_TYPE_OUT)

            new_outputs.update(desc_out)

        # add new outputs from inst_desc_out to data_out
        if len(new_outputs) > 0:
            self.update_data_io_and_nsmap(new_outputs, self.IO_TYPE_OUT)

    def update_dm_with_data_dict(self, data_dict):
        """
        Update data manager for this discipline with data_dict.

        Arguments:
            data_dict (Dict[dict]): item to update data manager with
        """
        self.dm.update_with_discipline_dict(
            self.disc_id, data_dict)

    def get_desc_in_out(self, io_type):
        """
        Retrieves information from ProxyDiscipline and/or wrapper DESC_IN to fill data_in

        Argument:
            io_type : 'string' . indicates whether we are interested in desc_in or desc_out
        """
        if io_type == self.IO_TYPE_IN:
            _desc = deepcopy(self.DESC_IN) if self.DESC_IN else {}
            if self.mdo_discipline_wrapp and self.mdo_discipline_wrapp.wrapper and self.mdo_discipline_wrapp.wrapper.DESC_IN:
                _desc.update(deepcopy(self.mdo_discipline_wrapp.wrapper.DESC_IN))
            return _desc
        elif io_type == self.IO_TYPE_OUT:
            _desc = deepcopy(self.DESC_OUT) if self.DESC_OUT else {}
            if self.mdo_discipline_wrapp and self.mdo_discipline_wrapp.wrapper and self.mdo_discipline_wrapp.wrapper.DESC_OUT:
                _desc.update(deepcopy(self.mdo_discipline_wrapp.wrapper.DESC_OUT))
            return _desc
        else:
            raise Exception(
                f'data type {io_type} not recognized [{self.IO_TYPE_IN}/{self.IO_TYPE_OUT}]')

    def _extract_var_ns_tuples(self, short_name_data_dict):
        """
        Exctracts tuples in the form (var_name, id(ns_ref)) for the variables in a complete data dictionary with variable
        short name as keys and variable description dictionary as values (i.e. like the DESC_IN etc. after calling
        _prepare_data_dict).

        Arguments:
            short_name_data_dict (Dict[Dict]): data dictionary as described above

        Returns:
            list[tuple] : [(var_short_name, id(ns_ref)), ...]
        """

        return [(key, id(v[self.NS_REFERENCE])) for
                key, v in short_name_data_dict.items()]

    def _update_io_ns_map(self, var_ns_tuples, io_type):
        """
        Updates the variable _io_ns_map_in/_io_ns_map_out in the form {'var_short_name': id(ns_ref)}.

        Arguments:
            var_ns_tuples (list[tuple]): the tuples (var_short_name, id(ns_ref)) for the variables to add
            io_type (string) : IO_TYPE_IN or IO_TYPE_OUT

        Raises:
            Exception if io_type is not IO_TYPE_IN or IO_TYPE_OUT
        """
        if io_type == self.IO_TYPE_IN:
            self._io_ns_map_in.update(var_ns_tuples)
        elif io_type == self.IO_TYPE_OUT:
            self._io_ns_map_out.update(var_ns_tuples)
        else:
            raise Exception(
                f'data type {io_type} not recognized [{self.IO_TYPE_IN}/{self.IO_TYPE_OUT}]')

    def _restart_data_io_to_disc_io(self, io_type=None):
        """
        Restarts the _data_in/_data_out to contain only the variables referenced in short names in _io_ns_map_in/_io_ns_map_out.

        Arguments:
            io_type (string) : IO_TYPE_IN or IO_TYPE_OUT

        Raises:
            Exception if io_type is not IO_TYPE_IN or IO_TYPE_OUT
        """

        if io_type is None:
            io_types = [self.IO_TYPE_IN, self.IO_TYPE_OUT]
        elif io_type == self.IO_TYPE_IN or io_type == self.IO_TYPE_OUT:
            io_types = [io_type]
        else:
            raise Exception(
                f'data type {io_type} not recognized [{self.IO_TYPE_IN}/{self.IO_TYPE_OUT}]')
        if self.IO_TYPE_IN in io_types:
            self._data_in = {(key, id_ns): self._data_in[(key, id_ns)] for key, id_ns in self._io_ns_map_in.items()}

        if self.IO_TYPE_OUT in io_types:
            self._data_out = {(key, id_ns): self._data_out[(key, id_ns)] for key, id_ns in self._io_ns_map_out.items()}

    def _update_data_io(self, data_dict, io_type, data_dict_in_short_names=False):
        """
        Updates the _data_in/_data_out with the variables described in the data_dict.

        Arguments:
            data_dict (dict[dict]): description of the variables to update with
            io_type (string): IO_TYPE_IN or IO_TYPE_OUT
            data_dict_in_short_names (bool): whether the keys of the data_dict are strings var_short_name (True) or tuples
                                            (var_short_name, id(ns_ref)) as in the _data_in/_data_out.
        Raises:
            Exception if io_type is not IO_TYPE_IN or IO_TYPE_OUT
        """
        if io_type == self.IO_TYPE_IN:
            data_io = self._data_in
        elif io_type == self.IO_TYPE_OUT:
            data_io = self._data_out
        else:
            raise Exception(
                f'data type {io_type} not recognized [{self.IO_TYPE_IN}/{self.IO_TYPE_OUT}]')

        if data_dict_in_short_names:
            error_msg = 'data_dict_in_short_names for uodate_data_io not implemented'
            self.logger.error(error_msg)
            raise Exception(error_msg)
        else:
            data_io.update(data_dict)

    def get_new_variables_in_dict(self, var_dict, io_type):
        '''

        Args:
            var_dict: The variable dict to compare with data_io
            io_type: the type of variable input or output

        Returns:
            the dict filtered with variables that are not yet in data_io
        '''

        new_var_dict = {key: value for key, value in var_dict.items() if
                        not key in self.get_data_io_dict_keys(io_type) and not key in self.get_data_io_dict_tuple_keys(
                            io_type)}

        return new_var_dict

    def update_data_io_and_nsmap(self, new_data_dict, io_type):
        '''
        Function to update data_in with a new data_dict and update also the ns_map related to the tuple key in the data_in
        '''
        self.set_shared_namespaces_dependencies(new_data_dict)
        completed_new_inputs = self._prepare_data_dict(
            io_type, new_data_dict)

        var_ns_tuples = self._extract_var_ns_tuples(
            completed_new_inputs)
        self._update_io_ns_map(var_ns_tuples, io_type)
        self.update_dm_with_data_dict(
            completed_new_inputs)
        self._update_data_io(
            zip(var_ns_tuples, completed_new_inputs.values()), io_type)

        self.build_simple_data_io(io_type)

    def get_built_disciplines_ids(self):
        """
        Returns: (List[string]) the names of the sub proxies.
        """
        return [disc.name for disc in self.proxy_disciplines]

    def get_proxy_disciplines(self):
        """
        Returns: (List[ProxyDiscipline]) the list of children sub proxies
        """
        return self.proxy_disciplines

    def get_sub_proxy_disciplines(self, disc_list=None):
        '''
        Recursively returns all descendancy of sub proxies

        Arguments:
            disc_list (List[ProxyDiscipline]): current list of descendancy of sub proxies

        Returns:
            (List[ProxyDiscipline]): complete descendancy of sub proxies
        '''
        if disc_list is None:
            disc_list = []
        for disc in self.proxy_disciplines:
            disc_list.append(disc)
            disc.get_sub_proxy_disciplines(disc_list)
        return disc_list

    @property
    def ordered_disc_list(self):
        '''
         Property to obtain the ordered list of disciplines by default, for a ProxyDiscipline it is the order of
         sub proxy disciplines
        '''
        return self.proxy_disciplines

    def add_discipline(self, disc):
        '''
        Add a discipline to the children sub proxies and set self as father executor.

        Arguments:
            disc (ProxyDiscipline): discipline to add
        '''
        self.proxy_disciplines.append(disc)
        disc.set_father_executor(self)
        # self._check_if_duplicated_disc_names()

    def add_discipline_list(self, disc_list):
        '''
        Add a list of disciplines to the children sub proxies and set self as father executor.

        Arguments:
            disc_list (List[ProxyDiscipline]): disciplines to add
        '''
        for disc in disc_list:
            self.add_discipline(disc)

    def set_shared_namespaces_dependencies(self, data_dict):
        '''
        Set dependencies of shared inputs and outputs in ns_manager

        Arguments:
            data_dict (Dict[dict]): data_in or data_out
        '''
        shared_namespace_list = self.get_shared_namespace_list(
            data_dict)
        self.ee.ns_manager.add_dependencies_to_shared_namespace(
            self, shared_namespace_list)

    def add_variables(self, data_dict, io_type, clean_variables=True):
        '''
        Add dynamic inputs/outputs in ins_desc_in/ints_desc_out and remove old dynamic inputs/outputs

        Arguments:
            data_dict (Dict[dict]): new dynamic inputs/outputs
            io_type (string): IO_TYPE_IN or IO_TYPE_OUT
            clean_variables (bool): flag to remove old variables from data_in/data_out, inst_desc_in/inst_desc_out, datamanger
        '''
        if io_type == self.IO_TYPE_IN:
            variables_to_remove = [
                key for key in self.inst_desc_in if key not in data_dict]
            self.inst_desc_in.update(data_dict)
        elif io_type == self.IO_TYPE_OUT:
            variables_to_remove = [
                key for key in self.inst_desc_out if key not in data_dict]
            self.inst_desc_out.update(data_dict)

        if clean_variables:
            self.clean_variables(variables_to_remove, io_type)

    def add_inputs(self, data_dict, clean_inputs=True):
        '''
        Add dynamic inputs

        Arguments:
            data_dict (Dict[dict]): new dynamic inputs
            clean_variables (bool): flag to remove old variables from data_in, inst_desc_in and datamanger
        '''
        self.add_variables(data_dict, self.IO_TYPE_IN,
                           clean_variables=clean_inputs)

    def add_outputs(self, data_dict, clean_outputs=True):
        '''
        Add dynamic outputs

        Arguments:
            data_dict (Dict[dict]): new dynamic outputs
            clean_variables (bool): flag to remove old variables from data_out, inst_desc_out and datamanger
        '''
        self.add_variables(data_dict, self.IO_TYPE_OUT,
                           clean_variables=clean_outputs)

    def clean_variables(self, var_name_list: list[str], io_type: str):
        '''
        Remove variables from data_in/data_out, inst_desc_in/inst_desc_out and datamanger

        Arguments:
            var_name_list (List[string]): variable names to clean
            io_type (string): IO_TYPE_IN or IO_TYPE_OUT
        '''
        for var_name in var_name_list:
            if io_type == self.IO_TYPE_IN:
                del self.inst_desc_in[var_name]
                self.ee.dm.remove_keys(
                    self.disc_id, self.get_var_full_name(var_name, self.get_data_in()), io_type)

                del self._data_in[(var_name, self._io_ns_map_in[var_name])]
                del self._io_ns_map_in[var_name]


            elif io_type == self.IO_TYPE_OUT:
                if var_name in self.inst_desc_out:
                    del self.inst_desc_out[var_name]
                self.ee.dm.remove_keys(
                    self.disc_id, self.get_var_full_name(var_name, self.get_data_out()), io_type)

                del self._data_out[(var_name, self._io_ns_map_out[var_name])]
                del self._io_ns_map_out[var_name]

            if var_name in self._structuring_variables:
                del self._structuring_variables[var_name]

        self.build_simple_data_io(io_type)

    def update_default_value(self, var_name: str, io_type: str, new_default_value):
        '''
        Update DEFAULT and VALUE of var_name in data_io

        Arguments:
            var_name (string): variable names to clean
            io_type (string): IO_TYPE_IN or IO_TYPE_OUT
            new_default_value: value to update VALUE and DEFAULT with
        '''
        if var_name in self.get_data_io_dict(io_type):
            self.get_data_io_dict(
                io_type)[var_name][self.DEFAULT] = new_default_value
            self.get_data_io_dict(
                io_type)[var_name][self.VALUE] = new_default_value

    def assign_proxy_to_wrapper(self):
        """
        Assign the proxy (self) to the SoSWrapp for configuration actions.
        """
        if self.mdo_discipline_wrapp is not None and self.mdo_discipline_wrapp.wrapper is not None:
            self.mdo_discipline_wrapp.wrapper.assign_proxy(self)

    def clear_proxy_from_wrapper(self):
        """
        Clears the proxy (self) from the SoSWrapp object for serialization and execution.
        """
        if self.mdo_discipline_wrapp is not None and self.mdo_discipline_wrapp.wrapper is not None:
            self.mdo_discipline_wrapp.wrapper.clear_proxy()

    # -- Configure handling
    def configure(self):
        '''
        Configure the ProxyDiscipline
        '''
        self.assign_proxy_to_wrapper()
        # check if all config_dependency_disciplines are configured. If not no
        # need to try configuring the discipline because all is not ready for
        # it

        if self.check_configured_dependency_disciplines():
            self.set_numerical_parameters()

            if self.check_structuring_variables_changes():
                self.set_structuring_variables_values()

            self.setup_sos_disciplines()

            self.reload_io()

            # update discipline status to CONFIGURE
            self._update_status_dm(self.STATUS_CONFIGURE)

            self.set_configure_status(True)
            for disc in self.config_dependent_disciplines:
                disc.set_configure_status(False)

    def __check_all_data_integrity(self):
        '''
         generic data integrity_check where we call different generic function to check integrity 
         + specific data integrity by discipline
        '''
        data_integrity = self.__generic_check_data_integrity()
        # Test specific data integrity only if generic data integrity is OK
        # This will prevent to launch specific data integrity if all values are None
        # And to reimplement some data integrity already present in the generic method
        # example : the dataframe has not the right column compared to the df_descriptor (generic data integrity will raise an error)
        # the specific data integrity check values of this column but should verify before if the column exists
        if data_integrity:
            self.check_data_integrity()

    def check_data_integrity(self):

        if self.mdo_discipline_wrapp is not None:
            self.mdo_discipline_wrapp.check_data_integrity()

    def __generic_check_data_integrity(self):
        '''
        Generic check data integrity of the variables that you own ( the model origin of the variable is you)
        '''
        data_integrity = True
        data_in_full_name = self.get_data_io_with_full_name(self.IO_TYPE_IN)
        for var_fullname in data_in_full_name:
            var_data_dict = self.dm.get_data(var_fullname)

            if var_data_dict['model_origin'] == self.disc_id:
                #                 check_integrity_msg = check_data_integrity_cls.check_variable_type_and_unit(var_data_dict)
                check_integrity_msg = self.check_data_integrity_cls.check_variable_value(
                    var_data_dict, self.ee.check_data_integrity)
                if check_integrity_msg != '':
                    data_integrity = False
                self.dm.set_data(
                    var_fullname, self.CHECK_INTEGRITY_MSG, check_integrity_msg)
        return data_integrity

    def set_numerical_parameters(self):
        '''
        Set numerical parameters of the ProxyDiscipline defined in the NUM_DESC_IN
        '''
        if self._data_in != {}:
            self.linearization_mode = self.get_sosdisc_inputs(
                self.LINEARIZATION_MODE)

            self.update_reset_cache()

            self.update_reset_debug_mode()

            self.update_reset_linearization_mode()

    def update_reset_linearization_mode(self) -> None:
        """
        Update the reset_linearization_mode boolean if linearization mode has changed
        """
        linearization_mode = self.get_sosdisc_inputs(self.LINEARIZATION_MODE)
        stucturing_variable_linearization_mode = self._structuring_variables[self.LINEARIZATION_MODE]
        if linearization_mode != stucturing_variable_linearization_mode and \
                not (linearization_mode == "auto" and self._structuring_variables[self.LINEARIZATION_MODE] is None):
            self._reset_linearization_mode = True
        self.logger.debug(f"Discipline {self.sos_name} set to linearization mode {linearization_mode}")

    def update_reset_debug_mode(self):
        '''
        Update the reset_debug_mode boolean if debug mode has changed + logger 
        '''
        # Debug mode logging and recursive setting (priority to the parent)
        debug_mode = self.get_sosdisc_inputs(self.DEBUG_MODE)
        if debug_mode != self._structuring_variables[self.DEBUG_MODE] \
                and not (debug_mode == "" and self._structuring_variables[
            self.DEBUG_MODE] is None):  # not necessary on first config
            self._reset_debug_mode = True
            # logging
            if debug_mode != "":
                if debug_mode == "all":
                    for mode in self.AVAILABLE_DEBUG_MODE:
                        if mode not in ["", "all"]:
                            self.logger.info(
                                f'Discipline {self.sos_name} set to debug mode {mode}')
                else:
                    self.logger.info(
                        f'Discipline {self.sos_name} set to debug mode {debug_mode}')

    def update_reset_cache(self):
        '''
        Update the reset_cache boolean if cache type has changed
        '''
        cache_type = self.get_sosdisc_inputs(self.CACHE_TYPE)
        if cache_type != self._structuring_variables[self.CACHE_TYPE]:
            self._reset_cache = True
            self._set_children_cache = True

    def set_debug_mode_rec(self, debug_mode: str):
        """
        set debug mode recursively to children with priority to parent
        """
        for disc in self.proxy_disciplines:
            disc_in = disc.get_data_in()
            if ProxyDiscipline.DEBUG_MODE in disc_in:
                self.dm.set_data(self.get_var_full_name(
                    self.DEBUG_MODE, disc_in), self.VALUE, debug_mode, check_value=False)
                disc.set_debug_mode_rec(debug_mode=debug_mode)

    def set_linearization_mode_rec(self, linearization_mode: str):
        """
        set linearization mode recursively to children with priority to parent + log
        """
        for disc in self.proxy_disciplines:
            disc_in = disc.get_data_in()
            if self.LINEARIZATION_MODE in disc_in:
                self.dm.set_data(self.get_var_full_name(
                    self.LINEARIZATION_MODE, disc_in), self.VALUE, linearization_mode, check_value=False)
                disc.set_linearization_mode_rec(linearization_mode=linearization_mode)

    def setup_sos_disciplines(self):
        """
        Method to be overloaded to add dynamic inputs/outputs using add_inputs/add_outputs methods.
        If the value of an input X determines dynamic inputs/outputs generation, then the input X is structuring and the item 'structuring':True is needed in the DESC_IN
        DESC_IN = {'X': {'structuring':True}}
        """
        self.mdo_discipline_wrapp.setup_sos_disciplines()

    def set_dynamic_default_values(self, default_values_dict):
        """
        Method to set default value to a variable with short_name in a discipline when the default value varies with other input values
        i.e. a default array length depends on a number of years
        Arguments:
            default_values_dict (Dict[string]) : dict whose key is variable short name and value is the default value
        """
        disc_in = self.get_data_in()
        for short_key, default_value in default_values_dict.items():
            if short_key in disc_in:
                ns_key = self.get_var_full_name(short_key, disc_in)
                self.dm.no_check_default_variables.append(ns_key)
                self.dm.set_data(ns_key, self.DEFAULT, default_value, False)
            else:
                self.logger.info(
                    f'Try to set a default value for the variable {short_key} in {self.sos_name} which is not an input of this discipline ')

    # -- data handling section
    def reset_data(self):
        """
        Reset instance data attributes of the discipline to empty dicts.
        """
        self.inst_desc_in = {}
        self.inst_desc_out = {}
        self._data_in = {}
        self._simple_data_in = {}
        self._data_out = {}
        self._simple_data_out = {}
        self._io_ns_map_in = {}
        self._io_ns_map_out = {}

        self._structuring_variables = {}

    def get_data_in(self):
        """"
        _simple_data_in getter
        """
        return self._simple_data_in

    def get_io_ns_map(self, io_type):
        '''

        Args:
            io_type: in or out

        Returns: the _io_ns_map_in or _io_ns_map_out depending on the io_type

        '''
        if io_type == self.IO_TYPE_IN:
            return self._io_ns_map_in
        elif io_type == self.IO_TYPE_OUT:
            return self._io_ns_map_out

    def build_simple_data_io(self, io_type):
        '''

        Args:
            io_type: in or out string

        Returns: Buiold the simple_data_in dict which is the data_in withotu the tuple as key but only the name of the variable

        '''

        data_io = self.get_data_io_with_full_name(io_type, True)
        io_ns_map = self.get_io_ns_map(io_type)

        if io_type == self.IO_TYPE_IN:
            self._simple_data_in = {var_name: data_io[(var_name, id_ns)] for (var_name, id_ns) in
                                    io_ns_map.items()}
        elif io_type == self.IO_TYPE_OUT:
            self._simple_data_out = {var_name: data_io[(var_name, id_ns)] for (var_name, id_ns) in
                                     io_ns_map.items()}

    def get_data_out(self):
        """
        _data_out getter
        #TODO: RENAME THIS METHOD OR ADD MODES 's'/'f'/'t' (short/full/tuple) as only the discipline dict and not subprocess is output
        """
        return self._simple_data_out

    def get_data_io_with_full_name(self, io_type, as_namespaced_tuple=False):
        """
        returns a version of the data_in/data_out of discipline with variable full names

        Arguments:
            io_type (string): IO_TYPE_IN or IO_TYPE_OUT

        Return:
            data_io_full_name (Dict[dict]): data_in/data_out with variable full names
        """

        if io_type == self.IO_TYPE_IN:
            if as_namespaced_tuple:
                return self._data_in
            else:
                return self.ns_tuples_to_full_name_keys(self._data_in)
        elif io_type == self.IO_TYPE_OUT:
            if as_namespaced_tuple:
                return self._data_out
            else:
                return self.ns_tuples_to_full_name_keys(self._data_out)
        else:
            raise ValueError('Unknown io type')

    def get_data_with_full_name(self, io_type, full_name, data_name=None):
        """
        Returns the field data_name in the data_in/data_out of a single variable based on its full_name. If data_name
        is None, returns the whole data dict of the variable.

        Arguments:
            io_type (string): IO_TYPE_IN or IO_TYPE_OUT
            full_name (string): full name of the variable
            data_name (string): key of the data dict to get or None

        Return:
            (dict or Any) the data dict or its field [data_name]
        """
        data_io_full_name = self.get_data_io_with_full_name(io_type)

        if data_name is None:
            return data_io_full_name[full_name]
        else:
            return data_io_full_name[full_name][data_name]

    def get_ns_reference(self, visibility, namespace=None):
        '''
        Get namespace reference by consulting the namespace_manager

        Arguments:
            visibility (string): visibility to get local or shared namespace
            namespace (Namespace): namespace in case of shared visibility
        '''
        ns_manager = self.ee.ns_manager

        if visibility == self.LOCAL_VISIBILITY or visibility == self.INTERNAL_VISIBILITY:
            return ns_manager.get_local_namespace(self)

        elif visibility == self.SHARED_VISIBILITY:
            return ns_manager.get_shared_namespace(self, namespace)

    def apply_visibility_ns(self, io_type):
        '''
        Consult the namespace_manager to apply the namespace depending on the variable visibility

        Arguments:
            io_type (string): IO_TYPE_IN or IO_TYPE_OUT
        '''
        dict_in_keys = self.get_data_io_dict_keys(io_type)
        ns_manager = self.ee.ns_manager

        # original_data = deepcopy(dict_in)
        dict_out_keys = []
        for key in dict_in_keys:
            namespaced_key = ns_manager.get_namespaced_variable(
                self, key, io_type)
            dict_out_keys.append(namespaced_key)
        return dict_out_keys

    def _prepare_data_dict(self, io_type, data_dict):  # =None):
        """
        Prepare the data_in/data_out with fields by default (and set _structuring_variables) for variables in data_dict.
        If data_dict is None, will prepare the current data_in/data_out.

        Arguments:
            io_type (string): IO_TYPE_IN or IO_TYPE_OUT
            data_dict (Dict[dict]): the data dict to prepare
        """

        for key, curr_data in data_dict.items():
            data_keys = curr_data.keys()
            curr_data[self.IO_TYPE] = io_type
            curr_data[self.TYPE_METADATA] = None
            if isinstance(key, tuple):
                curr_data[self.VAR_NAME] = key[0]
            else:
                curr_data[self.VAR_NAME] = key
            if self.USER_LEVEL not in data_keys:
                curr_data[self.USER_LEVEL] = 1
            if self.RANGE not in data_keys:
                curr_data[self.RANGE] = None
            if self.UNIT not in data_keys:
                curr_data[self.UNIT] = None
            if self.DESCRIPTION not in data_keys:
                curr_data[self.DESCRIPTION] = None
            if self.POSSIBLE_VALUES not in data_keys:
                curr_data[self.POSSIBLE_VALUES] = None
            if curr_data['type'] in ['array', 'dict', 'dataframe']:
                if self.DATAFRAME_DESCRIPTOR not in data_keys:
                    curr_data[self.DATAFRAME_DESCRIPTOR] = None
                if self.DATAFRAME_EDITION_LOCKED not in data_keys:
                    curr_data[self.DATAFRAME_EDITION_LOCKED] = True
            # For dataframes but also dict of dataframes...
            if curr_data['type'] in ['dict', 'dataframe']:
                if self.DF_EXCLUDED_COLUMNS not in data_keys:
                    curr_data[self.DF_EXCLUDED_COLUMNS] = self.DEFAULT_EXCLUDED_COLUMNS

            if self.DISCIPLINES_FULL_PATH_LIST not in data_keys:
                curr_data[self.DISCIPLINES_FULL_PATH_LIST] = []
            if self.VISIBILITY not in data_keys:
                curr_data[self.VISIBILITY] = self.LOCAL_VISIBILITY
            if self.DEFAULT not in data_keys:
                if curr_data[self.VISIBILITY] == self.INTERNAL_VISIBILITY:
                    raise Exception(
                        f'The variable {key} in discipline {self.sos_name} must have a default value because its visibility is Internal')
                else:
                    curr_data[self.DEFAULT] = None
            else:
                curr_data[self.VALUE] = curr_data[self.DEFAULT]
            # -- Initialize VALUE to None by default
            if self.VALUE not in data_keys:
                curr_data[self.VALUE] = None
            if self.COUPLING not in data_keys:
                curr_data[self.COUPLING] = False
            if self.OPTIONAL not in data_keys:
                curr_data[self.OPTIONAL] = False
            if self.NUMERICAL not in data_keys:
                curr_data[self.NUMERICAL] = False
            if self.META_INPUT not in data_keys:
                curr_data[self.META_INPUT] = False

            # -- Outputs are not EDITABLE
            if self.EDITABLE not in data_keys:
                if curr_data[self.VISIBILITY] == self.INTERNAL_VISIBILITY:
                    curr_data[self.EDITABLE] = False
                elif self.CONNECTOR_DATA in curr_data.keys() and curr_data[self.CONNECTOR_DATA] is not None:
                    curr_data[self.EDITABLE] = False
                else:
                    curr_data[self.EDITABLE] = (io_type == self.IO_TYPE_IN)
            # -- Add NS_REFERENCE
            if curr_data[self.VISIBILITY] not in self.AVAILABLE_VISIBILITIES:
                var_name = curr_data[self.VAR_NAME]
                visibility = curr_data[self.VISIBILITY]
                raise ValueError(self.sos_name + '.' + var_name + ': visibility ' + str(
                    visibility) + ' not in allowed visibilities: ' + str(self.AVAILABLE_VISIBILITIES))
            if self.NAMESPACE in data_keys:
                curr_data[self.NS_REFERENCE] = self.get_ns_reference(
                    curr_data[self.VISIBILITY], curr_data[self.NAMESPACE])
            else:
                curr_data[self.NS_REFERENCE] = self.get_ns_reference(
                    curr_data[self.VISIBILITY])

            # store structuring variables in self._structuring_variables
            if self.STRUCTURING in data_keys and curr_data[self.STRUCTURING] is True:
                if curr_data[self.IO_TYPE] == self.IO_TYPE_IN:
                    self._structuring_variables[key] = None
                del curr_data[self.STRUCTURING]
            if self.CHECK_INTEGRITY_MSG not in data_keys:
                curr_data[self.CHECK_INTEGRITY_MSG] = ''

            # initialize formula
            if self.FORMULA not in data_keys:
                curr_data[self.FORMULA] = None
            if self.IS_FORMULA not in data_keys:
                curr_data[self.IS_FORMULA] = False
            if self.IS_EVAL not in data_keys:
                curr_data[self.IS_EVAL] = False

        return data_dict

    def get_sosdisc_inputs(self, keys=None, in_dict=False, full_name_keys=False):
        """
        Accessor for the inputs values as a list or dict.

        Arguments:
            keys (List): the input short or full names list (depending on value of full_name_keys)
            in_dict (bool): if output format is dict
            full_name_keys (bool): if keys in args AND returned dictionary are full names or short names. Note that only
                                   True allows to query for variables of the subprocess as well as of the discipline itself.
        Returns:
            The inputs values list or dict
        """
        # TODO: refactor
        if keys is None:
            # if no keys, get all discipline keys and force
            # output format as dict
            if full_name_keys:
                keys = list(self.get_data_io_with_full_name(
                    self.IO_TYPE_IN).keys())  # discipline and subprocess
            else:
                keys = list(self.get_data_in().keys())  # discipline only
            in_dict = True
        inputs = self._get_sosdisc_io(
            keys, io_type=self.IO_TYPE_IN, full_name_keys=full_name_keys)
        if in_dict:
            # return inputs in an dictionary
            return inputs
        else:
            # return inputs in an ordered tuple (default)
            if len(inputs) > 1:
                return list(inputs.values())
            else:
                return list(inputs.values())[0]

    def get_sosdisc_outputs(self, keys=None, in_dict=False, full_name_keys=False):
        """
        Accessor for the outputs values as a list or dict.

        Arguments:
            keys (List): the output short or full names list (depending on value of full_name_keys)
            in_dict (bool): if output format is dict
            full_name_keys (bool): if keys in args AND returned dictionary are full names or short names. Note that only
                                   True allows to query for variables of the subprocess as well as of the discipline itself.
        Returns:
            The outputs values list or dict
        """
        # TODO: refactor
        if keys is None:
            # if no keys, get all discipline keys and force
            # output format as dict
            if full_name_keys:
                keys = list(self.get_data_io_with_full_name(
                    self.IO_TYPE_OUT).keys())  # discipline and subprocess
            else:
                keys = list(self.get_data_out().keys())  # discipline only
            # keys = [d[self.VAR_NAME] for d in self.get_data_out().values()]
            in_dict = True
        outputs = self._get_sosdisc_io(
            keys, io_type=self.IO_TYPE_OUT, full_name_keys=full_name_keys)
        if in_dict:
            # return outputs in an dictionary
            return outputs
        else:
            # return outputs in an ordered tuple (default)
            if len(outputs) > 1:
                return list(outputs.values())
            else:
                return list(outputs.values())[0]

    def _get_sosdisc_io(self, keys, io_type, full_name_keys=False):
        """
        Generic method to retrieve sos inputs and outputs

        Arguments:
            keys (List[String]): the data names list in short or full names (depending on value of full_name_keys)
            io_type (string): IO_TYPE_IN or IO_TYPE_OUT
            full_name_keys: if keys in args and returned dict are full names. Note that only True allows to query for
                            variables of the subprocess as well as of the discipline itself.
        Returns:
            dict of keys values
        Raises:
            Exception if query key is not in the data manager
        """
        # TODO: refactor
        if isinstance(keys, str):
            keys = [keys]

        if full_name_keys:
            query_keys = keys
        else:
            query_keys = self._convert_list_of_keys_to_namespace_name(
                keys, io_type)

        values_dict = {}
        for key, q_key in zip(keys, query_keys):
            if q_key not in self.dm.data_id_map:
                raise Exception(
                    f'The key {q_key} for the discipline {self.get_disc_full_name()} is missing in the data manager')
            # get data in local_data during run or linearize steps
            # #TODO: this should not be possible in command line mode, is it possible in the GUI?
            elif self.status in [self.STATUS_RUNNING, self.STATUS_LINEARIZE]:
                values_dict[key] = self.mdo_discipline_wrapp.mdo_discipline.local_data[q_key]
            # get data in data manager during configure step
            else:
                values_dict[key] = self.dm.get_value(q_key)
        return values_dict

    def _update_type_metadata(self):
        '''
        Update metadata of values not supported by GEMS (for cases where the data has been converted by the coupling)
        '''
        disc_in = self.get_data_in()
        for var_name in disc_in.keys():
            var_f_name = self.get_var_full_name(var_name, disc_in)
            var_type = self.dm.get_data(var_f_name, self.VAR_TYPE_ID)
            if var_type in self.NEW_VAR_TYPE:
                if self.dm.get_data(var_f_name, self.TYPE_METADATA) is not None:
                    disc_in[var_name][self.TYPE_METADATA] = self.dm.get_data(
                        var_f_name, self.TYPE_METADATA)

        disc_out = self.get_data_out()
        for var_name in disc_out.keys():
            var_f_name = self.get_var_full_name(var_name, disc_out)
            var_type = self.dm.get_data(var_f_name, self.VAR_TYPE_ID)
            if var_type in self.NEW_VAR_TYPE:
                if self.dm.get_data(var_f_name, self.TYPE_METADATA) is not None:
                    disc_out[var_name][self.TYPE_METADATA] = self.dm.get_data(
                        var_f_name, self.TYPE_METADATA)

    def _update_study_ns_in_varname(self, names):
        '''
        Updates the study name in the variable input names.

        Arguments:
            names (List[string]): names to update
        '''
        study = self.ee.study_name
        new_names = []
        for n in names:
            if not n.startswith(study):
                suffix = NS_SEP.join(n.split(NS_SEP)[1:])
                new_name = study + NS_SEP + suffix
            else:
                new_name = n
            new_names.append(new_name)
        return new_names

    def clean_dm_from_disc(self):
        """
        Clean ProxyDiscipline in datamanager's disciplines_dict and data_in/data_out keys
        """
        self.dm.clean_from_disc(self.disc_id)

    def _set_dm_disc_info(self):
        """
        Set info of the ProxyDiscipline in datamanager
        """
        disc_ns_name = self.get_disc_full_name()
        disc_dict_info = {}
        disc_dict_info['reference'] = self
        disc_dict_info['classname'] = self.__class__.__name__
        #         disc_dict_info['model_name'] = self.__module__.split('.')[-2]
        disc_dict_info['model_name_full_path'] = self.get_module()
        disc_dict_info['disc_label'] = self.get_disc_label()
        disc_dict_info['treeview_order'] = 'no'
        disc_dict_info[self.NS_REFERENCE] = self.ee.ns_manager.get_local_namespace(
            self)
        self.disc_id = self.dm.update_disciplines_dict(
            self.disc_id, disc_dict_info, disc_ns_name)

    def _set_dm_cache_map(self):
        '''
        Update cache_map dict in DM with cache and its children recursively
        '''

        mdo_discipline = self.mdo_discipline_wrapp.mdo_discipline if self.mdo_discipline_wrapp is not None else None
        if mdo_discipline is not None:
            self._store_cache_with_hashed_uid(mdo_discipline)
        # store children cache recursively
        for disc in self.proxy_disciplines:
            disc._set_dm_cache_map()

    def _store_cache_with_hashed_uid(self, disc):
        '''
        Generate hashed uid and store cache in DM
        '''
        if disc.cache is not None:
            disc_info_list = self.get_disc_info_list_for_hashed_uid(disc)
            # store cache in DM map
            self.dm.fill_cache_map(disc_info_list, disc)

    def get_disc_info_list_for_hashed_uid(self, disc):
        full_name = self.get_disc_full_name().split(self.ee.study_name)[-1]
        class_name = disc.__class__.__name__
        data_io_string = self.get_single_data_io_string_for_disc_uid(disc)

        # set disc infos string list with full name, class name and anonimated
        # i/o for hashed uid generation
        return [full_name, class_name, data_io_string]

    def get_cache_map_hashed_uid(self, disc):
        disc_info_list = self.get_disc_info_list_for_hashed_uid(disc)
        hashed_uid = self.dm.generate_hashed_uid(disc_info_list)
        return hashed_uid

    def get_var_full_name(self, var_name, disc_dict):
        '''
        Get namespaced variable from namespace and var_name in disc_dict
        '''
        ns_reference = disc_dict[var_name][self.NS_REFERENCE]
        complete_var_name = disc_dict[var_name][self.VAR_NAME]
        var_f_name = self.ee.ns_manager.compose_ns(
            [ns_reference.value, complete_var_name])
        return var_f_name

    def get_input_var_full_name(self, var_name):
        '''
        Get namespaced input variable
        '''
        return self.get_var_full_name(var_name, self.get_data_in())

    def get_output_var_full_name(self, var_name):
        '''
        Get namespaced input variable
        '''
        return self.get_var_full_name(var_name, self.get_data_out())

    def get_var_display_name(self, var_name, disc_dict):
        '''
        Get namespaced variable from display namespace and var_name in disc_dict
        '''
        ns_reference = disc_dict[var_name][self.NS_REFERENCE]
        complete_var_name = disc_dict[var_name][self.VAR_NAME]
        var_f_name = self.ee.ns_manager.compose_ns(
            [ns_reference.get_display_value(), complete_var_name])
        return var_f_name

    def ns_tuples_to_full_name_keys(self, in_dict):
        """
        Converts the keys of the input dictionary from tuples (var_short_name, id(ns_ref)) to strings var_full_name.

        Arguments:
            in_dict (dict[Any]): the input dictionary whose keys are tuples (var_short_name, id(ns_ref))

        Returns:
            dict[Any]: the dictionary with same values and full name keys
        """
        return {self.ee.ns_manager.ns_tuple_to_full_name(var_ns_tuple): value for var_ns_tuple, value in
                in_dict.items()}

    def update_from_dm(self):
        """
        Update all disciplines with datamanager information
        """

        self.__check_all_data_integrity()

        disc_in = self.get_data_in()
        for var_name in disc_in.keys():

            try:
                var_f_name = self.get_var_full_name(var_name, disc_in)
                default_val = self.dm.data_dict[self.dm.get_data_id(
                    var_f_name)][self.DEFAULT]
            except:
                var_f_name = self.get_var_full_name(var_name, disc_in)
            if self.dm.get_value(var_f_name) is None and default_val is not None:
                disc_in[var_name][self.VALUE] = default_val
            else:
                # update from dm for all proxy_disciplines to load all data
                disc_in[var_name][self.VALUE] = self.dm.get_value(
                    var_f_name)
        # -- update sub-disciplines
        for discipline in self.proxy_disciplines:
            discipline.update_from_dm()

    # -- Ids and namespace handling
    def get_disc_full_name(self):
        '''
        Return: (string) the discipline name with full namespace
        '''
        return self.ee.ns_manager.get_local_namespace_value(self)

    def get_disc_display_name(self, exec_display=False):
        '''
        Return: (string) the discipline name with either the display namespace or the exec namespace
        '''
        if exec_display:
            return self.ee.ns_manager.get_local_namespace_value(self)
        else:
            return self.ee.ns_manager.get_display_namespace_value(self)

    def get_disc_id_from_namespace(self):
        """
        Return: (string) the discipline id
        """
        return self.ee.dm.get_discipline_ids_list(self.get_disc_full_name())

    def get_single_data_io_string_for_disc_uid(self, disc):
        '''
        Return: (List[string]) of anonimated input and output keys for serialisation purpose
        '''

        input_list_anonimated = [key.split(
            self.ee.study_name, 1)[-1] for key in disc.get_input_data_names()]
        input_list_anonimated.sort()
        output_list_anonimated = [key.split(
            self.ee.study_name, 1)[-1] for key in disc.get_output_data_names()]
        output_list_anonimated.sort()
        input_list_anonimated.extend(output_list_anonimated)

        return ''.join(input_list_anonimated)

    def _convert_list_of_keys_to_namespace_name(self, keys, io_type):
        """
        Convert a list of keys to namespace name (see _convert_to_namespace_name).

        Arguments:
            keys (List[string]): list of keys to convert
            io_type (string): IO_TYPE_IN or IO_TYPE_OUT

        Return:
            variables (list[string]): the list of varaible namespace name
        """
        # Refactor  variables keys with namespace
        if isinstance(keys, list):
            variables = [self._convert_to_namespace_name(
                key, io_type) for key in keys]
        else:
            variables = [self._convert_to_namespace_name(
                keys, io_type)]
        return variables

    def _convert_to_namespace_name(self, key, io_type):
        ''' Convert to namespace with coupling_namespace management
            Using a key (variables name) and reference_data (yaml in or out),
            build the corresponding namespaced key using the visibility property

            Arguments:
                key (string): variable name

            Return:
                (string) the variable namespace name
        '''

        # Refactor  variables keys with namespace
        result = self.ee.ns_manager.get_namespaced_variable(
            self, key, io_type)

        return result

    # -- status handling section
    def _update_status_dm(self, status):
        """
        Update discipline _status and status in data manager.

        Arguments:
            status (string): the status to update
        """
        # Avoid unnecessary call to status property (which can trigger event in
        # case of change)
        if self._status != status:
            self._status = status
            if self.mdo_discipline_wrapp is not None and self.mdo_discipline_wrapp.mdo_discipline is not None:
                self.mdo_discipline_wrapp.mdo_discipline.status = status

        # Force update into discipline_dict (GEMS can change status but cannot update the
        # discipline_dict
        self.dm.disciplines_dict[self.disc_id]['status'] = status

    def _update_status_recursive(self, status):
        """
        Update discipline _status and status in data manager recursively for self and descendancy of sub proxies and in
        data manager.

        Arguments:
            status (string): the status to update
        """
        # keep reference branch status to 'REFERENCE'
        self._update_status_dm(status)
        for disc in self.proxy_disciplines:
            disc._update_status_recursive(status)

    def set_status_from_mdo_discipline(self):
        """
        Update status of self and children sub proxies by retreiving the status of the GEMSEO objects.

        """
        for proxy_discipline in self.proxy_disciplines:
            proxy_discipline.set_status_from_mdo_discipline()
        self.status = self.get_status_after_configure()

    def get_status_after_configure(self):
        if self.mdo_discipline_wrapp is not None and self.mdo_discipline_wrapp.mdo_discipline is not None:
            return self.mdo_discipline_wrapp.mdo_discipline.status
        else:
            return self._status

    def add_status_observer(self, observer):
        '''
        Observer has to be set before execution (and prepare_execution) and the mdo_discipline does not exist. 
        We store observers in self.status_observers and add it to the mdodiscipline when it ies instanciated in prepare_execution
        '''
        if self.mdo_discipline_wrapp is not None and self.mdo_discipline_wrapp.mdo_discipline is not None:
            self.mdo_discipline_wrapp.mdo_discipline.add_status_observer(
                observer)

        if observer not in self.status_observers:
            self.status_observers.append(observer)

    def remove_status_observer(self, observer):
        '''
        Remove the observer from the status_observers list
        And normally the mdodiscipline has already been instanciated and we can remove it. 
        If not the case the mdodiscipline does not exist such as the observer
        '''
        if observer in self.status_observers:
            self.status_observers.remove(observer)
        if self.mdo_discipline_wrapp is not None and self.mdo_discipline_wrapp.mdo_discipline is not None:
            self.mdo_discipline_wrapp.mdo_discipline.remove_status_observer(
                observer)

    # -- Maturity handling section
    def set_maturity(self, maturity, maturity_dict=False):
        """
        Maturity setter

        Arguments:
            maturity (string or dict or None): maturity to set
            maturity_dict (bool): whether the maturity is a dict
        """
        if maturity is None or maturity in self.possible_maturities or maturity_dict:
            self._maturity = maturity
        else:
            raise Exception(
                f'Unkown maturity {maturity} for discipline {self.sos_name}')

    def get_maturity(self):
        '''
        Get the maturity of the ProxyDiscipline (a discipline does not have any subdisciplines, only a coupling has)
        '''
        if hasattr(self, '_maturity'):
            return self._maturity
        elif hasattr(self.mdo_discipline_wrapp, 'wrapper'):
            if hasattr(self.mdo_discipline_wrapp.wrapper, '_maturity'):
                return self.mdo_discipline_wrapp.wrapper._maturity
            else:
                return ''
        return ''

    def _build_dynamic_DESC_IN(self):
        pass

    def get_chart_filter_list(self):
        """
        Return a list of ChartFilter instance base on the inherited class post processing filtering capabilities

        Returns: List[ChartFilter]
        """
        if self.mdo_discipline_wrapp is not None and self.mdo_discipline_wrapp.wrapper is not None:
            self.assign_proxy_to_wrapper()  # to allow for direct calls after run, without reconfiguration
            return self.mdo_discipline_wrapp.wrapper.get_chart_filter_list()
        else:
            return []

    def get_post_processing_list(self, filters=None):
        """
        Return a list of post processing instance using the ChartFilter list given as parameter

        Arguments:
            filters: filters to apply during post processing making

        Returns:
            post processing instance list
        """
        if self.mdo_discipline_wrapp is not None and self.mdo_discipline_wrapp.wrapper is not None:
            self.assign_proxy_to_wrapper()  # to allow for direct calls after run, without reconfiguration
            return self.mdo_discipline_wrapp.wrapper.get_post_processing_list(filters)
        else:
            return []

    def set_configure_status(self, is_configured):
        """
        Set boolean is_configured which indicates if the discipline has been configured
        to avoid several configuration in a multi-level process and save time
        """

        self._is_configured = is_configured

    def get_configure_status(self):
        """
        Get boolean is_configured which indicates if the discipline has been configured
        to avoid several configuration in a multi-level process and save time
        """

        if hasattr(self, '_is_configured'):
            return self._is_configured
        else:
            return ''

    def is_configured(self):
        '''
        Return False if discipline needs to be configured, True if not
        '''
        is_proxy_configured = self.get_configure_status() and not self.check_structuring_variables_changes() and self.check_configured_dependency_disciplines()

        # condition of wrapper configuration allows to redefine is_configured method for simple discs at wrapper level
        if hasattr(self.mdo_discipline_wrapp, 'wrapper') and hasattr(self.mdo_discipline_wrapp.wrapper,
                                                                     'is_configured'):
            is_wrapper_configured = self.mdo_discipline_wrapp.wrapper.is_configured()
        else:
            is_wrapper_configured = True

        return is_proxy_configured and is_wrapper_configured

    def check_configured_dependency_disciplines(self):
        '''
        Check if config_dependency_disciplines are configured to know if i am configured
        Be careful using this capability to avoid endless loop of configuration
        '''
        return all([disc.is_configured() for disc in self.config_dependency_disciplines])

    def add_disc_to_config_dependency_disciplines(self, disc):
        '''
        Add a discipline to config_dependency_disciplines
        Be careful to endless configuraiton loop (small loops are checked but not with more than two disciplines)
        Do not add twice the same dsicipline
        '''
        if disc == self:
            error_msg = f'Not possible to add self in the config_dependency_list for disc : {disc.get_disc_full_name()}'
            self.logger.error(error_msg)
            raise Exception(error_msg)

        if self in disc.config_dependency_disciplines:
            error_msg = f'The discipline {disc.get_disc_full_name()} has already {self.get_disc_full_name()} in its config_dependency_list, it is not possible to add the discipline in config_dependency_list of myself'
            self.logger.error(error_msg)
            raise Exception(error_msg)

        if disc not in self.__config_dependency_disciplines:
            self.__config_dependency_disciplines.append(disc)
            disc.add_dependent_disciplines(self)

    def delete_disc_in_config_dependency_disciplines(self, disc):

        self.__config_dependency_disciplines.remove(disc)

    def add_dependent_disciplines(self, disc):

        self.__config_dependent_disciplines.append(disc)

    def clean_config_dependency_disciplines_of_dependent_disciplines(self):

        for disc in self.__config_dependent_disciplines:
            disc.delete_disc_in_config_dependency_disciplines(self)

    def add_disc_list_to_config_dependency_disciplines(self, disc_list):
        '''
        Add a list to children_list 
        '''
        for disc in disc_list:
            self.add_disc_to_config_dependency_disciplines(disc)

    def add_new_shared_ns(self, shared_ns):
        self.ee.ns_manager.add_new_shared_ns_for_disc(self, shared_ns)

    @staticmethod
    def _get_disciplines_to_configure(disc_list):
        '''
        Get sub disciplines list to configure according to their is_configured method (coupling, eval, etc.) from a
        discipline list
        '''
        disc_to_configure = []
        for disc in disc_list:
            if disc.configurator is None and not disc.is_configured():
                disc_to_configure.append(disc)
        return disc_to_configure

    def get_disciplines_to_configure(self):
        '''
        Get sub disciplines list to configure according to their is_configured method (coupling, eval, etc.)
        '''
        return self._get_disciplines_to_configure(self.proxy_disciplines)

    def check_structuring_variables_changes(self):
        '''
        Compare structuring variables stored in discipline with values in dm
        Return True if at least one structuring variable value has changed, False if not
        '''
        _struct_var_changes = self._check_structuring_variables_changes(self._structuring_variables)
        if self.all_input_structuring:
            _struct_var_changes = _struct_var_changes or self._check_structuring_variables_changes(
                self._non_structuring_variables, variables_keys=self._get_non_structuring_variables_keys())
        return _struct_var_changes

    def set_structuring_variables_values(self):
        '''
        Store structuring variables values from dm in self._structuring_variables
        '''
        self._set_structuring_variables_values(self._structuring_variables)
        if self.all_input_structuring:
            self._set_structuring_variables_values(self._non_structuring_variables,
                                                   variables_keys=self._get_non_structuring_variables_keys(),
                                                   clear_variables_dict=True)

    def _check_structuring_variables_changes(self, variables_dict, variables_keys=None):
        dict_values_dm = {key: self.get_sosdisc_inputs(key) for
                          key in (variables_dict.keys() if variables_keys is None else variables_keys)}
        try:
            return dict_values_dm != variables_dict
        except ValueError:
            return not dict_are_equal(dict_values_dm, variables_dict)

    def _set_structuring_variables_values(self, variables_dict, variables_keys=None, clear_variables_dict=False):
        disc_in = self.get_data_in()
        keys_to_check = list(
            variables_dict.keys() if variables_keys is None else variables_keys)  # copy necessary in case dict is cleared
        if clear_variables_dict:
            variables_dict.clear()
        for struct_var in keys_to_check:
            if struct_var in disc_in:
                variables_dict[struct_var] = deepcopy(self.get_sosdisc_inputs(struct_var))

    def _get_non_structuring_variables_keys(self):
        """
        Method used to return the non-structuring variables of a discipline. Can be overloaded to add exceptions i.e.
        variables that should never be considered structuring even if the all_input_structuring flag is set to True.
        """
        return self.get_data_in().keys() - self._structuring_variables.keys()

    # ----------------------------------------------------
    # ----------------------------------------------------
    #  METHODS TO DEBUG DISCIPLINE
    # ----------------------------------------------------
    # ----------------------------------------------------

    #     def check_jacobian(self, input_data=None, derr_approx=MDODiscipline.FINITE_DIFFERENCES,
    #                        step=1e-7, threshold=1e-8, linearization_mode='auto',
    #                        inputs=None, outputs=None, parallel=False,
    #                        n_processes=MDODiscipline.N_CPUS,
    #                        use_threading=False, wait_time_between_fork=0,
    #                        auto_set_step=False, plot_result=False,
    #                        file_path="jacobian_errors.pdf",
    #                        show=False, figsize_x=10, figsize_y=10, input_column=None, output_column=None,
    #                        dump_jac_path=None, load_jac_path=None):
    #         """
    #         Overload check jacobian to execute the init_execution
    #         """
    #
    #         # The init execution allows to check jacobian without an execute before the check
    #         # however if an execute was done, we do not want to restart the model
    #         # and potentially loose informations to compute gradients (some
    #         # gradients are computed with the model)
    #         if self.status != self.STATUS_DONE:
    #             self.init_execution()
    #
    #         # if dump_jac_path is provided, we trigger GEMSEO dump
    #         if dump_jac_path is not None:
    #             reference_jacobian_path = dump_jac_path
    #             save_reference_jacobian = True
    #         # if dump_jac_path is provided, we trigger GEMSEO dump
    #         elif load_jac_path is not None:
    #             reference_jacobian_path = load_jac_path
    #             save_reference_jacobian = False
    #         else:
    #             reference_jacobian_path = None
    #             save_reference_jacobian = False
    #
    #         approx = DisciplineJacApprox(
    #             self,
    #             derr_approx,
    #             step,
    #             parallel,
    #             n_processes,
    #             use_threading,
    #             wait_time_between_fork,
    #         )
    #         if inputs is None:
    #             inputs = self.get_input_data_names(filtered_inputs=True)
    #         if outputs is None:
    #             outputs = self.get_output_data_names(filtered_outputs=True)
    #
    #         if auto_set_step:
    #             approx.auto_set_step(outputs, inputs, print_errors=True)
    #
    #         # Differentiate analytically
    #         self.add_differentiated_inputs(inputs)
    #         self.add_differentiated_outputs(outputs)
    #         self.linearization_mode = linearization_mode
    #         self.reset_statuses_for_run()
    #         # Linearize performs execute() if needed
    #         self.linearize(input_data)
    #
    #         if input_column is None and output_column is None:
    #             indices = None
    #         else:
    #             indices = self._get_columns_indices(
    #                 inputs, outputs, input_column, output_column)
    #
    #         jac_arrays = {
    #             key_out: {key_in: value.toarray() if not isinstance(value, ndarray) else value for key_in, value in
    #                       subdict.items()}
    #             for key_out, subdict in self.jac.items()}
    #         o_k = approx.check_jacobian(
    #             jac_arrays,
    #             outputs,
    #             inputs,
    #             self,
    #             threshold,
    #             plot_result=plot_result,
    #             file_path=file_path,
    #             show=show,
    #             figsize_x=figsize_x,
    #             figsize_y=figsize_y,
    #             reference_jacobian_path=reference_jacobian_path,
    #             save_reference_jacobian=save_reference_jacobian,
    #             indices=indices,
    #         )
    #         return o_k

    def clean(self):
        """
        This method cleans a sos_discipline;
        In the case of a "simple" discipline, it removes the discipline from
        its father builder and from the factory sos_discipline. This is achieved
        by the method remove_sos_discipline of the factory
        """
        self.father_builder.remove_discipline(self)
        self.clean_dm_from_disc()
        self.ee.ns_manager.remove_dependencies_after_disc_deletion(
            self, self.disc_id)
        self.ee.factory.remove_sos_discipline(self)
        self.clean_config_dependency_disciplines_of_dependent_disciplines()

    def set_wrapper_attributes(self, wrapper):
        """
        set the attribute ".attributes" of wrapper which is used to provide the wrapper with information that is
        figured out at configuration time but needed at runtime. the input and output full name map allow the wrappers
        to work with short names whereas the GEMSEO objects use variable full names in their data structures.
        """
        input_full_name_map, output_full_name_map = self.create_io_full_name_map()
        wrapper.attributes = {
            'input_full_name_map': input_full_name_map,
            'output_full_name_map': output_full_name_map,
        }
        wrapper.inst_desc_in = self.inst_desc_in
        wrapper.inst_desc_out = self.inst_desc_out

    # def set_discipline_attributes(self, discipline):
    #     """ set the attribute attributes of mdo_discipline --> not needed if using SoSMDODisciplineDriver
    #     """
    #     pass

    def create_io_full_name_map(self):
        """
        Create an io_full_name_map as wel ass input_full_name_map and output_full_name_map for its sos_wrapp

        Return:
            input_full_name_map (Dict[Str]): dict whose keys are input short names and values are input full names
            output_full_name_map (Dict[Str]): dict whose keys are output short names and values are output full names
        """

        return {key: self.ee.ns_manager.ns_tuple_to_full_name((key, value)) for key, value in
                self._io_ns_map_in.items()}, \
            {key: self.ee.ns_manager.ns_tuple_to_full_name(
                (key, value)) for key, value in self._io_ns_map_out.items()}

    def get_module(self):
        '''
        Obtain the module of the wrapper if it exists. useful for postprocessing factory and treenode
        '''
        if self.mdo_discipline_wrapp is not None and self.mdo_discipline_wrapp.wrapper is not None:
            disc_module = self.mdo_discipline_wrapp.wrapper.__module__

        else:
            # for discipline not associated to wrapper (proxycoupling for
            # example)
            disc_module = self.__module__
        # return the replace sostrades_core just for documentation (linked
        # ontology is the one from integration)
        #         return disc_module.replace(
        #             'sostrades_core', 'sos_trades_core')
        return disc_module

    # useful for debugging

    def get_shared_ns_dict(self):

        return self.ee.ns_manager.get_associated_ns(self)

    def get_disc_label(self):
        '''
        Get the label of the discipline which will be displayed in the GUI
        '''

        disc_label = self.get_disc_full_name()

        return disc_label

    def get_disc_full_path(self):
        '''
        Get the discipline full path which is a combination of the module and the label of the discipline
        '''

        disc_full_path = f'{self.get_module()} : {self.get_disc_label()}'

        return disc_full_path

    def display_proxy_subtree(self, callback=None):
        """
        Display in a treeview fashion the subtree of proxy_disciplines of the discipline, usually called from the
        root_process.
        Example: ee.root_process.display_proxy_subtree(callback=lambda disc: disc.is_configured())
        Arguments:
            callback (method taking ProxyDiscipline as input) : callback function to show for each ProxyDiscipline in []
        """
        proxy_subtree = []
        self.get_proxy_subtree_rec(proxy_subtree, 0, callback)
        return '\n'.join(proxy_subtree)

    def get_proxy_subtree_rec(self, proxy_subtree, indent=0, callback=None):
        callback_string = ' [' + str(callback(self)) + \
                          ']' if callback is not None else ''
        proxy_subtree.append('    ' * indent + '|_ ' + self.ee.ns_manager.get_local_namespace_value(self)
                             + '  (' + self.__class__.__name__ + ')' + callback_string)
        for disc in self.proxy_disciplines:
            disc.get_proxy_subtree_rec(proxy_subtree, indent + 1, callback)

    def get_inst_desc_in(self):
        return self.inst_desc_in

    def get_father_executor(self):
        return self.father_executor<|MERGE_RESOLUTION|>--- conflicted
+++ resolved
@@ -227,11 +227,7 @@
                                  [0] * len(possible_maturities)))
 
     NUM_DESC_IN = {
-<<<<<<< HEAD
         LINEARIZATION_MODE: {TYPE: 'string',  #POSSIBLE_VALUES: list(MDODiscipline.AVAILABLE_MODES),
-=======
-        LINEARIZATION_MODE: {TYPE: 'string', DEFAULT: 'auto', POSSIBLE_VALUES: list(MDODiscipline.AVAILABLE_MODES),
->>>>>>> 56db978a
                              NUMERICAL: True, STRUCTURING: True},
         CACHE_TYPE: {TYPE: 'string',
                      POSSIBLE_VALUES: ['None', MDODiscipline.SIMPLE_CACHE],

'''
Copyright 2022 Airbus SAS
Modifications on 2023/02/23-2024/06/28 Copyright 2023 Capgemini

Licensed under the Apache License, Version 2.0 (the "License");
you may not use this file except in compliance with the License.
You may obtain a copy of the License at

    http://www.apache.org/licenses/LICENSE-2.0

Unless required by applicable law or agreed to in writing, software
distributed under the License is distributed on an "AS IS" BASIS,
WITHOUT WARRANTIES OR CONDITIONS OF ANY KIND, either express or implied.
See the License for the specific language governing permissions and
limitations under the License.
'''
import logging

'''
mode: python; py-indent-offset: 4; tab-width: 8; coding: utf-8
'''
# set-up the folder where GEMSEO will look-up for new wrapps (solvers,
# grammars etc)
from typing import Union, List

import os
from copy import deepcopy
from os.path import dirname, join
from typing import List, Union

from numpy import bool_ as np_bool
from numpy import complex128 as np_complex128
from numpy import float32 as np_float32
from numpy import float64 as np_float64
from numpy import int32 as np_int32
from numpy import int64 as np_int64
from numpy import ndarray
from pandas import DataFrame

# set-up the folder where GEMSEO will look-up for new wrapps (solvers,
# grammars etc)

parent_dir = dirname(__file__)
GEMSEO_ADDON_DIR = "gemseo_addon"
os.environ["GEMSEO_PATH"] = join(parent_dir, GEMSEO_ADDON_DIR)

<<<<<<< HEAD
from copy import deepcopy

from sostrades_core.tools.compare_data_manager_tooling import dict_are_equal

=======
# ruff: noqa: E402
>>>>>>> a4696ed9
from gemseo.core.chain import MDOChain
from gemseo.core.discipline import MDODiscipline

from sostrades_core.execution_engine.mdo_discipline_wrapp import MDODisciplineWrapp
from sostrades_core.execution_engine.sos_mdo_discipline import SoSMDODiscipline
from sostrades_core.execution_engine.sos_wrapp import SoSWrapp

from sostrades_core.tools.check_data_integrity.check_data_integrity import (
    CheckDataIntegrity,
)


class ProxyDisciplineException(Exception):
    pass


# to avoid circular redundancy with nsmanager
NS_SEP = '.'


class ProxyDiscipline:
    """
    **ProxyDiscipline** is a class proxy for a  discipline on the SoSTrades side.

    It contains the information and methonds necessary for i/o configuration (static or dynamic).

    Leaves of the process tree are direct instances of ProxyDiscipline. Other nodes are instances that inherit from
    ProxyDiscipline (e.g. ProxyCoupling).

    An instance of ProxyDiscipline is in one-to-one aggregation with an instance of MDODisciplineWrapp, which allows the
    use of different wrapping modes to provide the model run.

    During the prepare_execution step, the ProxyDiscipline coordinates the instantiation of the GEMSEO objects that
    manage the model run.

    Attributes:
        mdo_discipline_wrapp (MDODisciplineWrapp): aggregated object that references the wrapper and GEMSEO discipline

        proxy_disciplines (List[ProxyDiscipline]): children in the process tree
        status (property,<<associated with string _status>>): status in the current process,either CONFIGURATION or
         provided by the GEMSEO objects during run

        disc_id (string): anonymized discipline identifier in the data manager
        sos_name (string): name of the discipline/node
        ee (ExecutionEngine): execution engine of the process
        dm (DataManager): data manager of the process


        is_sos_coupling (bool): type of node flag
        is_optim_scenario (bool): type of node flag
        is_parallel (bool): type of node flag
        is_specific_driver (bool): type of node flag

        _is_configured (bool): flag for configuration relaying on children configuration and structuring vars changes
        _reset_cache (bool): flag to reset cache

        inst_desc_in (Dict[Dict]): desc_in of instance used to add dynamic inputs
        inst_desc_out (Dict[Dict]): desc_out of instance used to add dynamic outputs
        _data_in (Dict[Dict]): instance variable for input data handling containing description of variables in disc and subprocess
        _data_out (Dict[Dict]): instance variable for output data handling containing description of variables in disc and subprocess

        _io_ns_map_in(Dict[int]): map of short names to namespace object id of discipline DESC_IN+NUM_DESC_IN+inst_desc_in
        _io_ns_map_out(Dict[int]): map of short names to namespace object id of discipline DESC_OUT+inst_desc_out

        _structuring_variables (Dict[Any]): stored values of variables whose changes force revert of the configured status
        _maturity (string): maturity of the user-defined model


        cls (Class): constructor of the model wrapper with user-defin ed run (or None)
    """
    # -- Disciplinary attributes
    DESC_IN = None
    DESC_OUT = None
    IO_TYPE = SoSWrapp.IO_TYPE
    IO_TYPE_IN = SoSWrapp.IO_TYPE_IN
    IO_TYPE_OUT = SoSWrapp.IO_TYPE_OUT
    TYPE = SoSWrapp.TYPE
    SUBTYPE = SoSWrapp.SUBTYPE
    COUPLING = SoSWrapp.COUPLING
    VISIBILITY = SoSWrapp.VISIBILITY
    LOCAL_VISIBILITY = SoSWrapp.LOCAL_VISIBILITY
    INTERNAL_VISIBILITY = SoSWrapp.INTERNAL_VISIBILITY
    SHARED_VISIBILITY = SoSWrapp.SHARED_VISIBILITY
    AVAILABLE_VISIBILITIES = [
        LOCAL_VISIBILITY,
        INTERNAL_VISIBILITY,
        SHARED_VISIBILITY]
    NAMESPACE = SoSWrapp.NAMESPACE
    NS_REFERENCE = 'ns_reference'
    VALUE = SoSWrapp.VALUE
    DEFAULT = SoSWrapp.DEFAULT
    EDITABLE = SoSWrapp.EDITABLE
    USER_LEVEL = SoSWrapp.USER_LEVEL
    STRUCTURING = SoSWrapp.STRUCTURING
    POSSIBLE_VALUES = SoSWrapp.POSSIBLE_VALUES
    RANGE = SoSWrapp.RANGE
    UNIT = SoSWrapp.UNIT
    DESCRIPTION = SoSWrapp.DESCRIPTION
    NUMERICAL = SoSWrapp.NUMERICAL
    SUBTYPE: SoSWrapp.SUBTYPE
    META_INPUT = 'meta_input'
    OPTIONAL = 'optional'
    ORIGIN = 'model_origin'
    HEADERS = 'headers'
    COMPOSED_OF = 'composed_of'
    DISCIPLINES_DEPENDENCIES = 'disciplines_dependencies'
    VAR_NAME = SoSWrapp.VAR_NAME
    VISIBLE = SoSWrapp.VISIBLE
    CACHE_TYPE = 'cache_type'
    CACHE_FILE_PATH = 'cache_file_path'
    FORMULA = 'formula'
    IS_FORMULA = 'is_formula'
    IS_EVAL = 'is_eval'
    CHECK_INTEGRITY_MSG = 'check_integrity_msg'
    VARIABLE_KEY = 'variable_key'  # key for ontology

    DATA_TO_CHECK = [TYPE, UNIT, RANGE,
                     POSSIBLE_VALUES, USER_LEVEL]
    NO_UNIT_TYPES = ['bool', 'string', 'string_list']
    # Dict  ex: {'ColumnName': (column_data_type, column_data_range,
    # column_editable)}
    DATAFRAME_DESCRIPTOR = SoSWrapp.DATAFRAME_DESCRIPTOR
    DYNAMIC_DATAFRAME_COLUMNS = SoSWrapp.DYNAMIC_DATAFRAME_COLUMNS
    DATAFRAME_EDITION_LOCKED = SoSWrapp.DATAFRAME_EDITION_LOCKED
    #
    DF_EXCLUDED_COLUMNS = 'dataframe_excluded_columns'
    DEFAULT_EXCLUDED_COLUMNS = ['year', 'years']
    DISCIPLINES_FULL_PATH_LIST = 'discipline_full_path_list'

    # -- Variable types information section
    VAR_TYPE_ID = 'type'
    # complex can also be a type if we use complex step
    INT_MAP = (int, np_int32, np_int64, np_complex128)
    FLOAT_MAP = (float, np_float64, np_float32, np_complex128)
    BOOL_MAP = (bool, np_bool)
    PROC_BUILDER_MODAL = 'proc_builder_modal'
    VAR_TYPE_MAP = {
        # an integer cannot be a float
        'int': INT_MAP,
        # a designed float can be integer (with python 3 no problem)
        'float': FLOAT_MAP + INT_MAP,
        'string': str,
        'string_list': list,
        'string_list_list': list,
        'float_list': list,
        'int_list': list,
        'dict_list': list,
        'array': ndarray,
        'df_dict': dict,
        'dict': dict,
        'dataframe': DataFrame,
        'bool': BOOL_MAP,
        'list': list,
        PROC_BUILDER_MODAL: dict
    }
    VAR_TYPE_GEMS = ['int', 'array', 'float_list', 'int_list']
    STANDARD_TYPES = [int, float, np_int32, np_int64, np_float64, bool]
    NEW_VAR_TYPE = ['dict', 'dataframe',
                    'string_list', 'string', 'float', 'int', 'list']

    UNSUPPORTED_GEMSEO_TYPES = []
    for type in VAR_TYPE_MAP.keys():
        if type not in VAR_TYPE_GEMS and type not in NEW_VAR_TYPE:
            # Fixing PERF401 would require heavy refactoring
            UNSUPPORTED_GEMSEO_TYPES.append(type) # noqa: PERF401

    # # Warning : We cannot put string_list into dict, all other types inside a dict are possiblr with the type dict
    # # df_dict = dict , string_dict = dict, list_dict = dict
    TYPE_METADATA = "type_metadata"

    DEFAULT = 'default'
    POS_IN_MODE = ['value', 'list', 'dict']

    DEBUG_MODE = SoSMDODiscipline.DEBUG_MODE
    LINEARIZATION_MODE = SoSMDODiscipline.LINEARIZATION_MODE
    RESIDUAL_VARIABLES = SoSMDODiscipline.RESIDUAL_VARIABLES
    RUN_SOLVE_RESIDUALS = SoSMDODiscipline.RUN_SOLVE_RESIDUALS
    AVAILABLE_DEBUG_MODE = ["", "nan", "input_change", "min_max_couplings", "all"]

    # -- status section

    # -- Maturity section
    possible_maturities = [
        'Fake',
        'Research',
        'Official',
        'Official Validated']
    dict_maturity_ref = dict(zip(possible_maturities,
                                 [0] * len(possible_maturities)))

    NUM_DESC_IN = {
        LINEARIZATION_MODE: {TYPE: 'string', DEFAULT: MDODiscipline.ApproximationMode.FINITE_DIFFERENCES,
                             POSSIBLE_VALUES: list(MDODiscipline.LinearizationMode),

                             NUMERICAL: True, STRUCTURING: True},
        CACHE_TYPE: {TYPE: 'string', DEFAULT: MDODiscipline.CacheType.NONE,
                     POSSIBLE_VALUES: [MDODiscipline.CacheType.NONE, MDODiscipline.CacheType.SIMPLE],
                     # [MDOChain.CacheType.NONE, MDODiscipline.SIMPLE_CACHE, MDODiscipline.HDF5_CACHE, MDODiscipline.MEMORY_FULL_CACHE]
                     NUMERICAL: True,
                     STRUCTURING: True},
        CACHE_FILE_PATH: {TYPE: 'string', DEFAULT: '', NUMERICAL: True, OPTIONAL: True, STRUCTURING: True},
        DEBUG_MODE: {TYPE: 'string', DEFAULT: '', POSSIBLE_VALUES: list(AVAILABLE_DEBUG_MODE),
                     NUMERICAL: True, STRUCTURING: True},
        RESIDUAL_VARIABLES: {TYPE: 'dict', DEFAULT: {}, SUBTYPE: {'dict': 'string'}},
        RUN_SOLVE_RESIDUALS: {TYPE: 'bool', DEFAULT: False}

    }

    # -- grammars
    SOS_GRAMMAR_TYPE = "SoSSimpleGrammar"

    # -- status
    STATUS_VIRTUAL = MDODiscipline.ExecutionStatus.VIRTUAL
    STATUS_PENDING = MDODiscipline.ExecutionStatus.PENDING
    STATUS_DONE = MDODiscipline.ExecutionStatus.DONE
    STATUS_RUNNING = MDODiscipline.ExecutionStatus.RUNNING
    STATUS_FAILED = MDODiscipline.ExecutionStatus.FAILED
    STATUS_CONFIGURE = 'CONFIGURE'
    STATUS_LINEARIZE = MDODiscipline.ExecutionStatus.LINEARIZE

    EE_PATH = 'sostrades_core.execution_engine'

    def __init__(self, sos_name, ee, cls_builder=None, associated_namespaces=None):
        '''
        Constructor

        Arguments:
            sos_name (string): name of the discipline/node
            ee (ExecutionEngine): execution engine of the current process
            cls_builder (Class): class constructor of the user-defined wrapper (or None)
            associated_namespaces(List[string]): list containing ns ids ['name__value'] for namespaces associated to builder
        '''
        # Must assign logger before calling create_mdo_discipline_wrap
        self.logger = ee.logger.getChild(self.__class__.__name__)
        # Enable not a number check in execution result and jacobian result
        # Be carreful that impact greatly calculation performances
        self.mdo_discipline_wrapp = None
        self.create_mdo_discipline_wrap(name=sos_name, wrapper=cls_builder, wrapping_mode='SoSTrades',
                                        logger=self.logger)
        self._reload(sos_name, ee, associated_namespaces=associated_namespaces)

        self.model = None
        self.__father_builder = None
        self.father_executor: Union["ProxyDiscipline", None] = None
        self.cls = cls_builder

    @property
    def configurator(self):
        """
        Property that is None when the discipline is self-configured and stores a reference to the configurator
        discipline otherwise.
        """
        return self.__configurator

    @configurator.setter
    def configurator(self, disc):
        """
        Configurator discipline setter.
        """
        if disc is self:
            self.__configurator = None
        else:
            self.__configurator = disc

    def set_father_executor(self, father_executor):  #: "ProxyDiscipline"):
        """
        set father executor

        Arguments:
            father_executor (ProxyDiscipline): proxy that orchestrates the execution of this proxy discipline (e.g. coupling)
        """
        self.father_executor = father_executor

    def _add_optional_shared_ns(self):
        """
        Adds the shared namespaces that have a default value depending on the Proxy type. To be overload in subclasses.
        """
        pass

    def _reload(self, sos_name, ee,
                associated_namespaces=None):  #: str, ee: "ExecutionEngine", associated_namespaces: Union[list[str], None]  = None):

        """
        Reload ProxyDiscipline attributes and set is_sos_coupling.

        Arguments:
            sos_name (string): name of the discipline/node
            ee (ExecutionEngine): execution engine of the current process
            associated_namespaces(List[string]): list containing ns ids ['name__value'] for namespaces associated to builder
            logger (logging.Logger): logger to use
        """
        self.logger = ee.logger.getChild(self.__class__.__name__)
        self.proxy_disciplines: List[ProxyDiscipline] = []
        # : list of outputs that shall be null, to be considered as residuals
        self.residual_variables = {}
        self._status = None
        self.status_observers = []
        self.__config_dependency_disciplines = []
        self.__config_dependent_disciplines = []
        # -- Base disciplinary attributes
        self.jac_boundaries = {}
        self.disc_id = None
        self.sos_name = sos_name
        self.ee = ee
        self.dm = self.ee.dm
        if associated_namespaces is None:
            self.associated_namespaces = []
        else:
            self.associated_namespaces = associated_namespaces
        self._add_optional_shared_ns()
        self.ee.ns_manager.create_disc_ns_info(self)

        if not hasattr(self, 'is_sos_coupling'):
            self.is_sos_coupling = False
        self.is_optim_scenario = False
        self.is_parallel = False
        self.is_specific_driver = False

        self.in_checkjac = False
        self._is_configured = False
        self._reset_cache = False
        self._set_children_cache = False
        self._reset_debug_mode = False
        self._reset_linearization_mode: bool = False

        # -- disciplinary data attributes
        self.inst_desc_in = None  # desc_in of instance used to add dynamic inputs
        self.inst_desc_out = None  # desc_out of instance used to add dynamic outputs

        self._data_in = None
        self._data_out = None
        self._io_ns_map_in = None
        self._io_ns_map_out = None  # used by ProxyCoupling, ProxyDriverEvaluator
        self._structuring_variables = None
        self.reset_data()

        self._non_structuring_variables = None
        self.__all_input_structuring = False

        # -- Maturity attribute
        self._maturity = self.get_maturity()

        # Add the discipline in the dm and get its unique disc_id (was in the
        # configure)
        self._set_dm_disc_info()

        # Instantiate check_data_integrity class to check data after dm save
        self.check_data_integrity_cls = CheckDataIntegrity(
            self.__class__, self.dm)
        # update discipline status to CONFIGURE
        self._update_status_dm(self.STATUS_CONFIGURE)
        self.__configurator: Union["ProxyDiscipline", None] = None

    def create_mdo_discipline_wrap(self, name: str, wrapper, wrapping_mode: str, logger: logging.Logger):
        """
        creation of mdo_discipline_wrapp by the proxy
        To be overloaded by proxy without MDODisciplineWrapp (eg scatter...)
        """
        self.mdo_discipline_wrapp = MDODisciplineWrapp(name=name, logger=logger.getChild("MDODisciplineWrapp"),
                                                       wrapper=wrapper, wrapping_mode=wrapping_mode)
        # self.assign_proxy_to_wrapper()
        # NB: this above is is problematic because made before dm assignation in ProxyDiscipline._reload, but it is also
        # unnecessary as long as no wrapper configuration actions are demanded BEFORE first proxy configuration.

    @property
    def status(self):  # type: (...) -> str
        """
        The status of the discipline, to be retrieved from the GEMSEO object after configuration.
        """
        if self._status != self.STATUS_CONFIGURE:
            return self.get_status_after_configure()
        return self.STATUS_CONFIGURE

    @property
    def father_builder(self):
        """
        The SoSBuilder that have built the discipline , Proxycoupling has no father_builder
        """
        try:
            return self.__father_builder
        except:
            return None

    @father_builder.setter
    def father_builder(self, builder):
        """
        setter of father_builder
        """
        self.__father_builder = builder

    @property
    def config_dependency_disciplines(self):  # type: (...) -> str
        """
        The config_dependency_disciplines list which represents the list of disciplines that must be configured before you configure
        """

        return self.__config_dependency_disciplines

    @property
    def config_dependent_disciplines(self):  # type: (...) -> str
        """
        The config_dependent_disciplines list which represents the list of disciplines that need to be configured after you configure
        """

        return self.__config_dependent_disciplines

    @status.setter
    def status(self, status):
        """
        setter of status
        """
        self._update_status_dm(status)

    @property
    def all_input_structuring(self):
        """
        Property that is used to turn non-structuring variables into structuring when the flag is True.
        """
        return self.__all_input_structuring

    @all_input_structuring.setter
    def all_input_structuring(self, all_inp_struct: bool):
        """
        Setter of the all_input_structuring flag including a save of non-structuring variables values.
        """
        if self.__all_input_structuring is all_inp_struct:
            pass
        elif all_inp_struct is True:
            self._non_structuring_variables = {}
            self._set_structuring_variables_values(variables_dict=self._non_structuring_variables,
                                                   variables_keys=self._get_non_structuring_variables_keys(),
                                                   clear_variables_dict=True)
            self.__all_input_structuring = True
        elif all_inp_struct is False:
            self._non_structuring_variables = None
            self.__all_input_structuring = False
        else:
            raise ValueError('all_input_structuring should be a boolean')

    def prepare_execution(self):
        '''
        GEMSEO objects instanciation
        '''
        if self.mdo_discipline_wrapp is not None and self.mdo_discipline_wrapp.mdo_discipline is None:
            # init gemseo discipline if it has not been created yet
            self.mdo_discipline_wrapp.create_gemseo_discipline(proxy=self,
                                                               reduced_dm=self.ee.dm.reduced_dm,
                                                               cache_type=self.get_sosdisc_inputs(
                                                                   self.CACHE_TYPE),
                                                               cache_file_path=self.get_sosdisc_inputs(
                                                                   self.CACHE_FILE_PATH))
            self.add_status_observers_to_gemseo_disc()

        else:
            # TODO : this should only be necessary when changes in structuring
            # variables happened?
            self.set_wrapper_attributes(self.mdo_discipline_wrapp.wrapper)

            if self._reset_cache:
                # set new cache when cache_type have changed (self._reset_cache
                # == True)
                self.set_cache(self.mdo_discipline_wrapp.mdo_discipline, self.get_sosdisc_inputs(self.CACHE_TYPE),
                               self.get_sosdisc_inputs(self.CACHE_FILE_PATH))
                if self.get_sosdisc_inputs(
                        self.CACHE_TYPE) == MDODiscipline.CacheType.NONE and self.dm.cache_map is not None:
                    self.delete_cache_in_cache_map()

            #             if self._reset_debug_mode:
            #                 # update default values when changing debug modes between executions
            #                 to_update_debug_mode = self.get_sosdisc_inputs(self.DEBUG_MODE, in_dict=True, full_name=True)
            #                 self.mdo_discipline_wrapp.update_default_from_dict(to_update_debug_mode)
            # set the status to pending on GEMSEO side (so that it does not
            # stay on DONE from last execution)
            self.mdo_discipline_wrapp.mdo_discipline.status = MDODiscipline.ExecutionStatus.PENDING

        # clear the proxy from the wrapper before execution
        self.clear_proxy_from_wrapper()
        # status and flags
        self.status = self.mdo_discipline_wrapp.mdo_discipline.status
        self._reset_cache = False
        self._reset_debug_mode = False
        self._reset_linearization_mode = False

        self.set_residuals_variables()

    def set_residuals_variables(self):
        '''

        Set the residuals variables to the MDO Discipline
        residual_variables and run_solve_residuals boolean

        '''

        self.mdo_discipline_wrapp.mdo_discipline.residual_variables = self.get_sosdisc_inputs(
            self.RESIDUAL_VARIABLES).copy()
        self.mdo_discipline_wrapp.mdo_discipline.run_solves_residuals = self.get_sosdisc_inputs(
            self.RUN_SOLVE_RESIDUALS)
    def add_status_observers_to_gemseo_disc(self):
        '''
        Add all observers that have been addes when gemseo discipline was not instanciated
        '''

        for observer in self.status_observers:
            if self.mdo_discipline_wrapp is not None and self.mdo_discipline_wrapp.mdo_discipline is not None:
                self.mdo_discipline_wrapp.mdo_discipline.add_status_observer(
                    observer)

    def set_cache(self, disc: MDODiscipline, cache_type: str, cache_hdf_file: str):
        '''
        Instanciate and set cache for disc if cache_type is not MDODiscipline.CacheType.NONE

        Arguments:
            disc (MDODiscipline): GEMSEO object to set cache
            cache_type (string): type of cache
            cache_hdf_file (string): cache hdf file path
        '''
        if cache_type == MDOChain.CacheType.HDF5 and cache_hdf_file is None:
            raise Exception(
                'if the cache type is set to HDF5Cache, the cache_file path must be set')
        else:
            disc.cache = None
            if cache_type != MDOChain.CacheType.NONE:
                disc.set_cache_policy(
                    cache_type=cache_type, cache_hdf_file=cache_hdf_file)

    def delete_cache_in_cache_map(self):
        '''
        If a cache has been written
        '''
        hashed_uid = self.get_cache_map_hashed_uid(self)
        self.dm.delete_hashed_id_in_cache_map(hashed_uid)

    def get_shared_namespace_list(self, data_dict):
        '''
        Get the list of namespaces defined in the data_in or data_out when the visibility of the variable is shared

        Arguments:
            data_dict (Dict[dict]): data_in or data_out
        '''
        shared_namespace_list = []

        for item in data_dict.values():
            self.__append_item_namespace(item, shared_namespace_list)

        return list(set(shared_namespace_list))

    def __append_item_namespace(self, item, ns_list):
        '''
        Append the namespace if the visibility is shared

        Arguments:
            item (dict): element to append to the ns_list
            ns_list (List[Namespace]): list of namespaces [???]
        '''
        if self.VISIBILITY in item and item[self.VISIBILITY] == self.SHARED_VISIBILITY:
            try:
                ns_list.append(item[self.NAMESPACE])
            except:
                pass

    def get_input_data_names(self, as_namespaced_tuple: bool = False) -> list[str]:
        '''
        Returns:
            (List[string]) of input data full names based on i/o and namespaces declarations in the user wrapper
        '''
        return list(self.get_data_io_with_full_name(self.IO_TYPE_IN, as_namespaced_tuple).keys())

    def get_output_data_names(self, as_namespaced_tuple: bool = False) -> list[str]:
        '''
        Returns:
            (List[string]) outpput data full names based on i/o and namespaces declarations in the user wrapper
        '''
        return list(self.get_data_io_with_full_name(self.IO_TYPE_OUT, as_namespaced_tuple).keys())

    def get_data_io_dict(self, io_type: str) -> dict:
        '''
        Get the DESC_IN+NUM_DESC_IN+inst_desc_in or the DESC_OUT+inst_desc_out depending on the io_type

        Arguments:
            io_type (string): IO_TYPE_IN or IO_TYPE_OUT

        Returns:
            (Dict(dict)) data_in or data_out
        Raises:
            Exception if io_type
        '''
        if io_type == self.IO_TYPE_IN:
            return self.get_data_in()
        elif io_type == self.IO_TYPE_OUT:
            return self.get_data_out()
        else:
            raise Exception(
                f'data type {io_type} not recognized [{self.IO_TYPE_IN}/{self.IO_TYPE_OUT}]')

    def get_data_io_dict_keys(self, io_type):
        '''
        Get the DESC_IN+NUM_DESC_IN+inst_desc_in or the DESC_OUT+inst_desc_out keys depending on the io_type

        Arguments:
            io_type (string): IO_TYPE_IN or IO_TYPE_OUT

        Returns:
            (list) data_in or data_out keys
        '''
        if io_type == self.IO_TYPE_IN:
            return self.get_data_in().keys()
        elif io_type == self.IO_TYPE_OUT:
            return self.get_data_out().keys()
        else:
            raise Exception(
                f'data type {io_type} not recognized [{self.IO_TYPE_IN}/{self.IO_TYPE_OUT}]')

    def get_data_io_dict_tuple_keys(self, io_type):
        '''
        Get the DESC_IN+NUM_DESC_IN+inst_desc_in or the DESC_OUT+inst_desc_out tuple keys depending on the io_type

        Arguments:
            io_type (string): IO_TYPE_IN or IO_TYPE_OUT

        Returns:
            (list of keys) _data_in or _data_out tuple keys
        '''
        if io_type == self.IO_TYPE_IN:
            return self._data_in.keys()
        elif io_type == self.IO_TYPE_OUT:
            return self._data_out.keys()
        else:
            raise Exception(
                f'data type {io_type} not recognized [{self.IO_TYPE_IN}/{self.IO_TYPE_OUT}]')

    def get_data_io_from_key(self, io_type, var_name):
        '''
        Return the namespace and the data_in/data_out of a single variable (short name)

        Arguments:
            io_type (string): IO_TYPE_IN or IO_TYPE_OUT
            var_name (string): short name of the variable
        Returns:
            (dict) data_in or data_out of the variable
        '''

        data_io = self.get_data_io_dict(io_type)

        if var_name in data_io:
            return data_io[var_name]
        else:
            raise Exception(
                f'No key matching with variable name {var_name} in the data_{io_type}')

    def get_variable_name_from_ns_key(self, io_type, ns_key):
        """
        """
        return self.get_data_io_dict(io_type)[ns_key][self.VAR_NAME]

    def reload_io(self):
        '''
        Create the data_in and data_out of the discipline with the DESC_IN/DESC_OUT, inst_desc_in/inst_desc_out
        and initialize GEMS grammar with it (with a filter for specific variable types)
        '''

        # get new variables from inst_desc_in (dynamic variables)
        new_inputs = self.get_new_variables_in_dict(self.inst_desc_in, self.IO_TYPE_IN)

        # get variables from desc_in if it is the first configure (data_in is empty) : static variables
        if self._data_in == {}:
            desc_in = self.get_desc_in_out(self.IO_TYPE_IN)
            new_inputs.update(desc_in)
            # add numerical variables to the new inputs dict
            num_data_in = deepcopy(self.NUM_DESC_IN)
            new_inputs.update(num_data_in)

        if len(new_inputs) > 0:
            self.update_data_io_and_nsmap(new_inputs, self.IO_TYPE_IN)

        # get new variables from inst_desc_out (dynamic variables)
        new_outputs = self.get_new_variables_in_dict(self.inst_desc_out, self.IO_TYPE_OUT)
        # get variables from desc_out if it is the first configure (data_out is empty) : static variables
        if self._data_out == {}:
            desc_out = self.get_desc_in_out(self.IO_TYPE_OUT)

            new_outputs.update(desc_out)

        # add new outputs from inst_desc_out to data_out
        if len(new_outputs) > 0:
            self.update_data_io_and_nsmap(new_outputs, self.IO_TYPE_OUT)

    def update_dm_with_data_dict(self, data_dict):
        """
        Update data manager for this discipline with data_dict.

        Arguments:
            data_dict (Dict[dict]): item to update data manager with
        """
        self.dm.update_with_discipline_dict(
            self.disc_id, data_dict)

    def get_desc_in_out(self, io_type):
        """
        Retrieves information from ProxyDiscipline and/or wrapper DESC_IN to fill data_in

        Argument:
            io_type : 'string' . indicates whether we are interested in desc_in or desc_out
        """
        if io_type == self.IO_TYPE_IN:
            _desc = deepcopy(self.DESC_IN) if self.DESC_IN else {}
            if self.mdo_discipline_wrapp and self.mdo_discipline_wrapp.wrapper and self.mdo_discipline_wrapp.wrapper.DESC_IN:
                _desc.update(deepcopy(self.mdo_discipline_wrapp.wrapper.DESC_IN))
            return _desc
        elif io_type == self.IO_TYPE_OUT:
            _desc = deepcopy(self.DESC_OUT) if self.DESC_OUT else {}
            if self.mdo_discipline_wrapp and self.mdo_discipline_wrapp.wrapper and self.mdo_discipline_wrapp.wrapper.DESC_OUT:
                _desc.update(deepcopy(self.mdo_discipline_wrapp.wrapper.DESC_OUT))
            return _desc
        else:
            raise Exception(
                f'data type {io_type} not recognized [{self.IO_TYPE_IN}/{self.IO_TYPE_OUT}]')

    def _extract_var_ns_tuples(self, short_name_data_dict):
        """
        Exctracts tuples in the form (var_name, id(ns_ref)) for the variables in a complete data dictionary with variable
        short name as keys and variable description dictionary as values (i.e. like the DESC_IN etc. after calling
        _prepare_data_dict).

        Arguments:
            short_name_data_dict (Dict[Dict]): data dictionary as described above

        Returns:
            list[tuple] : [(var_short_name, id(ns_ref)), ...]
        """

        return [(key, id(v[self.NS_REFERENCE])) for
                key, v in short_name_data_dict.items()]

    def _update_io_ns_map(self, var_ns_tuples, io_type):
        """
        Updates the variable _io_ns_map_in/_io_ns_map_out in the form {'var_short_name': id(ns_ref)}.

        Arguments:
            var_ns_tuples (list[tuple]): the tuples (var_short_name, id(ns_ref)) for the variables to add
            io_type (string) : IO_TYPE_IN or IO_TYPE_OUT

        Raises:
            Exception if io_type is not IO_TYPE_IN or IO_TYPE_OUT
        """
        if io_type == self.IO_TYPE_IN:
            self._io_ns_map_in.update(var_ns_tuples)
        elif io_type == self.IO_TYPE_OUT:
            self._io_ns_map_out.update(var_ns_tuples)
        else:
            raise Exception(
                f'data type {io_type} not recognized [{self.IO_TYPE_IN}/{self.IO_TYPE_OUT}]')

    def _restart_data_io_to_disc_io(self, io_type=None):
        """
        Restarts the _data_in/_data_out to contain only the variables referenced in short names in _io_ns_map_in/_io_ns_map_out.

        Arguments:
            io_type (string) : IO_TYPE_IN or IO_TYPE_OUT

        Raises:
            Exception if io_type is not IO_TYPE_IN or IO_TYPE_OUT
        """

        if io_type is None:
            io_types = [self.IO_TYPE_IN, self.IO_TYPE_OUT]
        elif io_type == self.IO_TYPE_IN or io_type == self.IO_TYPE_OUT:
            io_types = [io_type]
        else:
            raise Exception(
                f'data type {io_type} not recognized [{self.IO_TYPE_IN}/{self.IO_TYPE_OUT}]')
        if self.IO_TYPE_IN in io_types:
            self._data_in = {(key, id_ns): self._data_in[(key, id_ns)] for key, id_ns in self._io_ns_map_in.items()}

        if self.IO_TYPE_OUT in io_types:
            self._data_out = {(key, id_ns): self._data_out[(key, id_ns)] for key, id_ns in self._io_ns_map_out.items()}

    def _update_data_io(self, data_dict, io_type, data_dict_in_short_names=False):
        """
        Updates the _data_in/_data_out with the variables described in the data_dict.

        Arguments:
            data_dict (dict[dict]): description of the variables to update with
            io_type (string): IO_TYPE_IN or IO_TYPE_OUT
            data_dict_in_short_names (bool): whether the keys of the data_dict are strings var_short_name (True) or tuples
                                            (var_short_name, id(ns_ref)) as in the _data_in/_data_out.
        Raises:
            Exception if io_type is not IO_TYPE_IN or IO_TYPE_OUT
        """
        if io_type == self.IO_TYPE_IN:
            data_io = self._data_in
        elif io_type == self.IO_TYPE_OUT:
            data_io = self._data_out
        else:
            raise Exception(
                f'data type {io_type} not recognized [{self.IO_TYPE_IN}/{self.IO_TYPE_OUT}]')

        if data_dict_in_short_names:
            error_msg = 'data_dict_in_short_names for uodate_data_io not implemented'
            self.logger.error(error_msg)
            raise Exception(error_msg)
        else:
            data_io.update(data_dict)

    def get_new_variables_in_dict(self, var_dict, io_type):
        '''

        Args:
            var_dict: The variable dict to compare with data_io
            io_type: the type of variable input or output

        Returns:
            the dict filtered with variables that are not yet in data_io
        '''

        new_var_dict = {key: value for key, value in var_dict.items() if
                        key not in self.get_data_io_dict_keys(io_type) and key not in self.get_data_io_dict_tuple_keys(
                            io_type)}

        return new_var_dict

    def update_data_io_and_nsmap(self, new_data_dict, io_type):
        '''
        Function to update data_in with a new data_dict and update also the ns_map related to the tuple key in the data_in
        '''
        self.set_shared_namespaces_dependencies(new_data_dict)
        completed_new_inputs = self._prepare_data_dict(
            io_type, new_data_dict)

        var_ns_tuples = self._extract_var_ns_tuples(
            completed_new_inputs)
        self._update_io_ns_map(var_ns_tuples, io_type)
        self.update_dm_with_data_dict(
            completed_new_inputs)
        self._update_data_io(
            zip(var_ns_tuples, completed_new_inputs.values()), io_type)

        self.build_simple_data_io(io_type)

    def get_built_disciplines_ids(self):
        """
        Returns: (List[string]) the names of the sub proxies.
        """
        return [disc.name for disc in self.proxy_disciplines]

    def get_proxy_disciplines(self):
        """
        Returns: (List[ProxyDiscipline]) the list of children sub proxies
        """
        return self.proxy_disciplines

    def get_sub_proxy_disciplines(self, disc_list=None):
        '''
        Recursively returns all descendancy of sub proxies

        Arguments:
            disc_list (List[ProxyDiscipline]): current list of descendancy of sub proxies

        Returns:
            (List[ProxyDiscipline]): complete descendancy of sub proxies
        '''
        if disc_list is None:
            disc_list = []
        for disc in self.proxy_disciplines:
            disc_list.append(disc)
            disc.get_sub_proxy_disciplines(disc_list)
        return disc_list

    @property
    def ordered_disc_list(self):
        '''
         Property to obtain the ordered list of disciplines by default, for a ProxyDiscipline it is the order of
         sub proxy disciplines
        '''
        return self.proxy_disciplines

    def add_discipline(self, disc):
        '''
        Add a discipline to the children sub proxies and set self as father executor.

        Arguments:
            disc (ProxyDiscipline): discipline to add
        '''
        self.proxy_disciplines.append(disc)
        disc.set_father_executor(self)
        # self._check_if_duplicated_disc_names()

    def add_discipline_list(self, disc_list):
        '''
        Add a list of disciplines to the children sub proxies and set self as father executor.

        Arguments:
            disc_list (List[ProxyDiscipline]): disciplines to add
        '''
        for disc in disc_list:
            self.add_discipline(disc)

    def set_shared_namespaces_dependencies(self, data_dict):
        '''
        Set dependencies of shared inputs and outputs in ns_manager

        Arguments:
            data_dict (Dict[dict]): data_in or data_out
        '''
        shared_namespace_list = self.get_shared_namespace_list(
            data_dict)
        self.ee.ns_manager.add_dependencies_to_shared_namespace(
            self, shared_namespace_list)

    def add_variables(self, data_dict, io_type, clean_variables=True):
        '''
        Add dynamic inputs/outputs in ins_desc_in/ints_desc_out and remove old dynamic inputs/outputs

        Arguments:
            data_dict (Dict[dict]): new dynamic inputs/outputs
            io_type (string): IO_TYPE_IN or IO_TYPE_OUT
            clean_variables (bool): flag to remove old variables from data_in/data_out, inst_desc_in/inst_desc_out, datamanger
        '''
        variables_to_remove = []
        if io_type == self.IO_TYPE_IN:
            variables_to_remove = [
                key for key in self.inst_desc_in if key not in data_dict]
            self.inst_desc_in.update(data_dict)
        elif io_type == self.IO_TYPE_OUT:
            variables_to_remove = [
                key for key in self.inst_desc_out if key not in data_dict]
            self.inst_desc_out.update(data_dict)

        if clean_variables:
            self.clean_variables(variables_to_remove, io_type)

    def add_inputs(self, data_dict, clean_inputs=True):
        '''
        Add dynamic inputs

        Arguments:
            data_dict (Dict[dict]): new dynamic inputs
            clean_variables (bool): flag to remove old variables from data_in, inst_desc_in and datamanger
        '''
        self.add_variables(data_dict, self.IO_TYPE_IN,
                           clean_variables=clean_inputs)

    def add_outputs(self, data_dict, clean_outputs=True):
        '''
        Add dynamic outputs

        Arguments:
            data_dict (Dict[dict]): new dynamic outputs
            clean_variables (bool): flag to remove old variables from data_out, inst_desc_out and datamanger
        '''
        self.add_variables(data_dict, self.IO_TYPE_OUT,
                           clean_variables=clean_outputs)

    def clean_variables(self, var_name_list: list[str], io_type: str):
        '''
        Remove variables from data_in/data_out, inst_desc_in/inst_desc_out and datamanger

        Arguments:
            var_name_list (List[string]): variable names to clean
            io_type (string): IO_TYPE_IN or IO_TYPE_OUT
        '''
        for var_name in var_name_list:
            if io_type == self.IO_TYPE_IN:
                del self.inst_desc_in[var_name]
                self.ee.dm.remove_keys(
                    self.disc_id, self.get_var_full_name(var_name, self.get_data_in()), io_type)

                del self._data_in[(var_name, self._io_ns_map_in[var_name])]
                del self._io_ns_map_in[var_name]


            elif io_type == self.IO_TYPE_OUT:
                if var_name in self.inst_desc_out:
                    del self.inst_desc_out[var_name]
                self.ee.dm.remove_keys(
                    self.disc_id, self.get_var_full_name(var_name, self.get_data_out()), io_type)

                del self._data_out[(var_name, self._io_ns_map_out[var_name])]
                del self._io_ns_map_out[var_name]

            if var_name in self._structuring_variables:
                del self._structuring_variables[var_name]

        self.build_simple_data_io(io_type)

    def update_default_value(self, var_name: str, io_type: str, new_default_value):
        '''
        Update DEFAULT and VALUE of var_name in data_io

        Arguments:
            var_name (string): variable names to clean
            io_type (string): IO_TYPE_IN or IO_TYPE_OUT
            new_default_value: value to update VALUE and DEFAULT with
        '''
        if var_name in self.get_data_io_dict(io_type):
            self.get_data_io_dict(
                io_type)[var_name][self.DEFAULT] = new_default_value
            self.get_data_io_dict(
                io_type)[var_name][self.VALUE] = new_default_value

    def assign_proxy_to_wrapper(self):
        """
        Assign the proxy (self) to the SoSWrapp for configuration actions.
        """
        if self.mdo_discipline_wrapp is not None and self.mdo_discipline_wrapp.wrapper is not None:
            self.mdo_discipline_wrapp.wrapper.assign_proxy(self)

    def clear_proxy_from_wrapper(self):
        """
        Clears the proxy (self) from the SoSWrapp object for serialization and execution.
        """
        if self.mdo_discipline_wrapp is not None and self.mdo_discipline_wrapp.wrapper is not None:
            self.mdo_discipline_wrapp.wrapper.clear_proxy()

    # -- Configure handling
    def configure(self):
        '''
        Configure the ProxyDiscipline
        '''

        self.assign_proxy_to_wrapper()
        # check if all config_dependency_disciplines are configured. If not no
        # need to try configuring the discipline because all is not ready for
        # it

        if self.check_configured_dependency_disciplines():
            self.set_numerical_parameters()

            if self.check_structuring_variables_changes():
                self.set_structuring_variables_values()

            self.setup_sos_disciplines()

            self.reload_io()

            # update discipline status to CONFIGURE
            self._update_status_dm(self.STATUS_CONFIGURE)

            self.set_configure_status(True)
            for disc in self.config_dependent_disciplines:
                disc.set_configure_status(False)

    def __check_all_data_integrity(self):
        '''
         generic data integrity_check where we call different generic function to check integrity
         + specific data integrity by discipline
        '''
        data_integrity = self.__generic_check_data_integrity()
        # Test specific data integrity only if generic data integrity is OK
        # This will prevent to launch specific data integrity if all values are None
        # And to reimplement some data integrity already present in the generic method
        # example : the dataframe has not the right column compared to the df_descriptor (generic data integrity will raise an error)
        # the specific data integrity check values of this column but should verify before if the column exists
        if data_integrity:
            self.check_data_integrity()

    def check_data_integrity(self):

        if self.mdo_discipline_wrapp is not None:
            self.mdo_discipline_wrapp.check_data_integrity()

    def __generic_check_data_integrity(self):
        '''
        Generic check data integrity of the variables that you own ( the model origin of the variable is you)
        '''
        data_integrity = True
        data_in_full_name = self.get_data_io_with_full_name(self.IO_TYPE_IN)
        for var_fullname in data_in_full_name:
            var_data_dict = self.dm.get_data(var_fullname)

            if var_data_dict['model_origin'] == self.disc_id:
                #                 check_integrity_msg = check_data_integrity_cls.check_variable_type_and_unit(var_data_dict)
                check_integrity_msg = self.check_data_integrity_cls.check_variable_value(
                    var_data_dict, self.ee.check_data_integrity)
                if check_integrity_msg != '':
                    data_integrity = False
                self.dm.set_data(
                    var_fullname, self.CHECK_INTEGRITY_MSG, check_integrity_msg)
        return data_integrity

    def set_numerical_parameters(self):
        '''
        Set numerical parameters of the ProxyDiscipline defined in the NUM_DESC_IN
        '''
        if self._data_in != {}:
            self.linearization_mode = self.get_sosdisc_inputs(
                self.LINEARIZATION_MODE)

            self.update_reset_cache()

            self.update_reset_debug_mode()

            self.update_reset_linearization_mode()

    def update_reset_linearization_mode(self) -> None:
        """
        Update the reset_linearization_mode boolean if linearization mode has changed
        """
        linearization_mode = self.get_sosdisc_inputs(self.LINEARIZATION_MODE)
        stucturing_variable_linearization_mode = self._structuring_variables[self.LINEARIZATION_MODE]
        if linearization_mode != stucturing_variable_linearization_mode and \
                not (linearization_mode == "auto" and self._structuring_variables[self.LINEARIZATION_MODE] is None):
            self._reset_linearization_mode = True
        self.logger.debug(f"Discipline {self.sos_name} set to linearization mode {linearization_mode}")

    def update_reset_debug_mode(self):
        '''
        Update the reset_debug_mode boolean if debug mode has changed + logger
        '''
        # Debug mode logging and recursive setting (priority to the parent)
        debug_mode = self.get_sosdisc_inputs(self.DEBUG_MODE)
        if debug_mode != self._structuring_variables[self.DEBUG_MODE] \
                and not (debug_mode == "" and self._structuring_variables[
            self.DEBUG_MODE] is None):  # not necessary on first config
            self._reset_debug_mode = True
            # logging
            if debug_mode != "":
                if debug_mode == "all":
                    for mode in self.AVAILABLE_DEBUG_MODE:
                        if mode not in ["", "all"]:
                            self.logger.info(
                                f'Discipline {self.sos_name} set to debug mode {mode}')
                else:
                    self.logger.info(
                        f'Discipline {self.sos_name} set to debug mode {debug_mode}')

    def update_reset_cache(self):
        '''
        Update the reset_cache boolean if cache type has changed
        '''
        cache_type = self.get_sosdisc_inputs(self.CACHE_TYPE)
        if cache_type != self._structuring_variables[self.CACHE_TYPE]:
            self._reset_cache = True
            self._set_children_cache = True

    def set_debug_mode_rec(self, debug_mode: str):
        """
        set debug mode recursively to children with priority to parent
        """
        for disc in self.proxy_disciplines:
            disc_in = disc.get_data_in()
            if ProxyDiscipline.DEBUG_MODE in disc_in:
                self.dm.set_data(self.get_var_full_name(
                    self.DEBUG_MODE, disc_in), self.VALUE, debug_mode, check_value=False)
                disc.set_debug_mode_rec(debug_mode=debug_mode)

    def set_linearization_mode_rec(self, linearization_mode: str):
        """
        set linearization mode recursively to children with priority to parent + log
        """
        for disc in self.proxy_disciplines:
            disc_in = disc.get_data_in()
            if self.LINEARIZATION_MODE in disc_in:
                self.dm.set_data(self.get_var_full_name(
                    self.LINEARIZATION_MODE, disc_in), self.VALUE, linearization_mode, check_value=False)
                disc.set_linearization_mode_rec(linearization_mode=linearization_mode)

    def setup_sos_disciplines(self):
        """
        Method to be overloaded to add dynamic inputs/outputs using add_inputs/add_outputs methods.
        If the value of an input X determines dynamic inputs/outputs generation, then the input X is structuring and the item 'structuring':True is needed in the DESC_IN
        DESC_IN = {'X': {'structuring':True}}
        """
        self.mdo_discipline_wrapp.setup_sos_disciplines()

    def set_dynamic_default_values(self, default_values_dict):
        """
        Method to set default value to a variable with short_name in a discipline when the default value varies with other input values
        i.e. a default array length depends on a number of years
        Arguments:
            default_values_dict (Dict[string]) : dict whose key is variable short name and value is the default value
        """
        disc_in = self.get_data_in()
        for short_key, default_value in default_values_dict.items():
            if short_key in disc_in:
                ns_key = self.get_var_full_name(short_key, disc_in)
                self.dm.no_check_default_variables.append(ns_key)
                self.dm.set_data(ns_key, self.DEFAULT, default_value, False)
            else:
                self.logger.info(
                    f'Try to set a default value for the variable {short_key} in {self.sos_name} which is not an input of this discipline ')

    # -- data handling section
    def reset_data(self):
        """
        Reset instance data attributes of the discipline to empty dicts.
        """
        self.inst_desc_in = {}
        self.inst_desc_out = {}
        self._data_in = {}
        self._simple_data_in = {}
        self._data_out = {}
        self._simple_data_out = {}
        self._io_ns_map_in = {}
        self._io_ns_map_out = {}

        self._structuring_variables = {}

    def get_data_in(self):
        """"
        _simple_data_in getter
        """
        return self._simple_data_in

    def get_io_ns_map(self, io_type):
        '''

        Args:
            io_type: in or out

        Returns: the _io_ns_map_in or _io_ns_map_out depending on the io_type

        '''
        if io_type == self.IO_TYPE_IN:
            return self._io_ns_map_in
        elif io_type == self.IO_TYPE_OUT:
            return self._io_ns_map_out

    def build_simple_data_io(self, io_type):
        '''

        Args:
            io_type: in or out string

        Returns: Buiold the simple_data_in dict which is the data_in withotu the tuple as key but only the name of the variable

        '''

        data_io = self.get_data_io_with_full_name(io_type, True)
        io_ns_map = self.get_io_ns_map(io_type)

        if io_type == self.IO_TYPE_IN:
            self._simple_data_in = {var_name: data_io[(var_name, id_ns)] for (var_name, id_ns) in
                                    io_ns_map.items()}
        elif io_type == self.IO_TYPE_OUT:
            self._simple_data_out = {var_name: data_io[(var_name, id_ns)] for (var_name, id_ns) in
                                     io_ns_map.items()}

    def get_data_out(self):
        """
        _data_out getter
        #TODO: RENAME THIS METHOD OR ADD MODES 's'/'f'/'t' (short/full/tuple) as only the discipline dict and not subprocess is output
        """
        return self._simple_data_out

    def get_data_io_with_full_name(self, io_type, as_namespaced_tuple=False):
        """
        returns a version of the data_in/data_out of discipline with variable full names

        Arguments:
            io_type (string): IO_TYPE_IN or IO_TYPE_OUT

        Return:
            data_io_full_name (Dict[dict]): data_in/data_out with variable full names
        """

        if io_type == self.IO_TYPE_IN:
            if as_namespaced_tuple:
                return self._data_in
            else:
                return self.ns_tuples_to_full_name_keys(self._data_in)
        elif io_type == self.IO_TYPE_OUT:
            if as_namespaced_tuple:
                return self._data_out
            else:
                return self.ns_tuples_to_full_name_keys(self._data_out)
        else:
            raise ValueError('Unknown io type')

    def get_data_with_full_name(self, io_type, full_name, data_name=None):
        """
        Returns the field data_name in the data_in/data_out of a single variable based on its full_name. If data_name
        is None, returns the whole data dict of the variable.

        Arguments:
            io_type (string): IO_TYPE_IN or IO_TYPE_OUT
            full_name (string): full name of the variable
            data_name (string): key of the data dict to get or None

        Return:
            (dict or Any) the data dict or its field [data_name]
        """
        data_io_full_name = self.get_data_io_with_full_name(io_type)

        if data_name is None:
            return data_io_full_name[full_name]
        else:
            return data_io_full_name[full_name][data_name]

    def get_ns_reference(self, visibility, namespace=None):
        '''
        Get namespace reference by consulting the namespace_manager

        Arguments:
            visibility (string): visibility to get local or shared namespace
            namespace (Namespace): namespace in case of shared visibility
        '''
        ns_manager = self.ee.ns_manager

        if visibility == self.LOCAL_VISIBILITY or visibility == self.INTERNAL_VISIBILITY:
            return ns_manager.get_local_namespace(self)

        elif visibility == self.SHARED_VISIBILITY:
            return ns_manager.get_shared_namespace(self, namespace)

    def apply_visibility_ns(self, io_type):
        '''
        Consult the namespace_manager to apply the namespace depending on the variable visibility

        Arguments:
            io_type (string): IO_TYPE_IN or IO_TYPE_OUT
        '''
        dict_in_keys = self.get_data_io_dict_keys(io_type)
        ns_manager = self.ee.ns_manager

        # original_data = deepcopy(dict_in)
        dict_out_keys = []
        for key in dict_in_keys:
            namespaced_key = ns_manager.get_namespaced_variable(
                self, key, io_type)
            dict_out_keys.append(namespaced_key)
        return dict_out_keys

    def _prepare_data_dict(self, io_type, data_dict):  # =None):
        """
        Prepare the data_in/data_out with fields by default (and set _structuring_variables) for variables in data_dict.
        If data_dict is None, will prepare the current data_in/data_out.

        Arguments:
            io_type (string): IO_TYPE_IN or IO_TYPE_OUT
            data_dict (Dict[dict]): the data dict to prepare
        """
        new_data_dict = {}
        for key, curr_data in data_dict.items():
            # Kill the potential object link here , better way to do that ?
            new_data = {key_data: value_data for key_data, value_data in curr_data.items()}
            data_keys = new_data.keys()
            new_data[self.IO_TYPE] = io_type
            new_data[self.TYPE_METADATA] = None
            if isinstance(key, tuple):
                new_data[self.VAR_NAME] = key[0]
            else:
                new_data[self.VAR_NAME] = key
            if self.USER_LEVEL not in data_keys:
                new_data[self.USER_LEVEL] = 1
            if self.RANGE not in data_keys:
                new_data[self.RANGE] = None
            if self.UNIT not in data_keys:
                new_data[self.UNIT] = None
            if self.DESCRIPTION not in data_keys:
                new_data[self.DESCRIPTION] = None
            if self.POSSIBLE_VALUES not in data_keys:
                new_data[self.POSSIBLE_VALUES] = None
            if new_data[self.TYPE] in ['array', 'dict', 'dataframe']:
                if self.DATAFRAME_DESCRIPTOR not in data_keys:
                    new_data[self.DATAFRAME_DESCRIPTOR] = None
                if self.DATAFRAME_EDITION_LOCKED not in data_keys:
                    new_data[self.DATAFRAME_EDITION_LOCKED] = True
            # For dataframes but also dict of dataframes...
            if new_data[self.TYPE] in ['dict', 'dataframe']:
                if self.DF_EXCLUDED_COLUMNS not in data_keys:
                    new_data[self.DF_EXCLUDED_COLUMNS] = self.DEFAULT_EXCLUDED_COLUMNS

            if self.DISCIPLINES_FULL_PATH_LIST not in data_keys:
                new_data[self.DISCIPLINES_FULL_PATH_LIST] = []
            if self.VISIBILITY not in data_keys:
                new_data[self.VISIBILITY] = self.LOCAL_VISIBILITY
            if self.DEFAULT not in data_keys:
                if new_data[self.VISIBILITY] == self.INTERNAL_VISIBILITY:
                    raise Exception(
                        f'The variable {key} in discipline {self.sos_name} must have a default value because its visibility is Internal')
                else:
                    new_data[self.DEFAULT] = None
            else:
                new_data[self.VALUE] = new_data[self.DEFAULT]
            # -- Initialize VALUE to None by default
            if self.VALUE not in data_keys:
                new_data[self.VALUE] = None
            if self.COUPLING not in data_keys:
                new_data[self.COUPLING] = False
            if self.OPTIONAL not in data_keys:
                new_data[self.OPTIONAL] = False
            if self.NUMERICAL not in data_keys:
                new_data[self.NUMERICAL] = False
            if self.META_INPUT not in data_keys:
                new_data[self.META_INPUT] = False

            # -- Outputs are not EDITABLE
            if self.EDITABLE not in data_keys:
                if new_data[self.VISIBILITY] == self.INTERNAL_VISIBILITY:
                    new_data[self.EDITABLE] = False
                else:
                    new_data[self.EDITABLE] = (io_type == self.IO_TYPE_IN)
            # -- Add NS_REFERENCE
            if new_data[self.VISIBILITY] not in self.AVAILABLE_VISIBILITIES:
                var_name = new_data[self.VAR_NAME]
                visibility = new_data[self.VISIBILITY]
                raise ValueError(self.sos_name + '.' + var_name + ': ' + self.VISIBILITY + str(
                    visibility) + ' not in allowed visibilities: ' + str(self.AVAILABLE_VISIBILITIES))
            if self.NAMESPACE in data_keys:
                new_data[self.NS_REFERENCE] = self.get_ns_reference(
                    new_data[self.VISIBILITY], new_data[self.NAMESPACE])
            else:
                new_data[self.NS_REFERENCE] = self.get_ns_reference(
                    new_data[self.VISIBILITY])

            # store structuring variables in self._structuring_variables
            if self.STRUCTURING in data_keys and new_data[self.STRUCTURING] is True:
                if new_data[self.IO_TYPE] == self.IO_TYPE_IN:
                    self._structuring_variables[key] = None
                del new_data[self.STRUCTURING]
            if self.CHECK_INTEGRITY_MSG not in data_keys:
                new_data[self.CHECK_INTEGRITY_MSG] = ''

            # initialize formula
            if self.FORMULA not in data_keys:
                new_data[self.FORMULA] = None
            if self.IS_FORMULA not in data_keys:
                new_data[self.IS_FORMULA] = False
            if self.IS_EVAL not in data_keys:
                new_data[self.IS_EVAL] = False
            new_data_dict[key] = new_data
        return new_data_dict

    def get_sosdisc_inputs(self, keys=None, in_dict=False, full_name_keys=False):
        """
        Accessor for the inputs values as a list or dict.

        Arguments:
            keys (List): the input short or full names list (depending on value of full_name_keys)
            in_dict (bool): if output format is dict
            full_name_keys (bool): if keys in args AND returned dictionary are full names or short names. Note that only
                                   True allows to query for variables of the subprocess as well as of the discipline itself.
        Returns:
            The inputs values list or dict
        """
        # TODO: refactor
        if keys is None:
            # if no keys, get all discipline keys and force
            # output format as dict
            if full_name_keys:
                keys = list(self.get_data_io_with_full_name(
                    self.IO_TYPE_IN).keys())  # discipline and subprocess
            else:
                keys = list(self.get_data_in().keys())  # discipline only
            in_dict = True
        inputs = self._get_sosdisc_io(
            keys, io_type=self.IO_TYPE_IN, full_name_keys=full_name_keys)
        if in_dict:
            # return inputs in an dictionary
            return inputs
        else:
            # return inputs in an ordered tuple (default)
            if len(inputs) > 1:
                return list(inputs.values())
            else:
                return list(inputs.values())[0]

    def get_sosdisc_outputs(self, keys=None, in_dict=False, full_name_keys=False):
        """
        Accessor for the outputs values as a list or dict.

        Arguments:
            keys (List): the output short or full names list (depending on value of full_name_keys)
            in_dict (bool): if output format is dict
            full_name_keys (bool): if keys in args AND returned dictionary are full names or short names. Note that only
                                   True allows to query for variables of the subprocess as well as of the discipline itself.
        Returns:
            The outputs values list or dict
        """
        # TODO: refactor
        if keys is None:
            # if no keys, get all discipline keys and force
            # output format as dict
            if full_name_keys:
                keys = list(self.get_data_io_with_full_name(
                    self.IO_TYPE_OUT).keys())  # discipline and subprocess
            else:
                keys = list(self.get_data_out().keys())  # discipline only
            # keys = [d[self.VAR_NAME] for d in self.get_data_out().values()]
            in_dict = True
        outputs = self._get_sosdisc_io(
            keys, io_type=self.IO_TYPE_OUT, full_name_keys=full_name_keys)
        if in_dict:
            # return outputs in an dictionary
            return outputs
        else:
            # return outputs in an ordered tuple (default)
            if len(outputs) > 1:
                return list(outputs.values())
            else:
                return list(outputs.values())[0]

    def _get_sosdisc_io(self, keys, io_type, full_name_keys=False):
        """
        Generic method to retrieve sos inputs and outputs

        Arguments:
            keys (List[String]): the data names list in short or full names (depending on value of full_name_keys)
            io_type (string): IO_TYPE_IN or IO_TYPE_OUT
            full_name_keys: if keys in args and returned dict are full names. Note that only True allows to query for
                            variables of the subprocess as well as of the discipline itself.
        Returns:
            dict of keys values
        Raises:
            Exception if query key is not in the data manager
        """
        # TODO: refactor
        if isinstance(keys, str):
            keys = [keys]

        if full_name_keys:
            query_keys = keys
        else:
            query_keys = self._convert_list_of_keys_to_namespace_name(
                keys, io_type)

        values_dict = {}
        for key, q_key in zip(keys, query_keys):
            if q_key not in self.dm.data_id_map:
                raise Exception(
                    f'The key {q_key} for the discipline {self.get_disc_full_name()} is missing in the data manager')
            # get data in local_data during run or linearize steps
            # #TODO: this should not be possible in command line mode, is it possible in the GUI?
            elif self.status in [self.STATUS_RUNNING, self.STATUS_LINEARIZE]:
                values_dict[key] = self.mdo_discipline_wrapp.mdo_discipline.local_data[q_key]
            # get data in data manager during configure step
            else:
                values_dict[key] = self.dm.get_value(q_key)
        return values_dict

    def _update_type_metadata(self):
        '''
        Update metadata of values not supported by GEMS (for cases where the data has been converted by the coupling)
        '''
        disc_in = self.get_data_in()
        for var_name in disc_in.keys():
            var_f_name = self.get_var_full_name(var_name, disc_in)
            var_type = self.dm.get_data(var_f_name, self.VAR_TYPE_ID)
            if var_type in self.NEW_VAR_TYPE:
                if self.dm.get_data(var_f_name, self.TYPE_METADATA) is not None:
                    disc_in[var_name][self.TYPE_METADATA] = self.dm.get_data(
                        var_f_name, self.TYPE_METADATA)

        disc_out = self.get_data_out()
        for var_name in disc_out.keys():
            var_f_name = self.get_var_full_name(var_name, disc_out)
            var_type = self.dm.get_data(var_f_name, self.VAR_TYPE_ID)
            if var_type in self.NEW_VAR_TYPE:
                if self.dm.get_data(var_f_name, self.TYPE_METADATA) is not None:
                    disc_out[var_name][self.TYPE_METADATA] = self.dm.get_data(
                        var_f_name, self.TYPE_METADATA)

    def _update_study_ns_in_varname(self, names):
        '''
        Updates the study name in the variable input names.

        Arguments:
            names (List[string]): names to update
        '''
        study = self.ee.study_name
        new_names = []
        for n in names:
            if not n.startswith(study):
                suffix = NS_SEP.join(n.split(NS_SEP)[1:])
                new_name = study + NS_SEP + suffix
            else:
                new_name = n
            new_names.append(new_name)
        return new_names

    def clean_dm_from_disc(self):
        """
        Clean ProxyDiscipline in datamanager's disciplines_dict and data_in/data_out keys
        """
        self.dm.clean_from_disc(self.disc_id)

    def _set_dm_disc_info(self):
        """
        Set info of the ProxyDiscipline in datamanager
        """
        disc_ns_name = self.get_disc_full_name()
        disc_dict_info = {}
        disc_dict_info['reference'] = self
        disc_dict_info['classname'] = self.__class__.__name__
        #         disc_dict_info['model_name'] = self.__module__.split('.')[-2]
        disc_dict_info['model_name_full_path'] = self.get_module()
        disc_dict_info['disc_label'] = self.get_disc_label()
        disc_dict_info['treeview_order'] = 'no'
        disc_dict_info[self.NS_REFERENCE] = self.ee.ns_manager.get_local_namespace(
            self)
        self.disc_id = self.dm.update_disciplines_dict(
            self.disc_id, disc_dict_info, disc_ns_name)

    def _set_dm_cache_map(self):
        '''
        Update cache_map dict in DM with cache and its children recursively
        '''

        mdo_discipline = self.mdo_discipline_wrapp.mdo_discipline if self.mdo_discipline_wrapp is not None else None
        if mdo_discipline is not None:
            self._store_cache_with_hashed_uid(mdo_discipline)
        # store children cache recursively
        for disc in self.proxy_disciplines:
            disc._set_dm_cache_map()

    def _store_cache_with_hashed_uid(self, disc):
        '''
        Generate hashed uid and store cache in DM
        '''
        if disc.cache is not None:
            disc_info_list = self.get_disc_info_list_for_hashed_uid(disc)
            # store cache in DM map
            self.dm.fill_cache_map(disc_info_list, disc)

    def get_disc_info_list_for_hashed_uid(self, disc):
        full_name = self.get_disc_full_name().split(self.ee.study_name)[-1]
        class_name = disc.__class__.__name__
        data_io_string = self.get_single_data_io_string_for_disc_uid(disc)

        # set disc infos string list with full name, class name and anonimated
        # i/o for hashed uid generation
        return [full_name, class_name, data_io_string]

    def get_cache_map_hashed_uid(self, disc):
        disc_info_list = self.get_disc_info_list_for_hashed_uid(disc)
        hashed_uid = self.dm.generate_hashed_uid(disc_info_list)
        return hashed_uid

    def get_var_full_name(self, var_name, disc_dict):
        '''
        Get namespaced variable from namespace and var_name in disc_dict
        '''
        ns_reference = disc_dict[var_name][self.NS_REFERENCE]
        complete_var_name = disc_dict[var_name][self.VAR_NAME]
        var_f_name = self.ee.ns_manager.compose_ns(
            [ns_reference.value, complete_var_name])
        return var_f_name

    def get_input_var_full_name(self, var_name):
        '''
        Get namespaced input variable
        '''
        return self.get_var_full_name(var_name, self.get_data_in())

    def get_output_var_full_name(self, var_name):
        '''
        Get namespaced input variable
        '''
        return self.get_var_full_name(var_name, self.get_data_out())

    def get_var_display_name(self, var_name, disc_dict):
        '''
        Get namespaced variable from display namespace and var_name in disc_dict
        '''
        ns_reference = disc_dict[var_name][self.NS_REFERENCE]
        complete_var_name = disc_dict[var_name][self.VAR_NAME]
        var_f_name = self.ee.ns_manager.compose_ns(
            [ns_reference.get_display_value(), complete_var_name])
        return var_f_name

    def ns_tuples_to_full_name_keys(self, in_dict):
        """
        Converts the keys of the input dictionary from tuples (var_short_name, id(ns_ref)) to strings var_full_name.

        Arguments:
            in_dict (dict[Any]): the input dictionary whose keys are tuples (var_short_name, id(ns_ref))

        Returns:
            dict[Any]: the dictionary with same values and full name keys
        """
        return {self.ee.ns_manager.ns_tuple_to_full_name(var_ns_tuple): value for var_ns_tuple, value in
                in_dict.items()}

    def update_from_dm(self):
        """
        Update all disciplines with datamanager information
        """

        self.__check_all_data_integrity()

        disc_in = self.get_data_in()
        for var_name in disc_in.keys():

            try:
                var_f_name = self.get_var_full_name(var_name, disc_in)
                default_val = self.dm.data_dict[self.dm.get_data_id(
                    var_f_name)][self.DEFAULT]
            except:
                var_f_name = self.get_var_full_name(var_name, disc_in)
            if self.dm.get_value(var_f_name) is None and default_val is not None:
                disc_in[var_name][self.VALUE] = default_val
            else:
                # update from dm for all proxy_disciplines to load all data
                disc_in[var_name][self.VALUE] = self.dm.get_value(
                    var_f_name)
        # -- update sub-disciplines
        for discipline in self.proxy_disciplines:
            discipline.update_from_dm()

    # -- Ids and namespace handling
    def get_disc_full_name(self):
        '''
        Return: (string) the discipline name with full namespace
        '''
        return self.ee.ns_manager.get_local_namespace_value(self)

    def get_disc_display_name(self, exec_display=False):
        '''
        Return: (string) the discipline name with either the display namespace or the exec namespace
        '''
        if exec_display:
            return self.ee.ns_manager.get_local_namespace_value(self)
        else:
            return self.ee.ns_manager.get_display_namespace_value(self)

    def get_disc_id_from_namespace(self):
        """
        Return: (string) the discipline id
        """
        return self.ee.dm.get_discipline_ids_list(self.get_disc_full_name())

    def get_single_data_io_string_for_disc_uid(self, disc):
        '''
        Return: (List[string]) of anonimated input and output keys for serialisation purpose
        '''

        input_list_anonimated = [key.split(
            self.ee.study_name, 1)[-1] for key in disc.get_input_data_names()]
        input_list_anonimated.sort()
        output_list_anonimated = [key.split(
            self.ee.study_name, 1)[-1] for key in disc.get_output_data_names()]
        output_list_anonimated.sort()
        input_list_anonimated.extend(output_list_anonimated)

        return ''.join(input_list_anonimated)

    def _convert_list_of_keys_to_namespace_name(self, keys, io_type):
        """
        Convert a list of keys to namespace name (see _convert_to_namespace_name).

        Arguments:
            keys (List[string]): list of keys to convert
            io_type (string): IO_TYPE_IN or IO_TYPE_OUT

        Return:
            variables (list[string]): the list of varaible namespace name
        """
        # Refactor  variables keys with namespace
        if isinstance(keys, list):
            variables = [self._convert_to_namespace_name(
                key, io_type) for key in keys]
        else:
            variables = [self._convert_to_namespace_name(
                keys, io_type)]
        return variables

    def _convert_to_namespace_name(self, key, io_type):
        ''' Convert to namespace with coupling_namespace management
            Using a key (variables name) and reference_data (yaml in or out),
            build the corresponding namespaced key using the visibility property

            Arguments:
                key (string): variable name

            Return:
                (string) the variable namespace name
        '''

        # Refactor  variables keys with namespace
        result = self.ee.ns_manager.get_namespaced_variable(
            self, key, io_type)

        return result

    # -- status handling section
    def _update_status_dm(self, status):
        """
        Update discipline _status and status in data manager.

        Arguments:
            status (string): the status to update
        """
        # Avoid unnecessary call to status property (which can trigger event in
        # case of change)
        if self._status != status:
            self._status = status
            if self.mdo_discipline_wrapp is not None and self.mdo_discipline_wrapp.mdo_discipline is not None:
                self.mdo_discipline_wrapp.mdo_discipline.status = status

        # Force update into discipline_dict (GEMS can change status but cannot update the
        # discipline_dict
        self.dm.disciplines_dict[self.disc_id]['status'] = status

    def _update_status_recursive(self, status):
        """
        Update discipline _status and status in data manager recursively for self and descendancy of sub proxies and in
        data manager.

        Arguments:
            status (string): the status to update
        """
        # keep reference branch status to 'REFERENCE'
        self._update_status_dm(status)
        for disc in self.proxy_disciplines:
            disc._update_status_recursive(status)

    def set_status_from_mdo_discipline(self):
        """
        Update status of self and children sub proxies by retreiving the status of the GEMSEO objects.

        """
        for proxy_discipline in self.proxy_disciplines:
            proxy_discipline.set_status_from_mdo_discipline()
        self.status = self.get_status_after_configure()

    def get_status_after_configure(self):
        if self.mdo_discipline_wrapp is not None and self.mdo_discipline_wrapp.mdo_discipline is not None:
            return self.mdo_discipline_wrapp.mdo_discipline.status
        else:
            return self._status

    def add_status_observer(self, observer):
        '''
        Observer has to be set before execution (and prepare_execution) and the mdo_discipline does not exist.
        We store observers in self.status_observers and add it to the mdodiscipline when it ies instanciated in prepare_execution
        '''
        if self.mdo_discipline_wrapp is not None and self.mdo_discipline_wrapp.mdo_discipline is not None:
            self.mdo_discipline_wrapp.mdo_discipline.add_status_observer(
                observer)

        if observer not in self.status_observers:
            self.status_observers.append(observer)

    def remove_status_observer(self, observer):
        '''
        Remove the observer from the status_observers list
        And normally the mdodiscipline has already been instanciated and we can remove it.
        If not the case the mdodiscipline does not exist such as the observer
        '''
        if observer in self.status_observers:
            self.status_observers.remove(observer)
        if self.mdo_discipline_wrapp is not None and self.mdo_discipline_wrapp.mdo_discipline is not None:
            self.mdo_discipline_wrapp.mdo_discipline.remove_status_observer(
                observer)

    # -- Maturity handling section
    def set_maturity(self, maturity, maturity_dict=False):
        """
        Maturity setter

        Arguments:
            maturity (string or dict or None): maturity to set
            maturity_dict (bool): whether the maturity is a dict
        """
        if maturity is None or maturity in self.possible_maturities or maturity_dict:
            self._maturity = maturity
        else:
            raise Exception(
                f'Unkown maturity {maturity} for discipline {self.sos_name}')

    def get_maturity(self):
        '''
        Get the maturity of the ProxyDiscipline (a discipline does not have any subdisciplines, only a coupling has)
        '''
        if hasattr(self, '_maturity'):
            return self._maturity
        elif hasattr(self.mdo_discipline_wrapp, 'wrapper'):
            if hasattr(self.mdo_discipline_wrapp.wrapper, '_maturity'):
                return self.mdo_discipline_wrapp.wrapper._maturity
            else:
                return ''
        return ''

    def _build_dynamic_DESC_IN(self):
        pass

    def get_chart_filter_list(self):
        """
        Return a list of ChartFilter instance base on the inherited class post processing filtering capabilities

        Returns: List[ChartFilter]
        """
        if self.mdo_discipline_wrapp is not None and self.mdo_discipline_wrapp.wrapper is not None:
            self.assign_proxy_to_wrapper()  # to allow for direct calls after run, without reconfiguration
            return self.mdo_discipline_wrapp.wrapper.get_chart_filter_list()
        else:
            return []

    def get_post_processing_list(self, filters=None):
        """
        Return a list of post processing instance using the ChartFilter list given as parameter

        Arguments:
            filters: filters to apply during post processing making

        Returns:
            post processing instance list
        """
        if self.mdo_discipline_wrapp is not None and self.mdo_discipline_wrapp.wrapper is not None:
            self.assign_proxy_to_wrapper()  # to allow for direct calls after run, without reconfiguration
            return self.mdo_discipline_wrapp.wrapper.get_post_processing_list(filters)
        else:
            return []

    def set_configure_status(self, is_configured):
        """
        Set boolean is_configured which indicates if the discipline has been configured
        to avoid several configuration in a multi-level process and save time
        """

        self._is_configured = is_configured

    def get_configure_status(self):
        """
        Get boolean is_configured which indicates if the discipline has been configured
        to avoid several configuration in a multi-level process and save time
        """

        if hasattr(self, '_is_configured'):
            return self._is_configured
        else:
            return ''

    def is_configured(self):
        '''
        Return False if discipline needs to be configured, True if not
        '''
        is_proxy_configured = self.get_configure_status() and not self.check_structuring_variables_changes() and self.check_configured_dependency_disciplines()

        # condition of wrapper configuration allows to redefine is_configured method for simple discs at wrapper level
        if hasattr(self.mdo_discipline_wrapp, 'wrapper') and hasattr(self.mdo_discipline_wrapp.wrapper,
                                                                     'is_configured'):
            is_wrapper_configured = self.mdo_discipline_wrapp.wrapper.is_configured()
        else:
            is_wrapper_configured = True

        return is_proxy_configured and is_wrapper_configured

    def check_configured_dependency_disciplines(self):
        '''
        Check if config_dependency_disciplines are configured to know if i am configured
        Be careful using this capability to avoid endless loop of configuration
        '''
        return all([disc.is_configured() for disc in self.config_dependency_disciplines])

    def add_disc_to_config_dependency_disciplines(self, disc):
        '''
        Add a discipline to config_dependency_disciplines
        Be careful to endless configuraiton loop (small loops are checked but not with more than two disciplines)
        Do not add twice the same dsicipline
        '''
        if disc == self:
            error_msg = f'Not possible to add self in the config_dependency_list for disc : {disc.get_disc_full_name()}'
            self.logger.error(error_msg)
            raise Exception(error_msg)

        if self in disc.config_dependency_disciplines:
            error_msg = f'The discipline {disc.get_disc_full_name()} has already {self.get_disc_full_name()} in its config_dependency_list, it is not possible to add the discipline in config_dependency_list of myself'
            self.logger.error(error_msg)
            raise Exception(error_msg)

        if disc not in self.__config_dependency_disciplines:
            self.__config_dependency_disciplines.append(disc)
            disc.add_dependent_disciplines(self)

    def delete_disc_in_config_dependency_disciplines(self, disc):

        self.__config_dependency_disciplines.remove(disc)

    def add_dependent_disciplines(self, disc):

        self.__config_dependent_disciplines.append(disc)

    def clean_config_dependency_disciplines_of_dependent_disciplines(self):

        for disc in self.__config_dependent_disciplines:
            disc.delete_disc_in_config_dependency_disciplines(self)

    def add_disc_list_to_config_dependency_disciplines(self, disc_list):
        '''
        Add a list to children_list
        '''
        for disc in disc_list:
            self.add_disc_to_config_dependency_disciplines(disc)

    def add_new_shared_ns(self, shared_ns):
        self.ee.ns_manager.add_new_shared_ns_for_disc(self, shared_ns)

    @staticmethod
    def _get_disciplines_to_configure(disc_list):
        '''
        Get sub disciplines list to configure according to their is_configured method (coupling, eval, etc.) from a
        discipline list
        '''
        disc_to_configure = [
            disc
            for disc in disc_list
            if disc.configurator is None and not disc.is_configured()
        ]
        return disc_to_configure

    def get_disciplines_to_configure(self):
        '''
        Get sub disciplines list to configure according to their is_configured method (coupling, eval, etc.)
        '''
        return self._get_disciplines_to_configure(self.proxy_disciplines)

    def check_structuring_variables_changes(self):
        '''
        Compare structuring variables stored in discipline with values in dm
        Return True if at least one structuring variable value has changed, False if not
        '''
        _struct_var_changes = self._check_structuring_variables_changes(self._structuring_variables)
        if self.all_input_structuring:
            _struct_var_changes = _struct_var_changes or self._check_structuring_variables_changes(
                self._non_structuring_variables, variables_keys=self._get_non_structuring_variables_keys())
        return _struct_var_changes

    def set_structuring_variables_values(self):
        '''
        Store structuring variables values from dm in self._structuring_variables
        '''
        self._set_structuring_variables_values(self._structuring_variables)
        if self.all_input_structuring:
            self._set_structuring_variables_values(self._non_structuring_variables,
                                                   variables_keys=self._get_non_structuring_variables_keys(),
                                                   clear_variables_dict=True)

    def _check_structuring_variables_changes(self, variables_dict, variables_keys=None):
        dict_values_dm = {key: self.get_sosdisc_inputs(key) for
                          key in (variables_dict.keys() if variables_keys is None else variables_keys)}
        try:
            return dict_values_dm != variables_dict
        except ValueError:
            return not dict_are_equal(dict_values_dm, variables_dict)

    def _set_structuring_variables_values(self, variables_dict, variables_keys=None, clear_variables_dict=False):
        disc_in = self.get_data_in()
        keys_to_check = list(
            variables_dict.keys() if variables_keys is None else variables_keys)  # copy necessary in case dict is cleared
        if clear_variables_dict:
            variables_dict.clear()
        for struct_var in keys_to_check:
            if struct_var in disc_in:
                variables_dict[struct_var] = deepcopy(self.get_sosdisc_inputs(struct_var))

    def _get_non_structuring_variables_keys(self):
        """
        Method used to return the non-structuring variables of a discipline. Can be overloaded to add exceptions i.e.
        variables that should never be considered structuring even if the all_input_structuring flag is set to True.
        """
        return self.get_data_in().keys() - self._structuring_variables.keys()

    # ----------------------------------------------------
    # ----------------------------------------------------
    #  METHODS TO DEBUG DISCIPLINE
    # ----------------------------------------------------
    # ----------------------------------------------------

    #     def check_jacobian(self, input_data=None, derr_approx=MDODiscipline.FINITE_DIFFERENCES,
    #                        step=1e-7, threshold=1e-8, linearization_mode='auto',
    #                        inputs=None, outputs=None, parallel=False,
    #                        n_processes=MDODiscipline.N_CPUS,
    #                        use_threading=False, wait_time_between_fork=0,
    #                        auto_set_step=False, plot_result=False,
    #                        file_path="jacobian_errors.pdf",
    #                        show=False, figsize_x=10, figsize_y=10, input_column=None, output_column=None,
    #                        dump_jac_path=None, load_jac_path=None):
    #         """
    #         Overload check jacobian to execute the init_execution
    #         """
    #
    #         # The init execution allows to check jacobian without an execute before the check
    #         # however if an execute was done, we do not want to restart the model
    #         # and potentially loose informations to compute gradients (some
    #         # gradients are computed with the model)
    #         if self.status != self.STATUS_DONE:
    #             self.init_execution()
    #
    #         # if dump_jac_path is provided, we trigger GEMSEO dump
    #         if dump_jac_path is not None:
    #             reference_jacobian_path = dump_jac_path
    #             save_reference_jacobian = True
    #         # if dump_jac_path is provided, we trigger GEMSEO dump
    #         elif load_jac_path is not None:
    #             reference_jacobian_path = load_jac_path
    #             save_reference_jacobian = False
    #         else:
    #             reference_jacobian_path = None
    #             save_reference_jacobian = False
    #
    #         approx = DisciplineJacApprox(
    #             self,
    #             derr_approx,
    #             step,
    #             parallel,
    #             n_processes,
    #             use_threading,
    #             wait_time_between_fork,
    #         )
    #         if inputs is None:
    #             inputs = self.get_input_data_names(filtered_inputs=True)
    #         if outputs is None:
    #             outputs = self.get_output_data_names(filtered_outputs=True)
    #
    #         if auto_set_step:
    #             approx.auto_set_step(outputs, inputs, print_errors=True)
    #
    #         # Differentiate analytically
    #         self.add_differentiated_inputs(inputs)
    #         self.add_differentiated_outputs(outputs)
    #         self.linearization_mode = linearization_mode
    #         self.reset_statuses_for_run()
    #         # Linearize performs execute() if needed
    #         self.linearize(input_data)
    #
    #         if input_column is None and output_column is None:
    #             indices = None
    #         else:
    #             indices = self._get_columns_indices(
    #                 inputs, outputs, input_column, output_column)
    #
    #         jac_arrays = {
    #             key_out: {key_in: value.toarray() if not isinstance(value, ndarray) else value for key_in, value in
    #                       subdict.items()}
    #             for key_out, subdict in self.jac.items()}
    #         o_k = approx.check_jacobian(
    #             jac_arrays,
    #             outputs,
    #             inputs,
    #             self,
    #             threshold,
    #             plot_result=plot_result,
    #             file_path=file_path,
    #             show=show,
    #             figsize_x=figsize_x,
    #             figsize_y=figsize_y,
    #             reference_jacobian_path=reference_jacobian_path,
    #             save_reference_jacobian=save_reference_jacobian,
    #             indices=indices,
    #         )
    #         return o_k

    def clean(self):
        """
        This method cleans a sos_discipline;
        In the case of a "simple" discipline, it removes the discipline from
        its father builder and from the factory sos_discipline. This is achieved
        by the method remove_sos_discipline of the factory
        """
        self.father_builder.remove_discipline(self)
        self.clean_dm_from_disc()
        self.ee.ns_manager.remove_dependencies_after_disc_deletion(
            self, self.disc_id)
        self.ee.factory.remove_sos_discipline(self)
        self.clean_config_dependency_disciplines_of_dependent_disciplines()

    def set_wrapper_attributes(self, wrapper):
        """
        set the attribute ".attributes" of wrapper which is used to provide the wrapper with information that is
        figured out at configuration time but needed at runtime. the input and output full name map allow the wrappers
        to work with short names whereas the GEMSEO objects use variable full names in their data structures.
        """
        input_full_name_map, output_full_name_map = self.create_io_full_name_map()
        wrapper.attributes = {
            'input_full_name_map': input_full_name_map,
            'output_full_name_map': output_full_name_map,
        }
        wrapper.inst_desc_in = self.inst_desc_in
        wrapper.inst_desc_out = self.inst_desc_out

    # def set_discipline_attributes(self, discipline):
    #     """ set the attribute attributes of mdo_discipline --> not needed if using SoSMDODisciplineDriver
    #     """
    #     pass

    def create_io_full_name_map(self):
        """
        Create an io_full_name_map as wel ass input_full_name_map and output_full_name_map for its sos_wrapp

        Return:
            input_full_name_map (Dict[Str]): dict whose keys are input short names and values are input full names
            output_full_name_map (Dict[Str]): dict whose keys are output short names and values are output full names
        """

        return {key: self.ee.ns_manager.ns_tuple_to_full_name((key, value)) for key, value in
                self._io_ns_map_in.items()}, \
            {key: self.ee.ns_manager.ns_tuple_to_full_name(
                (key, value)) for key, value in self._io_ns_map_out.items()}

    def get_module(self):
        '''
        Obtain the module of the wrapper if it exists. useful for postprocessing factory and treenode
        '''
        if self.mdo_discipline_wrapp is not None and self.mdo_discipline_wrapp.wrapper is not None:
            disc_module = self.mdo_discipline_wrapp.wrapper.__module__

        else:
            # for discipline not associated to wrapper (proxycoupling for
            # example)
            disc_module = self.__module__
        # return the replace sostrades_core just for documentation (linked
        # ontology is the one from integration)
        #         return disc_module.replace(
        #             'sostrades_core', 'sos_trades_core')
        return disc_module

    # useful for debugging

    def get_shared_ns_dict(self):

        return self.ee.ns_manager.get_associated_ns(self)

    def get_disc_label(self):
        '''
        Get the label of the discipline which will be displayed in the GUI
        '''

        disc_label = self.get_disc_full_name()

        return disc_label

    def get_disc_full_path(self):
        '''
        Get the discipline full path which is a combination of the module and the label of the discipline
        '''

        disc_full_path = f'{self.get_module()} : {self.get_disc_label()}'

        return disc_full_path

    def display_proxy_subtree(self, callback=None):
        """
        Display in a treeview fashion the subtree of proxy_disciplines of the discipline, usually called from the
        root_process.
        Example: ee.root_process.display_proxy_subtree(callback=lambda disc: disc.is_configured())
        Arguments:
            callback (method taking ProxyDiscipline as input) : callback function to show for each ProxyDiscipline in []
        """
        proxy_subtree = []
        self.get_proxy_subtree_rec(proxy_subtree, 0, callback)
        return '\n'.join(proxy_subtree)

    def get_proxy_subtree_rec(self, proxy_subtree, indent=0, callback=None):
        callback_string = ' [' + str(callback(self)) + \
                          ']' if callback is not None else ''
        proxy_subtree.append('    ' * indent + '|_ ' + self.ee.ns_manager.get_local_namespace_value(self)
                             + '  (' + self.__class__.__name__ + ')' + callback_string)
        for disc in self.proxy_disciplines:
            disc.get_proxy_subtree_rec(proxy_subtree, indent + 1, callback)

    def get_inst_desc_in(self):
        return self.inst_desc_in

    def get_father_executor(self):
        return self.father_executor<|MERGE_RESOLUTION|>--- conflicted
+++ resolved
@@ -44,14 +44,10 @@
 GEMSEO_ADDON_DIR = "gemseo_addon"
 os.environ["GEMSEO_PATH"] = join(parent_dir, GEMSEO_ADDON_DIR)
 
-<<<<<<< HEAD
 from copy import deepcopy
 
 from sostrades_core.tools.compare_data_manager_tooling import dict_are_equal
 
-=======
-# ruff: noqa: E402
->>>>>>> a4696ed9
 from gemseo.core.chain import MDOChain
 from gemseo.core.discipline import MDODiscipline
 
@@ -216,7 +212,7 @@
     for type in VAR_TYPE_MAP.keys():
         if type not in VAR_TYPE_GEMS and type not in NEW_VAR_TYPE:
             # Fixing PERF401 would require heavy refactoring
-            UNSUPPORTED_GEMSEO_TYPES.append(type) # noqa: PERF401
+            UNSUPPORTED_GEMSEO_TYPES.append(type)  # noqa: PERF401
 
     # # Warning : We cannot put string_list into dict, all other types inside a dict are possiblr with the type dict
     # # df_dict = dict , string_dict = dict, list_dict = dict

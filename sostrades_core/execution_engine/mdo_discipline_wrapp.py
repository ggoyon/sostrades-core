'''
Copyright 2022 Airbus SAS
Modifications on 2023/04/06-2024/06/24 Copyright 2023 Capgemini

Licensed under the Apache License, Version 2.0 (the "License");
you may not use this file except in compliance with the License.
You may obtain a copy of the License at

    http://www.apache.org/licenses/LICENSE-2.0

Unless required by applicable law or agreed to in writing, software
distributed under the License is distributed on an "AS IS" BASIS,
WITHOUT WARRANTIES OR CONDITIONS OF ANY KIND, either express or implied.
See the License for the specific language governing permissions and
limitations under the License.
'''
import logging
from typing import Union

from sostrades_core.execution_engine.sos_mda_chain import SoSMDAChain
from sostrades_core.execution_engine.sos_mdo_discipline import SoSMDODiscipline
from sostrades_core.execution_engine.sos_mdo_scenario import SoSMDOScenario
<<<<<<< HEAD
# from sostrades_core.execution_engine.gemseo_addon.grammars.sos_simple_grammar import SoSSimpleGrammar
from gemseo.core.grammars.simpler_grammar import SimplerGrammar
'''
mode: python; py-indent-offset: 4; tab-width: 8; coding: utf-8
'''
=======
>>>>>>> a4696ed9


class MDODisciplineWrappException(Exception):
    pass


class MDODisciplineWrapp(object):
    '''**MDODisciplineWrapp** is the interface to create MDODiscipline from SoSTrades wrappers, GEMSEO objects, etc.

    An instance of MDODisciplineWrapp is in one-to-one aggregation with an instance inheriting from MDODiscipline and
    might or might not have a SoSWrapp to supply the user-defined model run. All GEMSEO objects are instantiated during
    the prepare_execution phase.

    Attributes:
        name (string): name of the discipline/node
        wrapping_mode (string): mode of supply of model run by user ('SoSTrades'/'GEMSEO')
        mdo_discipline (MDODiscipline): aggregated GEMSEO object used for execution eventually with model run
        wrapper (SoSWrapp/???): wrapper instance used to supply the model run to the MDODiscipline (or None)
    '''

    def __init__(self, name: str, logger: logging.Logger, wrapper=None, wrapping_mode: str = 'SoSTrades'):
        '''
        Constructor.

        Arguments:
            name (string): name of the discipline/node
            wrapper (Class): class constructor of the user-defined wrapper (or None)
            wrapping_mode (string): mode of supply of model run by user ('SoSTrades'/'GEMSEO')
        '''
        self.logger = logger
        self.name = name
        self.wrapping_mode = wrapping_mode
        self.mdo_discipline: Union[SoSMDODiscipline, SoSMDOScenario, SoSMDAChain] = None
        if wrapper is not None:
            self.wrapper = wrapper(name, self.logger.getChild(wrapper.__name__))
        else:
            self.wrapper = None

    def get_input_data_names(self, filtered_inputs=False):
        """
        Return the names of the input variables.

        Arguments:
            filtered_inputs (bool): flag whether to filter the input names.

        Returns:
            The names of the input variables.
        """
        return self.mdo_discipline.get_input_data_names(filtered_inputs)

    def get_output_data_names(self, filtered_outputs=False):
        """Return the names of the output variables.

        Arguments:
            filtered_outputs (bool): flag whether to filter the output names.

        Returns:
            The names of the input variables.
        """
        return self.mdo_discipline.get_output_data_names(filtered_outputs)

    def setup_sos_disciplines(self):  # type: (...) -> None
        """
        Dynamic setup delegated to the wrapper using the proxy for i/o configuration.

        Arguments:
            proxy (ProxyDiscipline): corresponding proxy discipline
        """
        if self.wrapper is not None:
            self.wrapper.setup_sos_disciplines()

    def check_data_integrity(self):  # type: (...) -> None
        """
        check_data_integrity delegated to the wrapper using the proxy for i/o configuration.

        Arguments:
            proxy (ProxyDiscipline): corresponding proxy discipline
        """
        if self.wrapper is not None:
            self.wrapper.check_data_integrity()

    def create_gemseo_discipline(self, proxy=None, reduced_dm=None, cache_type=None, cache_file_path=None):
        """
        SoSMDODiscipline instanciation.

        Arguments:
            proxy (ProxyDiscipline): proxy discipline grammar initialisation
            input_data (dict): input values to update default values of the MDODiscipline with
            reduced_dm (Dict[Dict]): reduced data manager without values for i/o configuration
            cache_type (string): type of cache to be passed to the MDODiscipline
            cache_file_path (string): file path of the pickle file to dump/load the cache [???]
        """
        if self.wrapping_mode == 'SoSTrades':
            self.mdo_discipline = SoSMDODiscipline(full_name=proxy.get_disc_full_name(),
                                                   grammar_type=proxy.SOS_GRAMMAR_TYPE,
                                                   cache_type=cache_type,
                                                   cache_file_path=cache_file_path,
                                                   sos_wrapp=self.wrapper,
                                                   reduced_dm=reduced_dm,
                                                   logger=self.logger.getChild("SoSMDODiscipline")
                                                   )
            self._init_grammar_with_keys(proxy)
            self._set_wrapper_attributes(proxy, self.wrapper)
            self._update_all_default_values(proxy)
            self.mdo_discipline.linearization_mode = proxy.get_sosdisc_inputs(SoSMDODiscipline.LINEARIZATION_MODE)
            # self._set_discipline_attributes(proxy, self.mdo_discipline)

        elif self.wrapping_mode == 'GEMSEO':
            pass

    def _set_wrapper_attributes(self, proxy, wrapper):
        proxy.set_wrapper_attributes(wrapper)

    # def _set_discipline_attributes(self, proxy, discipline):
    #     proxy.set_discipline_attributes(discipline)

    def _init_grammar_with_keys(self, proxy):
        '''
        initialize GEMS grammar with names and type None

        Arguments:
            proxy (ProxyDiscipline): the proxy discipline to get input and output full names from
        '''
        input_names = proxy.get_input_data_names()
        grammar = self.mdo_discipline.input_grammar
        grammar.clear()
        grammar.update_from_names(input_names)

        output_names = proxy.get_output_data_names()
        grammar = self.mdo_discipline.output_grammar
        grammar.clear()
        grammar.update_from_names(output_names)

    def update_default_from_dict(self, input_dict, check_input=True):
        '''
        Store values from input_dict in default values of mdo_discipline (when keys are present in input grammar data
        names or input is not checked)

        Arguments:
            input_dict (dict): values to store
            check_input (bool): flag to specify if inputs are checked or not to exist in input grammar
        '''
        if input_dict is not None:
            to_update = [(key, value) for (key, value) in input_dict.items()
                         if not check_input or key in self.mdo_discipline.input_grammar.names]
            self.mdo_discipline._default_inputs.update(to_update)

    def create_mda_chain(self, sub_mdo_disciplines, proxy=None, input_data=None,
                         reduced_dm=None):  # type: (...) -> None
        """
        MDAChain instantiation when owned by a ProxyCoupling.

        Arguments:
            sub_mdo_disciplines (List[MDODiscipline]): list of sub-MDODisciplines of the MDAChain
            proxy (ProxyDiscipline): proxy discipline for grammar initialisation
            input_data (dict): input data to update default values of the MDAChain with
        """
        if self.wrapping_mode == 'SoSTrades':
            mdo_discipline = SoSMDAChain(
                disciplines=sub_mdo_disciplines,
                reduced_dm=reduced_dm,
                name=proxy.get_disc_full_name(),
                grammar_type=proxy.SOS_GRAMMAR_TYPE,
                **proxy._get_numerical_inputs(),
                # authorize_self_coupled_disciplines=proxy.get_sosdisc_inputs(proxy.AUTHORIZE_SELF_COUPLED_DISCIPLINES),
                logger=self.logger.getChild("SoSMDAChain")
            )

            self.mdo_discipline = mdo_discipline

            # self.__update_gemseo_grammar(proxy, mdo_discipline)

            # set linear solver options (todo after call to _get_numerical_inputs() )
            # TODO: check with IRT how to handle it
            mdo_discipline.linear_solver_MDA = proxy.linear_solver_MDA
            mdo_discipline.linear_solver_options_MDA = proxy.linear_solver_options_MDA
            mdo_discipline.linear_solver_tolerance_MDA = proxy.linear_solver_tolerance_MDA
            mdo_discipline.linear_solver_MDO = proxy.linear_solver_MDO
            mdo_discipline.linear_solver_options_MDO = proxy.linear_solver_options_MDO
            mdo_discipline.linear_solver_tolerance_MDO = proxy.linear_solver_tolerance_MDO
            mdo_discipline.linearization_mode = proxy.get_sosdisc_inputs(
                SoSMDODiscipline.LINEARIZATION_MODE)

            # # set other additional options (SoSTrades)
            # mdo_discipline.authorize_self_coupled_disciplines = proxy.get_sosdisc_inputs(
            #     'authorize_self_coupled_disciplines')

            #             self._init_grammar_with_keys(proxy)
            # self._update_all_default_values(input_data) # TODO: check why/if it is really needed
            proxy.status = self.mdo_discipline.status

        elif self.wrapping_mode == 'GEMSEO':
            pass

    def create_mdo_scenario(self, sub_mdo_disciplines, proxy=None,
                            reduced_dm=None):  # type: (...) -> None
        """
        SoSMDOScenario instantiation when owned by a ProxyOptim.

        Arguments:
            sub_mdo_disciplines (List[MDODiscipline]): list of sub-MDODisciplines of the MDAChain
            proxy (ProxyDiscipline): proxy discipline for grammar initialisation
            input_data (dict): input data to update default values of the MDAChain with
        """
        if self.wrapping_mode == 'SoSTrades':
            # Pass as arguments to __init__ parameters needed for MDOScenario
            # creation
            mdo_discipline = SoSMDOScenario(
                sub_mdo_disciplines, proxy.sos_name, proxy.formulation, proxy.objective_name, proxy.design_space,
                logger=self.logger.getChild("SoSMDOScenario"),
                grammar_type=proxy.SOS_GRAMMAR_TYPE, reduced_dm=reduced_dm)
            # Set parameters for SoSMDOScenario
            mdo_discipline.eval_mode = proxy.eval_mode
            mdo_discipline.maximize_objective = proxy.maximize_objective
            mdo_discipline.algo_name = proxy.algo_name
            mdo_discipline.algo_options = proxy.algo_options
            mdo_discipline.max_iter = proxy.max_iter
            mdo_discipline.eval_mode = proxy.eval_mode
            mdo_discipline.eval_jac = proxy.eval_jac
            mdo_discipline.dict_desactivated_elem = proxy.dict_desactivated_elem
            mdo_discipline.input_design_space = proxy.get_sosdisc_inputs('design_space')
            # retrieve the option to desactivate the storage of the design space outputs for post processings
            mdo_discipline.desactivate_optim_out_storage = proxy.get_sosdisc_inputs([proxy.DESACTIVATE_OPTIM_OUT_STORAGE])

            self.mdo_discipline = mdo_discipline

            #self.__update_gemseo_grammar(proxy, mdo_discipline)
            proxy.status = self.mdo_discipline.status

        elif self.wrapping_mode == 'GEMSEO':
            pass

    def _update_all_default_values(self, proxy):
        '''Store all input grammar data names' values from input data in default values of mdo_discipline
        '''

        for key, value in proxy.get_data_in().items():
            if value['value'] is not None:
                full_key = proxy.get_var_full_name(key, proxy.get_data_in())
                self.mdo_discipline.default_inputs.update(
                    {full_key: value['value']})

    def __update_gemseo_grammar(self, proxy, mdachain):
        '''
        update GEMSEO grammar with sostrades
        # NOTE: this introduces a gap between the MDAChain i/o grammar and those of the MDOChain, as attribute of MDAChain
        '''
        # - retrieve all the i/o of the ProxyCoupling that are not in the GEMSEO grammar of the MDAChain
        # (e.g., numerical inputs mainly)
        # TODO: [to discuss] ensure that/if all the SoSTrades added i/o ProxyCoupling are flagged as numerical, we can use this flag instead of performing set operations.
        #       -> need to check that outputs can be numerical (to cover the case of residuals for example, that is an output)
        soscoupling_inputs = set(proxy.get_input_data_names())
        mdachain_inputs = set(mdachain.get_input_data_names())
        missing_inputs = soscoupling_inputs | mdachain_inputs
        # var_type_map = {
        #     key: (value[0] if isinstance(value, tuple) else value)
        #     for key, value in proxy.VAR_TYPE_MAP.items()
        # }
        # missing_inputs_names_to_types = {key: var_type_map[proxy.dm.get_data(key, proxy.TYPE)] for key in
        #                                  missing_inputs}

        soscoupling_outputs = set(proxy.get_output_data_names())
        mdachain_outputs = set(mdachain.get_output_data_names())
        missing_outputs = soscoupling_outputs | mdachain_outputs
        # missing_outputs_names_to_types = {key: var_type_map[proxy.dm.get_data(key, proxy.TYPE)] for key in
        #                                   missing_outputs}

        # i/o grammars update with SoSTrades i/o
        for names, grammar in zip([missing_inputs, missing_outputs], [mdachain.input_grammar, mdachain.output_grammar]):
            # This works since (for now) this method (for SimpleGrammar only)
            # does not clear the existing grammar of MDAChain
            grammar.clear()
            grammar.update_from_names(names)
        # missing_inputs_grammar = SimplerGrammar(f'{self.name}_inputgrammar', missing_inputs_names_to_types)
        # missing_outputs_grammar = SimplerGrammar(f'{self.name}_outputgrammar', missing_outputs_names_to_types)
        #
        # mdachain.input_grammar.update(missing_inputs_grammar)
        # mdachain.output_grammar.update(missing_outputs_grammar)
    def execute(self, input_data):
        """
        Discipline execution delegated to the GEMSEO objects.
            """

        return self.mdo_discipline.execute(input_data)<|MERGE_RESOLUTION|>--- conflicted
+++ resolved
@@ -20,14 +20,6 @@
 from sostrades_core.execution_engine.sos_mda_chain import SoSMDAChain
 from sostrades_core.execution_engine.sos_mdo_discipline import SoSMDODiscipline
 from sostrades_core.execution_engine.sos_mdo_scenario import SoSMDOScenario
-<<<<<<< HEAD
-# from sostrades_core.execution_engine.gemseo_addon.grammars.sos_simple_grammar import SoSSimpleGrammar
-from gemseo.core.grammars.simpler_grammar import SimplerGrammar
-'''
-mode: python; py-indent-offset: 4; tab-width: 8; coding: utf-8
-'''
-=======
->>>>>>> a4696ed9
 
 
 class MDODisciplineWrappException(Exception):
@@ -250,7 +242,8 @@
             mdo_discipline.dict_desactivated_elem = proxy.dict_desactivated_elem
             mdo_discipline.input_design_space = proxy.get_sosdisc_inputs('design_space')
             # retrieve the option to desactivate the storage of the design space outputs for post processings
-            mdo_discipline.desactivate_optim_out_storage = proxy.get_sosdisc_inputs([proxy.DESACTIVATE_OPTIM_OUT_STORAGE])
+            mdo_discipline.desactivate_optim_out_storage = proxy.get_sosdisc_inputs(
+                [proxy.DESACTIVATE_OPTIM_OUT_STORAGE])
 
             self.mdo_discipline = mdo_discipline
 

--- conflicted
+++ resolved
@@ -51,8 +51,6 @@
     MAX_SAMPLE_AUTO_BUILD_SCENARIOS = 1024
 
     DESC_IN = {
-<<<<<<< HEAD
-=======
         # # TODO: eval_inputs is to be removed from the driver evaluator
         ProxyDriverEvaluator.EVAL_INPUTS: {ProxyDriverEvaluator.TYPE: 'dataframe',
                                            ProxyDriverEvaluator.DATAFRAME_DESCRIPTOR: {
@@ -64,22 +62,7 @@
                                            # ProxyDriverEvaluator.VISIBILITY: ProxyDriverEvaluator.SHARED_VISIBILITY,
                                            # ProxyDriverEvaluator.NAMESPACE: ProxyDriverEvaluator.NS_DRIVER
                                            },
-        # TODO: manage variable columns for (non-very-simple) multiscenario cases
-        # MUST BE REPLACED OR USED FOR GENERIC GATHERING FEATURE
-        ProxyDriverEvaluator.EVAL_OUTPUTS: {
-            ProxyDriverEvaluator.TYPE: 'dataframe',
-            ProxyDriverEvaluator.DEFAULT: pd.DataFrame(columns=['selected_output', 'full_name', 'output_name']),
-            ProxyDriverEvaluator.DATAFRAME_DESCRIPTOR: {'selected_output': ('bool', None, True),
-                                                        'full_name': ('string', None, False),
-                                                        'output_name': ('multiple', None, True)
-                                                        },
-            ProxyDriverEvaluator.DATAFRAME_EDITION_LOCKED: False,
-            ProxyDriverEvaluator.STRUCTURING: True,
-            # TODO: run-time coupling is not possible but might want variable in NS_EVAL for config-time coupling ?
-            # ProxyDriverEvaluator.VISIBILITY: ProxyDriverEvaluator.SHARED_VISIBILITY,
-            # ProxyDriverEvaluator.NAMESPACE: ProxyDriverEvaluator.NS_EVAL
-        },
->>>>>>> 61aa01f3
+        
         ProxyDriverEvaluator.INSTANCE_REFERENCE: {
             ProxyDriverEvaluator.TYPE: 'bool',
             ProxyDriverEvaluator.DEFAULT: False,
@@ -195,12 +178,8 @@
         if self.SAMPLES_DF in disc_in:
             self.configure_tool()
             self.configure_subprocesses_with_driver_input()
-<<<<<<< HEAD
-            #self.set_eval_possible_values(io_type_in=False, strip_first_ns=True)
-=======
             self.set_eval_possible_values(#io_type_in=False ,
                                           strip_first_ns=True)
->>>>>>> 61aa01f3
 
     def create_mdo_discipline_wrap(self, name, wrapper, wrapping_mode, logger):
         """

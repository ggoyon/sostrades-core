'''
Copyright 2022 Airbus SAS
Modifications on 2023/05/12-2024/05/16 Copyright 2023 Capgemini

Licensed under the Apache License, Version 2.0 (the "License");
you may not use this file except in compliance with the License.
You may obtain a copy of the License at

    http://www.apache.org/licenses/LICENSE-2.0

Unless required by applicable law or agreed to in writing, software
distributed under the License is distributed on an "AS IS" BASIS,
WITHOUT WARRANTIES OR CONDITIONS OF ANY KIND, either express or implied.
See the License for the specific language governing permissions and
limitations under the License.
'''
import logging
<<<<<<< HEAD

from gemseo.core.parallel_execution.disc_parallel_execution import DiscParallelExecution
from gemseo.core.parallel_execution.disc_parallel_linearization import DiscParallelLinearization
=======
>>>>>>> 4a163031
import multiprocessing as mp

from gemseo.core.parallel_execution import (
    DiscParallelExecution,
    DiscParallelLinearization,
)

VALUE = 'value'
VAR_NAME = 'var_name'
TYPE_METADATA = "type_metadata"


class SoSDiscParallelExecution(DiscParallelExecution):
    """
    Execute disciplines in parallel
    """
    N_CPUS = mp.cpu_count()

    def __init__(self, worker_list, n_processes=N_CPUS, use_threading=False,
                 wait_time_between_fork=0):
        DiscParallelExecution.__init__(self, worker_list, n_processes=n_processes, use_threading=use_threading,
                                       wait_time_between_fork=wait_time_between_fork)
        # Called from gemseo import so logging chain is broken
        self.logger = logging.getLogger(__name__)

    def _update_local_objects(self, ordered_outputs):
        """Update the local objects from parallel results.

        The ordered_outputs contains the stacked outputs of the function
        _run_task()

        :param ordered_outputs: the list of outputs, map of _run_task
            over inputs_list
        """
        for disc, output in zip(self.worker_list, ordered_outputs):
            # Update discipline local data
            local_data = output[0]
            # self.local_data.update(local_data)
            # Update values and metadata in DM
            # TODO: we should do a dm merge?
            # update values
            dm_data = output[1]
            update_dm_with_worker_results(dm_data, local_data, disc)

            # Update discipline status
            status_dict = output[2]
            disc.ee.load_disciplines_status_dict(status_dict)

    @staticmethod
    def _run_task(worker, input_loc):
        """Effectively performs the computation.

        To be overloaded by subclasses.

        :param worker: the worker pointes
        :param input_loc: input of the worker
        """
        if hasattr(worker, "execute"):
            worker.execute(input_loc)
            return get_data_from_worker(worker)
        if callable(worker):
            return worker(input_loc)  # , _, _
        raise TypeError("cannot handle worker")

    @staticmethod
    def _filter_ordered_outputs(ordered_outputs):
        """Filters the ordered_outputs.

        Eventually return a subset in the execute method.
        To be overloaded by subclasses.

        :param ordered_outputs: the list of outputs, map of _run_task
           over inputs_list
        """
        # Only keep the local_daya as outputs, dismiss local_data
        return [out[0] for out in ordered_outputs]

    def execute(self, input_data_list, exec_callback=None,
                task_submitted_callback=None):
        ''' execution overload to set all statuses as running
        '''
        for disc in self.worker_list:
            # rercursively updates status of disc and subdisc
            disc.update_status_running()

        self.logger.info(
            f"Parallel execution of {len(self.worker_list)} disciplines with {self.n_processes} processes")
        #         for w in self.worker_list:
        #             self.logger.info("\t " + w.get_disc_full_name())

        return DiscParallelExecution.execute(self, input_data_list, exec_callback,
                                             task_submitted_callback)


class SoSDiscParallelLinearization(DiscParallelLinearization):
    """Linearize disciplines in parallel."""
    N_CPUS = mp.cpu_count()

    def __init__(self, worker_list, n_processes=N_CPUS, use_threading=False,
                 wait_time_between_fork=0):
        DiscParallelLinearization.__init__(self, worker_list, n_processes=n_processes, use_threading=use_threading,
                                           wait_time_between_fork=wait_time_between_fork)
        # Called from gemseo import so logging chain is broken
        self.logger = logging.getLogger(__name__)
        self.force_no_exec = False
        self.exec_before_linearize = True

    def configure_linearize_options(self, force_no_exec=False, exec_before_linearize=True):
        '''
        Configure options for the call to linearize in parallel for workers
        '''
        self.force_no_exec = force_no_exec
        self.exec_before_linearize = exec_before_linearize

    def _update_local_objects(self, ordered_outputs):
        """Update the local objects from parallel results.

        The ordered_outputs contains the stacked outputs of the function
        _run_task()

        :param ordered_outputs: the list of outputs, map of _run_task
            over inputs_list
        """
        for disc, output in zip(self.worker_list, ordered_outputs):
            # Update discipline jacobian
            disc.jac = output[0]

            local_data = output[1]

            dm_data = output[2]
            update_dm_with_worker_results(dm_data, local_data, disc)

    def _run_task_by_index(
            self, task_index  # type: int
    ):  # type: (...) -> Tuple[int, Any]
        """Run a task from an index of discipline and the input local data.

        The purpose is to be used by multiprocessing queues as a task.

        Args:
            task_index: The index of the task among `self.worker_list`.

        Returns:
            The task index and the output of its computation.
        """
        input_loc = self.input_data_list[task_index]
        if DiscParallelLinearization._is_worker(self.worker_list):
            worker = self.worker_list
        elif len(self.worker_list) > 1:
            worker = self.worker_list[task_index]
        else:
            worker = self.worker_list[0]

        # return the worker index to order the outputs properly
        output = self._run_task(worker, input_loc, force_no_exec=self.force_no_exec,
                                exec_before_linearize=self.exec_before_linearize
                                )
        return task_index, output

    @staticmethod
    def _run_task(worker, input_loc, force_no_exec=False,
                  exec_before_linearize=True):
        """Effectively performs the computation.

        To be overloaded by subclasses

        :param worker: the worker pointes
        :param input_loc: input of the worker
        """
        jac = worker.linearize(input_loc, force_no_exec=force_no_exec,
                               exec_before_linearize=exec_before_linearize)
        local_data, dm_data, status_data = get_data_from_worker(worker)
        return jac, local_data, dm_data, status_data

    @staticmethod
    def _filter_ordered_outputs(ordered_outputs):
        """Filters the ordered_outputs.

        Eventually return a subset in the execute method.
        To be overloaded by subclasses.

        :param ordered_outputs: the list of outputs, map of _run_task
           over inputs_list
        """
        # Only keep the jacobians as outputs, dismiss local_data
        return [out[0] for out in ordered_outputs]

    def execute(self, input_data_list, exec_callback=None,
                task_submitted_callback=None):
        ''' execution overload to set all statuses as running
        '''

        self.logger.info(
            f"Parallel linearize of {len(self.worker_list)} disciplines with {self.n_processes} processes")
        #         for w in self.worker_list:
        #             self.logger.info("\t " + w.get_disc_full_name())

        return DiscParallelLinearization.execute(self, input_data_list, exec_callback,
                                                 task_submitted_callback)


def get_data_from_worker(worker):
    sub_disc = worker.get_sub_disciplines()
    all_discs = sub_disc + [worker]
    dm_data = worker.ee.dm.get_io_data_of_disciplines(all_discs)
    status_data = worker.ee.dm.build_disc_status_dict(all_discs)

    return dm_data.pop('local_data'), dm_data, status_data


def update_dm_with_worker_results(dm_data, local_data, disc):
    sub_disc = disc.get_sub_sos_disciplines()
    all_discs = sub_disc + [disc]
    dm_values = dm_data[VALUE]
    for d in all_discs:
        dm = d.ee.dm
        get_data = dm.get_data
        # - update data out
        data_out = d.get_data_out()
        out_f_keys = [d.get_var_full_name(
            k, data_out) for k in data_out.keys()]
        d_values = {get_data(k, VAR_NAME): dm_values[k] for k in out_f_keys}
        d.store_sos_outputs_values(d_values, update_dm=True)
        # - update data in
        data_in = d.get_data_in()
        in_f_keys = [d.get_var_full_name(
            k, data_in) for k in data_in.keys()]
        for full_k in in_f_keys:
            dm.set_data(full_k, VALUE,
                        dm_values[full_k], check_value=False)
        # TODO: won't work in case of var names updated by scatterDisciplines since
        # the link between data_i/o and DM is broken
        # d_values = {get_data(k, VAR_NAME): dm_values[k] for k in in_f_keys}
        # d._update_with_values(data_in, d_values)
        # - update GEMS i/o values
        loc_data = {k: v for k, v in local_data.items(
        ) if k in d.get_input_output_data_names()}
        d.local_data.update(loc_data)
        # disc.local_data.update(d.local_data)

    # update metadata
    dm_metadata = dm_data[TYPE_METADATA]
    for full_k, val in dm_metadata.items():
        disc.ee.dm.set_data(full_k, TYPE_METADATA,
                            val, check_value=False)<|MERGE_RESOLUTION|>--- conflicted
+++ resolved
@@ -15,18 +15,11 @@
 limitations under the License.
 '''
 import logging
-<<<<<<< HEAD
 
 from gemseo.core.parallel_execution.disc_parallel_execution import DiscParallelExecution
 from gemseo.core.parallel_execution.disc_parallel_linearization import DiscParallelLinearization
-=======
->>>>>>> 4a163031
+
 import multiprocessing as mp
-
-from gemseo.core.parallel_execution import (
-    DiscParallelExecution,
-    DiscParallelLinearization,
-)
 
 VALUE = 'value'
 VAR_NAME = 'var_name'

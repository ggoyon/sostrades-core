--- conflicted
+++ resolved
@@ -273,7 +273,7 @@
                                   'structuring': True},
                EQ_CONSTRAINTS: {'type': 'list', 'subtype_descriptor': {'list': 'string'}, 'default': [],
                                 'structuring': True},
-                DESACTIVATE_OPTIM_OUT_STORAGE:  {'type': 'bool', 'default': False, POSSIBLE_VALUES: [True, False]}
+               DESACTIVATE_OPTIM_OUT_STORAGE: {'type': 'bool', 'default': False, POSSIBLE_VALUES: [True, False]}
                }
 
     DESC_OUT = {'design_space_out': {'type': 'dataframe'},
@@ -312,8 +312,6 @@
 
         self.check_integrity_msg_list = []
         self.opt_data_integrity = True
-
-
 
     def setup_sos_disciplines(self):
         """
@@ -410,8 +408,6 @@
         # update MDA flag to flush residuals between each mda run
         self._set_flush_submdas_to_true()
 
-
-
     def set_formulation_for_func_manager(self, sub_mdo_disciplines):
         """
 
@@ -426,15 +422,9 @@
         if len(sub_mdo_disciplines) == 1:
             coupling = sub_mdo_disciplines[0]
             # gather all disciplines under the coupling that are FunctionManagerDisc disicpline
-<<<<<<< HEAD
-            func_manager_list = [disc.sos_wrapp for disc in coupling.disciplines if
-                                 isinstance(disc.sos_wrapp, FunctionManagerDisc)]
-            # Normally only one FunctionManagerDisc should be under the optim
-=======
             func_manager_list = [disc.sos_wrapp for disc in coupling.sos_disciplines if
                                  isinstance(disc.sos_wrapp, OptimManagerDisc)]
             # Normally only one OptimManagerDisc should be under the optim
->>>>>>> a4696ed9
             # if multiple do nothing
             if len(func_manager_list) == 1:
                 func_manager = func_manager_list[0]
@@ -528,10 +518,10 @@
                 chart_name = 'Objective function optimization'
 
                 new_chart = TwoAxesInstanciatedChart('Iterations', 'Fitness function',
-                                                    chart_name=chart_name)
+                                                     chart_name=chart_name)
 
                 for series in to_series(
-                        varname="Fitness function", x=iterations, y=fitness_func_through_iterations):
+                    varname="Fitness function", x=iterations, y=fitness_func_through_iterations):
                     new_chart.series.append(series)
 
                 instanciated_charts.append(new_chart)
@@ -550,7 +540,8 @@
                         new_chart.add_series(new_series)
                     instanciated_charts.append(new_chart)
 
-            if len(post_processing_mdo_data["constraints"]) > 0 and (select_all or 'Constraints variables' in chart_list):
+            if len(post_processing_mdo_data["constraints"]) > 0 and (
+                select_all or 'Constraints variables' in chart_list):
                 dict_variables_history = post_processing_mdo_data["constraints"]
                 min_y, max_y = inf, - inf
                 all_series = []
@@ -566,10 +557,10 @@
 
                 chart_name = 'Constraints variables evolution'
                 new_chart = TwoAxesInstanciatedChart('Iterations', 'Constraints variables',
-                                                    [min(iterations), max(iterations)], [
-                                                        min_y - (max_y - min_y) * 0.1
-                                                        , max_y + (max_y - min_y) * 0.1],
-                                                    chart_name)
+                                                     [min(iterations), max(iterations)], [
+                                                         min_y - (max_y - min_y) * 0.1
+                                                         , max_y + (max_y - min_y) * 0.1],
+                                                     chart_name)
                 for series in all_series:
                     new_chart.series.append(series)
                 instanciated_charts.append(new_chart)

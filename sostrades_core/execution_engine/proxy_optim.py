--- conflicted
+++ resolved
@@ -54,22 +54,15 @@
     Leaves of the process tree are direct instances of ProxyDiscipline. Other nodes are instances that inherit from
     ProxyDiscipline (e.g. ProxyCoupling).
 
-<<<<<<< HEAD
     An instance of ProxyDiscipline is in one-to-one aggregation with an instance of DisciplineWrapp, which allows the
-=======
-    An instance of ProxyDiscipline is in one-to-one aggregation with an instance of MDODisciplineWrapp, which allows the
->>>>>>> a8ab83f8
+
     use of different wrapping modes to provide the model run.
 
     During the prepare_execution step, the ProxyDiscipline coordinates the instantiation of the GEMSEO objects that
     manage the model run.
 
     Attributes:
-<<<<<<< HEAD
         discipline_wrapp (DisciplineWrapp): aggregated object that references the wrapper and GEMSEO discipline
-=======
-        mdo_discipline_wrapp (MDODisciplineWrapp): aggregated object that references the wrapper and GEMSEO discipline
->>>>>>> a8ab83f8
 
         proxy_disciplines (List[ProxyDiscipline]): children in the process tree
         status (property,<<associated with string _status>>): status in the current process,either CONFIGURATION or
@@ -126,11 +119,7 @@
         "maxcor": 50,
         "pg_tol": 1.0e-8,
         "max_iter": 500,
-<<<<<<< HEAD
-        "disp": 30,
-=======
         "disp": False,
->>>>>>> a8ab83f8
     }
     default_parallel_options = {
         'parallel': False,
@@ -180,11 +169,9 @@
     FORMULATION_OPTIONS = 'formulation_options'
 
     #        self.SEARCH_PATHS = 'search_paths'
-<<<<<<< HEAD
-    SCENARIO_MANDATORY_FIELDS = [DESIGN_SPACE, FORMULATION, MAXIMIZE_OBJECTIVE, OBJECTIVE_NAME]
-=======
+
     SCENARIO_MANDATORY_FIELDS = (DESIGN_SPACE, FORMULATION, MAXIMIZE_OBJECTIVE, OBJECTIVE_NAME)
->>>>>>> a8ab83f8
+
     #            self.SEARCH_PATHS]
     OPTIMAL_OBJNAME_SUFFIX = "opt"
     ALGO_MANDATORY_FIELDS = (ALGO, MAX_ITER)
@@ -203,11 +190,7 @@
         'xtol_rel': 1e-9,
         'xtol_abs': 1e-9,
         'max_ls_step_size': 0.0,
-<<<<<<< HEAD
-        'max_ls_step_nb': 20,
-=======
         'maxls': 20,
->>>>>>> a8ab83f8
         'max_fun_eval': 999999,
         'max_time': 0,
         'pg_tol': 1e-5,
@@ -476,13 +459,8 @@
         for disc in self.proxy_disciplines:
             disc.prepare_execution()
             # Exclude non executable proxy Disciplines
-<<<<<<< HEAD
             if disc.discipline_wrapp is not None:
                 sub_disciplines.append(disc.discipline_wrapp.discipline)
-=======
-            if disc.mdo_discipline_wrapp is not None:
-                sub_mdo_disciplines.append(disc.mdo_discipline_wrapp.mdo_discipline)
->>>>>>> a8ab83f8
 
         # create_mdo_scenario from DisciplineWrapp
         self.discipline_wrapp.create_mdo_scenario(sub_disciplines, proxy=self, reduced_dm=self.ee.dm.reduced_dm)
@@ -667,21 +645,12 @@
         # TODO : add warning and log algo options
         default_dict = {}
         driver_lib = OptimizationLibraryFactory().create(algo_name)
-<<<<<<< HEAD
-        driver_lib._init_options_grammar()
-        schema_dict = driver_lib._option_grammar.schema
-        properties = schema_dict.get('properties')
-        algo_options_keys = list(properties.keys())
-
-        found_algo_names = [key for key in self.algo_dict if key in algo_name]
-        if len(found_algo_names) == 1:
-=======
         algo_options = driver_lib.ALGORITHM_INFOS[algo_name].settings.model_fields
         algo_options_keys = list(algo_options.keys())
 
         found_algo_names = [key for key in self.algo_dict if key in algo_name]
+
         if found_algo_names:
->>>>>>> a8ab83f8
             key = found_algo_names[0]
             for algo_option in algo_options_keys:
                 default_val = self.algo_dict[key].get(algo_option)
@@ -759,13 +728,8 @@
         options.update(user_options)
         parallel = options.pop("parallel")
         # update problem options
-<<<<<<< HEAD
         self.scenario.formulation.optimization_problem.parallel_differentiation = parallel
         self.scenario.formulation.optimization_problem.parallel_differentiation_options = (
-=======
-        self.mdo_discipline_wrapp.mdo_discipline.formulation.optimization_problem.parallel_differentiation = parallel
-        self.mdo_discipline_wrapp.mdo_discipline.formulation.optimization_problem.parallel_differentiation_options = (
->>>>>>> a8ab83f8
             options
         )
 
@@ -776,11 +740,7 @@
         is_positive = [False for _ in ineq_names]
         ineq_full_names = self._update_names(ineq_names, self.IO_TYPE_OUT)
         for ineq, is_pos in zip(ineq_full_names, is_positive):
-<<<<<<< HEAD
             self.scenario.add_constraint(
-=======
-            self.mdo_discipline_wrapp.mdo_discipline.add_constraint(
->>>>>>> a8ab83f8
                 ineq, MDOFunction.ConstraintType.INEQ, ineq, positive=is_pos
             )
 
@@ -788,24 +748,15 @@
         eq_names = self.get_sosdisc_inputs(self.EQ_CONSTRAINTS)
         eq_full_names = self._update_names(eq_names, self.IO_TYPE_OUT)
         for eq in eq_full_names:
-<<<<<<< HEAD
             self.scenario.add_constraint(
-=======
-            self.mdo_discipline_wrapp.mdo_discipline.add_constraint(
->>>>>>> a8ab83f8
                 eq, MDOFunction.ConstraintType.EQ, eq, positive=False
             )
 
     def _set_flush_submdas_to_true(self):
         # update MDA flag to flush residuals between each mda run
         for disc in self.proxy_disciplines:
-<<<<<<< HEAD
             if disc.is_sos_coupling and len(disc.discipline_wrapp.discipline.inner_mdas) > 0:
                 for sub_mda in disc.discipline_wrapp.discipline.inner_mdas:
-=======
-            if disc.is_sos_coupling and len(disc.mdo_discipline_wrapp.mdo_discipline.inner_mdas) > 0:
-                for sub_mda in disc.mdo_discipline_wrapp.mdo_discipline.inner_mdas:
->>>>>>> a8ab83f8
                     sub_mda.reset_history_each_run = True
 
     def __str__(self):

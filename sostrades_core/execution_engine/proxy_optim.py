--- conflicted
+++ resolved
@@ -16,7 +16,7 @@
 '''
 from copy import deepcopy
 from multiprocessing import cpu_count
-<<<<<<< HEAD
+
 from numpy import array, ndarray, delete, inf
 
 from gemseo.algos.design_space import DesignSpace
@@ -25,18 +25,9 @@
 from gemseo.formulations.formulations_factory import MDOFormulationsFactory
 from gemseo.algos.opt.opt_factory import OptimizersFactory
 from gemseo.core.derivatives.jacobian_assembly import JacobianAssembly
-=======
+
 from typing import List
 
-from gemseo.algos.design_space import DesignSpace
-from gemseo.algos.opt.opt_factory import OptimizersFactory
-from gemseo.core.function import MDOFunction
-from gemseo.core.jacobian_assembly import JacobianAssembly
-from gemseo.core.scenario import Scenario
-from gemseo.formulations.formulations_factory import MDOFormulationsFactory
-from numpy import inf, ndarray
-
->>>>>>> 4a163031
 from sostrades_core.execution_engine.data_manager import POSSIBLE_VALUES
 from sostrades_core.execution_engine.func_manager.func_manager_disc import (
     FunctionManagerDisc,
@@ -692,11 +683,7 @@
         eq_full_names = self._update_names(eq_names, self.IO_TYPE_OUT)
         for eq in eq_full_names:
             self.mdo_discipline_wrapp.mdo_discipline.add_constraint(
-<<<<<<< HEAD
-                self, eq, MDOFunction.ConstraintType.EQ, eq, value=None,
-=======
-                eq, MDOFunction.TYPE_EQ, eq, value=None,
->>>>>>> 4a163031
+                eq, MDOFunction.ConstraintType.EQ, eq, value=None,
                 positive=False)
 
     def _set_flush_submdas_to_true(self):

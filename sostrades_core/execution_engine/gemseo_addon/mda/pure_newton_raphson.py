'''
Copyright 2022 Airbus SAS
Modifications on 2023/05/12-2024/05/16 Copyright 2023 Capgemini

Licensed under the Apache License, Version 2.0 (the "License");
you may not use this file except in compliance with the License.
You may obtain a copy of the License at

    http://www.apache.org/licenses/LICENSE-2.0

Unless required by applicable law or agreed to in writing, software
distributed under the License is distributed on an "AS IS" BASIS,
WITHOUT WARRANTIES OR CONDITIONS OF ANY KIND, either express or implied.
See the License for the specific language governing permissions and
limitations under the License.
'''
# -*-mode: python; py-indent-offset: 4; tab-width: 8; coding:utf-8 -*-
<<<<<<< HEAD

=======
>>>>>>> 4a163031
import logging
from copy import copy
<<<<<<< HEAD
from sostrades_core.tools.conversion.conversion_sostrades_sosgemseo import convert_array_into_new_type
=======

import numpy as np
from gemseo.core.discipline import MDODiscipline
from gemseo.mda.newton import MDARoot

from sostrades_core.execution_engine.parallel_execution.sos_parallel_execution import (
    SoSDiscParallelExecution,
)
from sostrades_core.tools.conversion.conversion_sostrades_sosgemseo import (
    convert_array_into_new_type,
)
>>>>>>> 4a163031

"""
A chain of MDAs to build hybrids of MDA algorithms sequentially
***************************************************************
"""

<<<<<<< HEAD
from gemseo.core.discipline import MDODiscipline
from gemseo.mda.root import MDARoot

=======
>>>>>>> 4a163031
LOGGER = logging.getLogger("gemseo.addons.mda.pure_newton_raphson")


class PureNewtonRaphson(MDARoot):
    """
    Pure NewtonRaphson solver based on Taylor's theorem.
    """

    def __init__(
            self,
            disciplines,  # type: Sequence[MDODiscipline]
            max_mda_iter=10,  # type: int
            relax_factor=0.99,  # type: float
            name=None,  # type: Optional[str]
            grammar_type=MDODiscipline.GrammarType.JSON,  # type: str
            linear_solver="DEFAULT",  # type: str
            tolerance=1e-6,  # type: float
            linear_solver_tolerance=1e-12,  # type: float
            warm_start=False,  # type: bool
            use_lu_fact=False,  # type: bool
            coupling_structure=None,  # type: Optional[MDOCouplingStructure]
            log_convergence=False,  # type:bool
            linear_solver_options=None,  # type: Mapping[str,Any]
            n_processes=1
    ):
        """
        Args:
            relax_factor: The relaxation factor in the Newton step.
        """

        self.n_processes = n_processes

        super(PureNewtonRaphson, self).__init__(
            disciplines,
            max_mda_iter=max_mda_iter,
            name=name,
            grammar_type=grammar_type,
            tolerance=tolerance,
            linear_solver_tolerance=linear_solver_tolerance,
            warm_start=warm_start,
            use_lu_fact=use_lu_fact,
            linear_solver=linear_solver,
            linear_solver_options=linear_solver_options,
            coupling_structure=coupling_structure,
            log_convergence=log_convergence,
        )
        self.relax_factor = self.__check_relax_factor(relax_factor)
        self.linear_solver = linear_solver

        # break the object link before update the dict object
        self.linear_solver_options = copy(self.linear_solver_options)
        self.linear_solver_options.update(
            {'tol': self.linear_solver_tolerance})

        # self.parallel_execution = SoSDiscParallelExecution(
        #     disciplines, n_processes=self.n_processes, use_threading=True
        # )

        # self.assembly.parallel_linearize.configure_linearize_options(
        #     force_no_exec=True)

    @staticmethod
    def __check_relax_factor(
            relax_factor,  # type: float
    ):  # type:(...) -> float
        """Check that the relaxation factor in the Newton step is in (0, 1].

        Args:
            relax_factor: The relaxation factor.
        """
        if relax_factor <= 0.0 or relax_factor > 1:
            raise ValueError(
                "Newton relaxation factor should belong to (0, 1] "
                "(current value: {}).".format(relax_factor)
            )
        return relax_factor

    def _run(self):  # type: (...) -> None
        '''
            R = self.__R(self.__W)
            if self.__dRdW is None:
                dRdW = FD_grad.grad_f(self.__W)

            step = self.get_relax_factor() * -solve(dRdW, R)

            self.__W = self.__W + step

            if self.__Res0 is None:
                self.__Res0 = norm(R)
            # Compute stop criteria
            self.__residual = norm(R) / self.__Res0
            self.__residual_hist.append(self.__residual)
        '''
        # store initial residual
        current_iter = 1
        self.reset_disciplines_statuses()

        # build current_couplings: concatenated strong couplings, converted into arrays
        current_couplings, old_x_array = self._current_strong_couplings(return_converted_dict=True, update_dm=True)
        # self.execute_all_disciplines(self.local_data)

        while not self._termination(current_iter):

            # Set coupling variables as differentiated variables for gradient
            # computation
            self.assembly._add_differentiated_inouts(
                self.strong_couplings, self.strong_couplings, self.strong_couplings)

            # Compute all discipline gradients df(x)/dx with x
            self.assembly.linearize_all_disciplines(self.local_data, force_no_exec=True)

            # compute coupling_variables(x+k) for the residuals
            self.execute_all_disciplines(self.local_data)

            # build new_couplings after execution: concatenated strong couplings, converted into arrays
            new_couplings = self._current_strong_couplings(update_dm=True)

            # res = coupling_variables(x+k) - coupling_variables(x)
            res = new_couplings - current_couplings

            # compute_normed_residual
            self._compute_residual(
                current_couplings,
                new_couplings,
                current_iter,
                first=True,
                log_normed_residual=self.log_convergence, )

            if self._termination(current_iter):
                print(current_iter, self.normed_residual, self.tolerance)
                break
            # compute newton step with res and gradients computed with x=
            # coupling_variables(n)
            newton_step_dict = self.assembly.compute_newton_step_pure(
                res,
                self.strong_couplings,
                self.relax_factor,
                self.linear_solver,
                matrix_type=self.matrix_type,
                **self.linear_solver_options)

            # ynew = yk+1 + step
            # update current solution with Newton step
            # we update coupling_variables(n) with newton step
            for c_var, c_step in newton_step_dict.items():
                old_x_array[c_var] += c_step.real  # SoSTrades fix (.real)

            # convert old_x_array into SoSTrades types and store it into local_data for next execution
            self.local_data.update(convert_array_into_new_type(
                old_x_array, self._disciplines[0].reduced_dm))

            # store current_couplings for residual computation of next iteration
            current_couplings = np.hstack(list(old_x_array.values()))
            current_iter += 1<|MERGE_RESOLUTION|>--- conflicted
+++ resolved
@@ -15,39 +15,20 @@
 limitations under the License.
 '''
 # -*-mode: python; py-indent-offset: 4; tab-width: 8; coding:utf-8 -*-
-<<<<<<< HEAD
 
-=======
->>>>>>> 4a163031
 import logging
 from copy import copy
-<<<<<<< HEAD
+
 from sostrades_core.tools.conversion.conversion_sostrades_sosgemseo import convert_array_into_new_type
-=======
-
-import numpy as np
-from gemseo.core.discipline import MDODiscipline
-from gemseo.mda.newton import MDARoot
-
-from sostrades_core.execution_engine.parallel_execution.sos_parallel_execution import (
-    SoSDiscParallelExecution,
-)
-from sostrades_core.tools.conversion.conversion_sostrades_sosgemseo import (
-    convert_array_into_new_type,
-)
->>>>>>> 4a163031
 
 """
 A chain of MDAs to build hybrids of MDA algorithms sequentially
 ***************************************************************
 """
 
-<<<<<<< HEAD
 from gemseo.core.discipline import MDODiscipline
 from gemseo.mda.root import MDARoot
 
-=======
->>>>>>> 4a163031
 LOGGER = logging.getLogger("gemseo.addons.mda.pure_newton_raphson")
 
 

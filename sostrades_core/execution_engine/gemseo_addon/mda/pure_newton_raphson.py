'''
Copyright 2022 Airbus SAS
Modifications on 2023/05/12-2024/05/16 Copyright 2023 Capgemini

Licensed under the Apache License, Version 2.0 (the "License");
you may not use this file except in compliance with the License.
You may obtain a copy of the License at

    http://www.apache.org/licenses/LICENSE-2.0

Unless required by applicable law or agreed to in writing, software
distributed under the License is distributed on an "AS IS" BASIS,
WITHOUT WARRANTIES OR CONDITIONS OF ANY KIND, either express or implied.
See the License for the specific language governing permissions and
limitations under the License.
'''
# -*-mode: python; py-indent-offset: 4; tab-width: 8; coding:utf-8 -*-

import logging
import numpy as np
from copy import copy

from sostrades_core.tools.conversion.conversion_sostrades_sosgemseo import convert_array_into_new_type, \
    convert_new_type_into_array

"""
A chain of MDAs to build hybrids of MDA algorithms sequentially
***************************************************************
"""

from gemseo.core.discipline import MDODiscipline
from gemseo.mda.root import MDARoot
from sostrades_core.execution_engine.proxy_discipline import ProxyDiscipline

LOGGER = logging.getLogger("gemseo.addons.mda.pure_newton_raphson")


class PureNewtonRaphson(MDARoot):
    """
    Pure NewtonRaphson solver based on Taylor's theorem.
    """

    def __init__(
        self,
        disciplines,  # type: Sequence[MDODiscipline]
        max_mda_iter=10,  # type: int
        over_relaxation_factor=0.99,  # type: float
        name=None,  # type: Optional[str]
        grammar_type=ProxyDiscipline.SOS_GRAMMAR_TYPE,  # type: str
        linear_solver="DEFAULT",  # type: str
        tolerance=1e-6,  # type: float
        linear_solver_tolerance=1e-12,  # type: float
        scaling_method=MDARoot.ResidualScaling.N_COUPLING_VARIABLES,
        warm_start=False,  # type: bool
        use_lu_fact=False,  # type: bool
        coupling_structure=None,  # type: Optional[MDOCouplingStructure]
        log_convergence=False,  # type:bool
        linear_solver_options=None,  # type: Mapping[str,Any]
        n_processes=1
    ):
        """
        Args:
            relax_factor: The relaxation factor in the Newton step.
        """

        self.n_processes = n_processes

        super(PureNewtonRaphson, self).__init__(
            disciplines,
            max_mda_iter=max_mda_iter,
            name=name,
            grammar_type=grammar_type,
            tolerance=tolerance,
            linear_solver_tolerance=linear_solver_tolerance,
            scaling_method=scaling_method,
            warm_start=warm_start,
            use_lu_fact=use_lu_fact,
            linear_solver=linear_solver,
            linear_solver_options=linear_solver_options,
            coupling_structure=coupling_structure,
            log_convergence=log_convergence,
        )
        self.over_relaxation_factor = self.__check_relax_factor(over_relaxation_factor)
        self.linear_solver = linear_solver

        # break the object link before update the dict object
        self.linear_solver_options = copy(self.linear_solver_options)
        self.linear_solver_options.update(
            {'tol': self.linear_solver_tolerance})

        # self.parallel_execution = SoSDiscParallelExecution(
        #     disciplines, n_processes=self.n_processes, use_threading=True
        # )

        # self.assembly.parallel_linearize.configure_linearize_options(
        #     force_no_exec=True)

    @staticmethod
    def __check_relax_factor(
            relax_factor,  # type: float
    ):  # type:(...) -> float
        """Check that the relaxation factor in the Newton step is in (0, 1].

        Args:
            relax_factor: The relaxation factor.
        """
        if relax_factor <= 0.0 or relax_factor > 1:
            raise ValueError(
                "Newton relaxation factor should belong to (0, 1] "
                "(current value: {}).".format(relax_factor)
            )
        return relax_factor

    def _run(self):  # type: (...) -> None
        '''
            R = self.__R(self.__W)
            if self.__dRdW is None:
                dRdW = FD_grad.grad_f(self.__W)

            step = self.get_relax_factor() * -solve(dRdW, R)

            self.__W = self.__W + step

            if self.__Res0 is None:
                self.__Res0 = norm(R)
            # Compute stop criteria
            self.__residual = norm(R) / self.__Res0
            self.__residual_hist.append(self.__residual)
        '''
        # store initial residual
        current_iter = 1
        self.reset_disciplines_statuses()

        # build current_couplings: concatenated strong couplings, converted into arrays
<<<<<<< HEAD
        current_couplings, old_x_array = self._current_strong_couplings(return_converted_dict=True)
        # self.execute_all_disciplines(self.local_data)

        while True:
=======
        current_couplings, old_x_array = self._current_strong_couplings(return_converted_dict=True, update_dm=True)
        #self.execute_all_disciplines(self.local_data)

        while not self._termination(current_iter):
>>>>>>> a4696ed9

            # Set coupling variables as differentiated variables for gradient
            # computation
            self.assembly._add_differentiated_inouts(
                self.strong_couplings, self.strong_couplings, self.strong_couplings)

            # Compute all discipline gradients df(x)/dx with x
            self.linearize_all_disciplines(self.local_data, execute=False)

            # compute coupling_variables(x+k) for the residuals
            self.execute_all_disciplines(self.local_data)

            # build new_couplings after execution: concatenated strong couplings, converted into arrays
            new_couplings = self._current_strong_couplings()

            # res = coupling_variables(x+k) - coupling_variables(x)
            res = new_couplings - current_couplings

            # compute_normed_residual
            self._compute_residual(
                current_couplings,
                new_couplings,
                current_iter,
                first=True,
                log_normed_residual=self.log_convergence)

            if self._stop_criterion_is_reached:
                print(current_iter, self.normed_residual, self.tolerance)
                break
            # compute newton step with res and gradients computed with x=
            # coupling_variables(n)
            newton_step_dict = self.assembly.compute_newton_step_pure(
                res,
                self.strong_couplings,
                self.over_relaxation_factor,
                self.linear_solver,
                matrix_type=self.matrix_type,
                **self.linear_solver_options)

            # ynew = yk+1 + step
            # update current solution with Newton step
            # we update coupling_variables(n) with newton step
            for c_var, c_step in newton_step_dict.items():
                old_x_array[c_var] += c_step.real  # SoSTrades fix (.real)

            # convert old_x_array into SoSTrades types and store it into local_data for next execution
            self.local_data.update(convert_array_into_new_type(
                old_x_array, self._disciplines[0].reduced_dm))

            # store current_couplings for residual computation of next iteration
            current_couplings = np.hstack(list(old_x_array.values()))
            current_iter += 1

    def _current_strong_couplings(self, return_converted_dict=False):  # type: (...) -> ndarray
        """Return the current values of the strong coupling variables."""
        if len(self.strong_couplings) == 0:
            return np.array([])
        strong_couplings_array = {}
        # build a dictionary of strong_couplings values
        for input_key in self.strong_couplings:
            strong_couplings_array[input_key], new_dm = convert_new_type_into_array(input_key,
                                                                                    self.local_data[input_key],
                                                                                    self.disciplines[0].reduced_dm)
        # concatenate strong_couplings values
        concat_strong_couplings = np.hstack(list(strong_couplings_array.values()))

        if return_converted_dict:
            return concat_strong_couplings, strong_couplings_array
        else:
            return concat_strong_couplings<|MERGE_RESOLUTION|>--- conflicted
+++ resolved
@@ -29,13 +29,13 @@
 """
 
 from gemseo.core.discipline import MDODiscipline
-from gemseo.mda.root import MDARoot
+from gemseo.mda.base_mda_root import BaseMDARoot
 from sostrades_core.execution_engine.proxy_discipline import ProxyDiscipline
 
 LOGGER = logging.getLogger("gemseo.addons.mda.pure_newton_raphson")
 
 
-class PureNewtonRaphson(MDARoot):
+class PureNewtonRaphson(BaseMDARoot):
     """
     Pure NewtonRaphson solver based on Taylor's theorem.
     """
@@ -50,7 +50,7 @@
         linear_solver="DEFAULT",  # type: str
         tolerance=1e-6,  # type: float
         linear_solver_tolerance=1e-12,  # type: float
-        scaling_method=MDARoot.ResidualScaling.N_COUPLING_VARIABLES,
+        scaling_method=BaseMDARoot.ResidualScaling.N_COUPLING_VARIABLES,
         warm_start=False,  # type: bool
         use_lu_fact=False,  # type: bool
         coupling_structure=None,  # type: Optional[MDOCouplingStructure]
@@ -132,17 +132,10 @@
         self.reset_disciplines_statuses()
 
         # build current_couplings: concatenated strong couplings, converted into arrays
-<<<<<<< HEAD
-        current_couplings, old_x_array = self._current_strong_couplings(return_converted_dict=True)
+        current_couplings, old_x_array = self._current_strong_couplings(return_converted_dict=True, update_dm=True)
         # self.execute_all_disciplines(self.local_data)
 
-        while True:
-=======
-        current_couplings, old_x_array = self._current_strong_couplings(return_converted_dict=True, update_dm=True)
-        #self.execute_all_disciplines(self.local_data)
-
         while not self._termination(current_iter):
->>>>>>> a4696ed9
 
             # Set coupling variables as differentiated variables for gradient
             # computation

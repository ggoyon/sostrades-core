--- conflicted
+++ resolved
@@ -319,16 +319,6 @@
             # PROPAGATE TRADE VARIABLES VALUES FROM scenario_df
             # check that there are indeed variable changes input, with respect
             # to reference scenario
-<<<<<<< HEAD
-=======
-            if var_names:
-                #==============================================================
-                # if instance_reference:
-                #     scenario_df = self.set_reference_trade_variables_in_scenario_df(
-                #         scenario_df)
-                #==============================================================
->>>>>>> 63581a6b
-
             if trade_vars:
                 driver_evaluator_ns = self.ee.ns_manager.get_local_namespace_value(self)
                 scenarios_data_dict = {}

'''
Copyright 2022 Airbus SAS

Licensed under the Apache License, Version 2.0 (the "License");
you may not use this file except in compliance with the License.
You may obtain a copy of the License at

    http://www.apache.org/licenses/LICENSE-2.0

Unless required by applicable law or agreed to in writing, software
distributed under the License is distributed on an "AS IS" BASIS,
WITHOUT WARRANTIES OR CONDITIONS OF ANY KIND, either express or implied.
See the License for the specific language governing permissions and
limitations under the License.
'''

'''
mode: python; py-indent-offset: 4; tab-width: 8; coding: utf-8
'''

import copy
import pandas as pd
from numpy import NaN


from sostrades_core.api import get_sos_logger
from sostrades_core.execution_engine.sos_wrapp import SoSWrapp
from sostrades_core.execution_engine.proxy_discipline import ProxyDiscipline
from sostrades_core.execution_engine.proxy_coupling import ProxyCoupling
from sostrades_core.execution_engine.proxy_discipline_builder import ProxyDisciplineBuilder
from sostrades_core.execution_engine.mdo_discipline_driver_wrapp import MDODisciplineDriverWrapp
from sostrades_core.execution_engine.disciplines_wrappers.driver_evaluator_wrapper import DriverEvaluatorWrapper
from sostrades_core.execution_engine.disciplines_wrappers.sample_generator_wrapper import SampleGeneratorWrapper
from sostrades_core.execution_engine.builder_tools.tool_builder import ToolBuilder
from sostrades_core.tools.proc_builder.process_builder_parameter_type import ProcessBuilderParameterType
from gemseo.utils.compare_data_manager_tooling import dict_are_equal


class ProxyDriverEvaluatorException(Exception):
    pass


class ProxyDriverEvaluator(ProxyDisciplineBuilder):
    '''
        SOSEval class which creates a sub process to evaluate
        with different methods (Gradient,FORM,Sensitivity ANalysis, DOE, ...)

<<<<<<< HEAD
    1) Structure of Desc_in/Desc_out:
        |_ DESC_IN 
            |_ EVAL_INPUTS (namespace: 'ns_eval', structuring, dynamic : builder_mode == self.MONO_INSTANCE)   
            |_ EVAL_OUTPUTS (namespace: 'ns_eval', structuring, dynamic : builder_mode == self.MONO_INSTANCE) 
            |_ GENERATED_SAMPLES( structuring,dynamic: self.builder_tool == True) 
            |_ SCENARIO_DF (structuring,dynamic: self.builder_tool == True)
            |_ SAMPLES_DF (namespace: 'ns_eval', dynamic: len(selected_inputs) > 0 and len(selected_outputs) > 0 ) 
=======
    1) Strucrure of Desc_in/Desc_out:
        |_ DESC_IN
                |_ SUB_PROCESS_INPUTS (structuring)  
                    |_ EVAL_INPUTS (namespace: NS_EVAL, structuring, dynamic : builder_mode == self.MONO_INSTANCE)
                    |_ EVAL_OUTPUTS (namespace: NS_EVAL, structuring, dynamic : builder_mode == self.MONO_INSTANCE)
                    |_ GENERATED_SAMPLES( structuring,dynamic: self.builder_tool == True) 
                    |_ SCENARIO_DF (structuring,dynamic: self.builder_tool == True)
                    |_ SAMPLES_DF (namespace: NS_EVAL, dynamic: len(selected_inputs) > 0 and len(selected_outputs) > 0 )
>>>>>>> f97c6408
        |_ DESC_OUT
            |_ samples_inputs_df (namespace: NS_EVAL, dynamic: builder_mode == self.MONO_INSTANCE)
            |_ <var>_dict (internal namspace 'ns_doe', dynamic: len(selected_inputs) > 0 and len(selected_outputs) > 0 and eval_outputs not empty, for <var> in eval_outputs)


<<<<<<< HEAD
   2) Description of DESC parameters:
        |_ DESC_IN 
            |_ EVAL_INPUTS    
            |_ EVAL_OUTPUTS 
            |_ GENERATED_SAMPLES 
            |_ SCENARIO_DF
            |_ SAMPLES_DF 
=======
    2) Description of DESC parameters:
        |_ DESC_IN
           |_ SUB_PROCESS_INPUTS:               All inputs for driver builder in the form of ProcessBuilderParameterType type
                                                    PROCESS_REPOSITORY:   folder root of the sub processes to be nested inside the DoE.
                                                                          If 'None' then it uses the sos_processes python for doe creation.
                                                    PROCESS_NAME:         selected process name (in repository) to be nested inside the DoE.
                                                                          If 'None' then it uses the sos_processes python for doe creation.
                                                    USECASE_INFO:         either empty or an available data source of the sub_process
                                                    USECASE_NAME:         children of USECASE_INFO that contains data source name (can be empty)
                                                    USECASE_TYPE:         children of USECASE_INFO that contains data source type (can be empty)
                                                    USECASE_IDENTIFIER:   children of USECASE_INFO that contains data source identifier (can be empty)
                                                    USECASE_DATA:         anonymized dictionary of usecase inputs to be nested in context
                                                                          it is a temporary input: it will be put to None as soon as
                                                                          its content is 'loaded' in the dm. We will have it has editable
                                                It is in dict type (specific 'proc_builder_modale' type to have a specific GUI widget) 
                    |_ EVAL_INPUTS    
                    |_ EVAL_OUTPUTS 
                    |_ GENERATED_SAMPLES 
                    |_ SCENARIO_DF
                    |_ SAMPLES_DF 
>>>>>>> f97c6408
       |_ DESC_OUT
            |_ samples_inputs_df 
            |_ <var observable name>_dict':     for each selected output observable doe result
                                                associated to sample and the selected observable

    '''

    # ontology information
    _ontology_data = {
        'label': 'Driver Evaluator',
        'type': 'Official',
        'source': 'SoSTrades Project',
        'validated': '',
        'validated_by': 'SoSTrades Project',
        'last_modification_date': '',
        'category': '',
        'definition': '',
        'icon': '',
        'version': '',
    }

    BUILDER_MODE = DriverEvaluatorWrapper.BUILDER_MODE
    MONO_INSTANCE = DriverEvaluatorWrapper.MONO_INSTANCE
    MULTI_INSTANCE = DriverEvaluatorWrapper.MULTI_INSTANCE
    REGULAR_BUILD = DriverEvaluatorWrapper.REGULAR_BUILD
    BUILDER_MODE_POSSIBLE_VALUES = DriverEvaluatorWrapper.BUILDER_MODE_POSSIBLE_VALUES
    SUB_PROCESS_INPUTS = DriverEvaluatorWrapper.SUB_PROCESS_INPUTS

    SCENARIO_DF = 'scenario_df'

    SELECTED_SCENARIO = 'selected_scenario'
    SCENARIO_NAME = 'scenario_name'
    # with SampleGenerator, whether to activate and build all the sampled
    MAX_SAMPLE_AUTO_BUILD_SCENARIOS = 1024
    # scenarios by default or not. Set to None to always build.

    SUBCOUPLING_NAME = 'subprocess'
    EVAL_INPUT_TYPE = ['float', 'array', 'int', 'string']

    GENERATED_SAMPLES = SampleGeneratorWrapper.GENERATED_SAMPLES

    USECASE_DATA = 'usecase_data'

<<<<<<< HEAD
=======
    DESC_IN = {SUB_PROCESS_INPUTS: {'type': ProxyDiscipline.PROC_BUILDER_MODAL,
                                    'structuring': True,
                                    'default': default_process_builder_parameter_type.to_data_manager_dict(),
                                    'user_level': 1,
                                    'optional': False
                                    }}

    NS_DOE = 'ns_doe'    # namespace for the [var]_dict outputs of the mono-instance evaluator. since [var] are anonymized
                         # full names, set to root node to have [var]_dict appear in same node as [var]
    NS_EVAL = 'ns_eval'  # shared namespace of the mono-instance evaluator for eventual couplings

>>>>>>> f97c6408
    def __init__(self, sos_name, ee, cls_builder,
                 driver_wrapper_cls=None,
                 associated_namespaces=None,
                 builder_tool=None):
        """
        Constructor

        Arguments:
            sos_name (string): name of the discipline/node
            ee (ExecutionEngine): execution engine of the current process
            cls_builder (List[SoSBuilder]): list of the sub proxy builders
            driver_wrapper_cls (Class): class constructor of the driver wrapper (user-defined wrapper or SoSTrades wrapper or None)
            map_name (string): name of the map associated to the scatter builder in case of multi-instance build
            associated_namespaces(List[string]): list containing ns ids ['name__value'] for namespaces associated to builder
        """
        super().__init__(sos_name, ee, driver_wrapper_cls,
                         associated_namespaces=associated_namespaces)
        if cls_builder is not None:
            self.cls_builder = cls_builder
        else:
            raise Exception(
                'The driver evaluator builder must have a cls_builder to work')

        self.builder_tool = None
        if builder_tool is not None:
            if not isinstance(builder_tool, ToolBuilder):
                self.logger.error(
                    f'The given builder tool {builder_tool} is not a tool builder')
            self.builder_tool_cls = builder_tool
        else:
            self.builder_tool_cls = None

        self.old_builder_mode = None
        self.eval_process_builder = None
        self.eval_in_list = None
        self.eval_out_list = None
        self.selected_outputs = []
        self.selected_inputs = []
        self.eval_out_type = []
        self.eval_out_list_size = []
        self.logger = get_sos_logger(f'{self.ee.logger.name}.DriverEvaluator')

        self.old_samples_df, self.old_scenario_df = ({}, {})
        self.scenario_names = []

        self.previous_sub_process_usecase_name = 'Empty'
        self.previous_sub_process_usecase_data = {}
        # Possible values: 'No_SP_UC_Import', 'SP_UC_Import'
        self.sub_proc_import_usecase_status = 'No_SP_UC_Import'

    def _add_optional_shared_ns(self):
        """
        Add the shared namespaces NS_DOE and NS_EVAL should they not exist.
        """
        # if NS_DOE does not exist in ns_manager, we create this new
        # namespace to store output dictionaries associated to eval_outputs
        if self.NS_DOE not in self.ee.ns_manager.shared_ns_dict.keys():
            self.ee.ns_manager.add_ns(self.NS_DOE, self.ee.study_name)
        # do the same for the shared namespace for coupling with the DriverEvaluator
        if self.NS_EVAL not in self.ee.ns_manager.shared_ns_dict.keys():
            self.ee.ns_manager.add_ns(self.NS_EVAL, self.ee.ns_manager.compose_local_namespace_value(self))

    def get_desc_in_out(self, io_type):
        """
        get the desc_in or desc_out. if a wrapper exists get it from the wrapper, otherwise get it from the proxy class
        """
        # TODO : check if the following logic could be OK and implement it
        # according to what we want to do : DESC_IN of Proxy is updated by SoSWrapp if exists
        # thus no mixed calls to n-1 and n-2

        if self.mdo_discipline_wrapp.wrapper is not None:
            # ProxyDiscipline gets the DESC from the wrapper
            return ProxyDiscipline.get_desc_in_out(self, io_type)
        else:
            # ProxyDisciplineBuilder expects the DESC on the proxies e.g. Coupling
            # TODO: move to coupling ?
            return super().get_desc_in_out(io_type)

    def create_mdo_discipline_wrap(self, name, wrapper, wrapping_mode):
        """
        creation of mdo_discipline_wrapp by the proxy which in this case is a MDODisciplineDriverWrapp that will create
        a SoSMDODisciplineDriver at prepare_execution, i.e. a driver node that knows its subprocesses but manipulates
        them in a different way than a coupling.
        """
        self.mdo_discipline_wrapp = MDODisciplineDriverWrapp(
            name, wrapper, wrapping_mode)

    def configure(self):
        """
        Configure the DriverEvaluator layer
        """
        if self.builder_tool_cls:
            self.configure_tool()
        # configure al processes stored in children
        for disc in self.get_disciplines_to_configure():
            disc.configure()

        # configure current discipline DriverEvaluator
        # if self._data_in == {} or (self.get_disciplines_to_configure() == []
        # and len(self.proxy_disciplines) != 0) or len(self.cls_builder) == 0:
        if self._data_in == {} or self.subprocess_is_configured():
            # Call standard configure methods to set the process discipline
            # tree
            super().configure()
            self.configure_driver()

        if self.subprocess_is_configured():
            self.update_data_io_with_subprocess_io()
            self.set_children_cache_inputs()

    def update_data_io_with_subprocess_io(self):
        """
        Update the DriverEvaluator _data_in and _data_out with subprocess i/o so that grammar of the driver can be
        exploited for couplings etc.
        """
        self._restart_data_io_to_disc_io()
        # TODO: working because no two different discs share a local ns
        for proxy_disc in self.proxy_disciplines:
            # if not isinstance(proxy_disc, ProxyDisciplineGather):
            subprocess_data_in = proxy_disc.get_data_io_with_full_name(
                self.IO_TYPE_IN, as_namespaced_tuple=True)
            subprocess_data_out = proxy_disc.get_data_io_with_full_name(
                self.IO_TYPE_OUT, as_namespaced_tuple=True)
            self._update_data_io(subprocess_data_in, self.IO_TYPE_IN)
            self._update_data_io(subprocess_data_out, self.IO_TYPE_OUT)

    def configure_driver(self):
        """
        To be overload by drivers with specific configuration actions
        """
        # Extract variables for eval analysis in mono instance mode
        disc_in = self.get_data_in()
        if self.BUILDER_MODE in disc_in:
            if self.get_sosdisc_inputs(self.BUILDER_MODE) == self.MONO_INSTANCE \
                    and 'eval_inputs' in disc_in and len(self.proxy_disciplines) > 0:
                self.set_eval_possible_values()
            elif self.get_sosdisc_inputs(self.BUILDER_MODE) == self.MULTI_INSTANCE and self.SCENARIO_DF in disc_in:
                self.configure_subprocesses_with_driver_input()

    def configure_subprocesses_with_driver_input(self):
        """
        This function forces the trade variables values of the subprocesses in function of the driverevaluator input df.
        """
        # TODO: code below might need refactoring after reference_scenario
        # configuration fashion is decided upon
        scenario_df = self.get_sosdisc_inputs(self.SCENARIO_DF)
        # NB assuming that the scenario_df entries are unique otherwise there
        # is some intelligence to be added
        scenario_names = scenario_df[scenario_df[self.SELECTED_SCENARIO]
                                     == True][self.SCENARIO_NAME].values.tolist()
        # check that all the input scenarios have indeed been built
        # (configuration sequence allows the opposite)
        if self.subprocesses_built(scenario_names):
            var_names = [col for col in scenario_df.columns if col not in [
                self.SELECTED_SCENARIO, self.SCENARIO_NAME]]
            # check that there are indeed variable changes input, with respect
            # to reference scenario
            if var_names:
                driver_evaluator_ns = self.ee.ns_manager.get_local_namespace_value(
                    self)
                scenarios_data_dict = {}
                for sc in scenario_names:
                    # assuming it is unique # TODO: use scenario name as index?
                    sc_row = scenario_df[scenario_df[self.SCENARIO_NAME]
                                         == sc].iloc[0]
                    for var in var_names:
                        var_full_name = self.ee.ns_manager.compose_ns(
                            [driver_evaluator_ns, sc, var])
                        scenarios_data_dict[var_full_name] = sc_row.loc[var]
                if scenarios_data_dict:
                    # push to dm
                    # TODO: should also alter associated disciplines' reconfig.
                    # flags for structuring ? TO TEST
                    self.ee.dm.set_values_from_dict(scenarios_data_dict)

    def subprocesses_built(self, scenario_names):
        """
        Check whether the subproxies built are coherent with the input list scenario_names.

        Arguments:
            scenario_names (list[string]): expected names of the subproxies.
        """
        # TODO: if scenario_names is None get it?
        proxies_names = [disc.sos_name for disc in self.proxy_disciplines]
        # # assuming self.coupling_per_scenario is true so bock below commented
        # if self.coupling_per_scenario:
        #     builder_names = [b.sos_name for b in self.cls_builder]
        #     expected_proxies_names = []
        #     for sc_name in scenario_names:
        #         for builder_name in builder_names:
        #             expected_proxies_names.append(self.ee.ns_manager.compose_ns([sc_name, builder_name]))
        #     return set(expected_proxies_names) == set(proxies_names)
        # else:
        return set(proxies_names) == set(scenario_names)

    def setup_sos_disciplines(self):
        """
        Dynamic inputs and outputs of the DriverEvaluator
        """
        if self.BUILDER_MODE in self.get_data_in():
            builder_mode = self.get_sosdisc_inputs(self.BUILDER_MODE)
            disc_in = self.get_data_in()
            if builder_mode == self.MULTI_INSTANCE:
                self.build_inst_desc_io_with_scenario_df()
                if self.GENERATED_SAMPLES in disc_in:
                    generated_samples = self.get_sosdisc_inputs(
                        self.GENERATED_SAMPLES)
                    generated_samples_dict = {
                        self.GENERATED_SAMPLES: generated_samples}
                    scenario_df = self.get_sosdisc_inputs(self.SCENARIO_DF)
                    # checking whether generated_samples has changed
                    # NB also doing nothing with an empty dataframe, which means sample needs to be regenerated to renew
                    # scenario_df on 2nd config. The reason of this choice is that using an optional generated_samples
                    # gives problems with structuring variables checks leading
                    # to incomplete configuration sometimes
                    if not (generated_samples.empty and not self.old_samples_df) \
                            and not dict_are_equal(generated_samples_dict, self.old_samples_df):
                        # checking whether the dataframes are already coherent in which case the changes come probably
                        # from a load and there is no need to crush the truth
                        # values
                        if not generated_samples.equals(scenario_df.drop([self.SELECTED_SCENARIO, self.SCENARIO_NAME], 1)):
                            # TODO: could overload struct. var. check to spare this deepcopy (only if generated_samples
                            # remains as a DriverEvaluator input, othrwise
                            # another sample change check logic is needed)
                            self.old_samples_df = copy.deepcopy(
                                generated_samples_dict)
                            # we crush old scenario_df and propose a df with
                            # all scenarios imposed by new sample, all
                            # de-activated
                            scenario_df = pd.DataFrame(
                                columns=[self.SELECTED_SCENARIO, self.SCENARIO_NAME])
                            scenario_df = pd.concat(
                                [scenario_df, generated_samples], axis=1)
                            n_scenarios = len(scenario_df.index)
                            # check whether the number of generated scenarios
                            # is not too high to auto-activate them
                            if self.MAX_SAMPLE_AUTO_BUILD_SCENARIOS is None or n_scenarios <= self.MAX_SAMPLE_AUTO_BUILD_SCENARIOS:
                                scenario_df[self.SELECTED_SCENARIO] = True
                            else:
                                self.logger.warn(
                                    f'Sampled over {self.MAX_SAMPLE_AUTO_BUILD_SCENARIOS} scenarios, please select which to build. ')
                                scenario_df[self.SELECTED_SCENARIO] = False
                            scenario_name = scenario_df[self.SCENARIO_NAME]
                            for i in scenario_name.index.tolist():
                                scenario_name.iloc[i] = 'scenario_' + \
                                    str(i + 1)
                            self.logger.info(
                                'Generated sample has changed, updating scenarios to select.')
                            self.dm.set_data(self.get_var_full_name(self.SCENARIO_DF, disc_in),
                                             'value', scenario_df, check_value=False)

            elif builder_mode == self.MONO_INSTANCE:
                # TODO: clean code below with class variables etc.
                dynamic_inputs = {'eval_inputs': {'type': 'dataframe',
                                                  'dataframe_descriptor': {'selected_input': ('bool', None, True),
                                                                           'full_name': ('string', None, False)},
                                                  'dataframe_edition_locked': False,
                                                  'structuring': True,
                                                  'visibility': self.SHARED_VISIBILITY,
                                                  'namespace': self.NS_EVAL},
                                  'eval_outputs': {'type': 'dataframe',
                                                   'dataframe_descriptor': {'selected_output': ('bool', None, True),
                                                                            'full_name': ('string', None, False)},
                                                   'dataframe_edition_locked': False,
                                                   'structuring': True, 'visibility': self.SHARED_VISIBILITY,
                                                   'namespace': self.NS_EVAL},
                                  'n_processes': {'type': 'int', 'numerical': True, 'default': 1},
                                  'wait_time_between_fork': {'type': 'float', 'numerical': True, 'default': 0.0}
                                  }
                dynamic_outputs = {'samples_inputs_df': {'type': 'dataframe', 'unit': None, 'visibility': self.SHARED_VISIBILITY,
                                                         'namespace': self.NS_EVAL}
                                   }

                selected_inputs_has_changed = False
                if 'eval_inputs' in disc_in:
                    # if len(disc_in) != 0:

                    eval_outputs = self.get_sosdisc_inputs('eval_outputs')
                    eval_inputs = self.get_sosdisc_inputs('eval_inputs')

                    # we fetch the inputs and outputs selected by the user
                    selected_outputs = eval_outputs[eval_outputs['selected_output']
                                                    == True]['full_name']
                    selected_inputs = eval_inputs[eval_inputs['selected_input']
                                                  == True]['full_name']
                    if set(selected_inputs.tolist()) != set(self.selected_inputs):
                        selected_inputs_has_changed = True
                        self.selected_inputs = selected_inputs.tolist()
                    self.selected_outputs = selected_outputs.tolist()

                    if len(selected_inputs) > 0 and len(selected_outputs) > 0:
                        # TODO: is it OK that it crashes with empty input ? also, might want an eval without outputs ?
                        # we set the lists which will be used by the evaluation
                        # function of sosEval
                        self.set_eval_in_out_lists(
                            self.selected_inputs, self.selected_outputs)

                        # setting dynamic outputs. One output of type dict per selected
                        # output
                        for out_var in self.eval_out_list:
                            dynamic_outputs.update(
                                {f'{out_var.split(self.ee.study_name + ".", 1)[1]}_dict': {'type': 'dict',
                                                                                           'visibility': 'Shared',
                                                                                           'namespace': self.NS_DOE}})
                        dynamic_inputs.update(self._get_dynamic_inputs_doe(
                            disc_in, selected_inputs_has_changed))
                self.add_inputs(dynamic_inputs)
                self.add_outputs(dynamic_outputs)
            elif builder_mode == self.REGULAR_BUILD:
                pass  # regular build requires no specific dynamic inputs
            elif builder_mode is None:
                pass
            else:
                raise ValueError(
                    f'Wrong builder mode input in {self.sos_name}')
        # after managing the different builds inputs, we do the setup_sos_disciplines of the wrapper in case it is
        # overload, e.g. in the case of a custom driver_wrapper_cls (with DriverEvaluatorWrapper this does nothing)
        # super().setup_sos_disciplines() # TODO: manage custom driver wrapper
        # case

        # check and import usecase
        self.manage_import_inputs_from_sub_process()

    def prepare_build(self):
        """
        Get the actual drivers of the subprocesses of the DriverEvaluator.
        """
        # TODO: make me work with custom driver
        builder_list = []
        if self.BUILDER_MODE in self.get_data_in():
            builder_mode = self.get_sosdisc_inputs(self.BUILDER_MODE)
            builder_mode_has_changed = builder_mode != self.old_builder_mode
            if builder_mode_has_changed:
                self.clean_children()
                self.clean_sub_builders()
                if self.old_builder_mode == self.MONO_INSTANCE:
                    self.eval_process_builder = None
                elif self.old_builder_mode == self.MULTI_INSTANCE:
                    self.builder_tool = None
                self.old_builder_mode = copy.copy(builder_mode)
            if builder_mode == self.MULTI_INSTANCE:
                builder_list = self.prepare_multi_instance_build()
            elif builder_mode == self.MONO_INSTANCE:
                builder_list = self.prepare_mono_instance_build()
            elif builder_mode == self.REGULAR_BUILD:
                builder_list = super().prepare_build()
            elif builder_mode is None:
                pass
            else:
                raise ValueError(
                    f'Wrong builder mode input in {self.sos_name}')
        return builder_list

    def prepare_execution(self):
        """
        Preparation of the GEMSEO process, including GEMSEO objects instantiation
        """
        # prepare_execution of proxy_disciplines as in coupling
        # TODO: move to builder ?
        for disc in self.proxy_disciplines:
            disc.prepare_execution()
        # TODO : cache mgmt of children necessary ? here or in
        # SoSMDODisciplineDriver ?
        super().prepare_execution()

        self.reset_subdisciplines_of_wrapper()

    def reset_subdisciplines_of_wrapper(self):

        self.mdo_discipline_wrapp.reset_subdisciplines(self)

    def set_wrapper_attributes(self, wrapper):
        """
        set the attribute ".attributes" of wrapper which is used to provide the wrapper with information that is
        figured out at configuration time but needed at runtime. The DriverEvaluator in particular needs to provide
        its wrapper with a reference to the subprocess GEMSEO objets so they can be manipulated at runtime.
        """
        # io full name maps set by ProxyDiscipline
        super().set_wrapper_attributes(wrapper)

        # driverevaluator subprocess
        wrapper.attributes.update({'sub_mdo_disciplines': [
                                  proxy.mdo_discipline_wrapp.mdo_discipline for proxy in self.proxy_disciplines
                                  if proxy.mdo_discipline_wrapp is not None]})  # discs and couplings but not scatters

        # specific to mono-instance
        if self.BUILDER_MODE in self.get_data_in() and self.get_sosdisc_inputs(self.BUILDER_MODE) == self.MONO_INSTANCE:
            eval_attributes = {'eval_in_list': self.eval_in_list,
                               'eval_out_list': self.eval_out_list,
                               'reference_scenario': self.get_x0(),
                               'activated_elems_dspace_df': [[True, True]
                                                             if self.ee.dm.get_data(var, 'type') == 'array' else [True]
                                                             for var in self.eval_in_list],  # TODO: Array dimensions greater than 2?
                               'study_name': self.ee.study_name,
                               'reduced_dm': self.ee.dm.reduced_dm,  # for conversions
                               'selected_inputs': self.selected_inputs,
                               'selected_outputs': self.selected_outputs,
                               }
            wrapper.attributes.update(eval_attributes)

    def is_configured(self):
        """
        Return False if discipline is not configured or structuring variables have changed or children are not all configured
        """
        return super().is_configured() and self.subprocess_is_configured()

    def subprocess_is_configured(self):
        """
        Return True if the subprocess is configured or the builder is empty.
        """
        # Explanation:
        # 1. self._data_in == {} : if the discipline as no input key it should have and so need to be configured
        # 2. Added condition compared to SoSDiscipline(as sub_discipline or associated sub_process builder)
        # 2.1 (self.get_disciplines_to_configure() == [] and len(self.proxy_disciplines) != 0) : sub_discipline(s) exist(s) but all configured
        # 2.2 len(self.cls_builder) == 0 No yet provided builder but we however need to configure (as in 2.1 when we have sub_disciplines which no need to be configured)
        # Remark1: condition "(   and len(self.proxy_disciplines) != 0) or len(self.cls_builder) == 0" added for proc build
        # Remark2: /!\ REMOVED the len(self.proxy_disciplines) == 0 condition
        # to accommodate the DriverEvaluator that holds te build until inputs
        # are available
        return self.get_disciplines_to_configure() == []  # or len(self.cls_builder) == 0

    def prepare_multi_instance_build(self):
        """
        Call the tool to build the subprocesses in multi-instance builder mode.
        """
        self.build_tool()
        # Tool is building disciplines for the driver on behalf of the driver name
        # no further disciplines needed to be builded by the evaluator
        return []

    def build_inst_desc_io_with_scenario_df(self):
        '''
        Complete inst_desc_in with scenario_df
        '''
        if self.builder_tool:
            dynamic_inputs = {self.SCENARIO_DF: {
                self.TYPE: 'dataframe',
                self.DEFAULT: pd.DataFrame(columns=[self.SELECTED_SCENARIO, self.SCENARIO_NAME]),
                self.DATAFRAME_DESCRIPTOR: {self.SELECTED_SCENARIO: ('bool', None, True),
                                            self.SCENARIO_NAME: ('string', None, True)},
                self.DATAFRAME_EDITION_LOCKED: False,
                self.EDITABLE: True,
                self.STRUCTURING: True}}  # TODO: manage variable columns for (non-very-simple) multiscenario cases

            dynamic_inputs.update({self.GENERATED_SAMPLES: {'type': 'dataframe',
                                                            'dataframe_edition_locked': True,
                                                            'structuring': True,
                                                            'unit': None,
                                                            # 'visibility': SoSWrapp.SHARED_VISIBILITY,
                                                            # 'namespace': 'ns_sampling',
                                                            'default': pd.DataFrame(),
                                                            # self.OPTIONAL:
                                                            # True,
                                                            self.USER_LEVEL: 3
                                                            }})
            self.add_inputs(dynamic_inputs)

    def configure_tool(self):
        '''
        Instantiate the tool if it does not and prepare it with data that he needs (the tool know what he needs)
        '''
        if self.builder_tool is None:
            self.builder_tool = self.builder_tool_cls.instantiate()
            self.builder_tool.associate_tool_to_driver(
                self, cls_builder=self.cls_builder, associated_namespaces=self.associated_namespaces)
        self.check_scatter_list_for_duplicates()
        self.builder_tool.prepare_tool()

    def build_tool(self):
        if self.builder_tool is not None:
            self.builder_tool.build()

    def check_scatter_list_for_duplicates(self):
        if self.SCENARIO_DF in self.get_data_in():
            scenario_df = self.get_sosdisc_inputs(self.SCENARIO_DF)
            scenario_names = scenario_df[scenario_df[self.SELECTED_SCENARIO]
                                         == True][self.SCENARIO_NAME].values.tolist()
            set_sc_names = set(scenario_names)
            if len(scenario_names) != len(set_sc_names):
                repeated_elements = [
                    sc for sc in set_sc_names if scenario_names.count(sc) > 1]
                msg = 'Cannot activate several scenarios with the same name (' + \
                    repeated_elements[0]
                for sc in repeated_elements[1:]:
                    msg += ', ' + sc
                msg += ').'
                self.logger.error(msg)
                raise Exception(msg)

    # MONO INSTANCE PROCESS
    def _get_disc_shared_ns_value(self):
        """
        Get the namespace ns_eval used in the mono-instance case.
        """
        return self.ee.ns_manager.disc_ns_dict[self]['others_ns'][self.NS_EVAL].get_value()

    def _set_eval_process_builder(self):
        '''
        Create the eval process builder, in a coupling if necessary, which will allow mono-instance builds.
        '''
        if len(self.cls_builder) == 0:  # added condition for proc build
            disc_builder = None
        elif len(self.cls_builder) == 1:
            # Note no distinction is made whether the builder is executable or not; old implementation used to put
            # scatter builds under a coupling automatically too. # TODO: check
            # if necessary for gather implementation.
            disc_builder = self.cls_builder[0]
        else:
            # If eval process is a list of builders then we build a coupling
            # containing the eval process
            disc_builder = self.create_sub_builder_coupling(
                self.SUBCOUPLING_NAME, self.cls_builder)
            self.hide_coupling_in_driver_for_display(disc_builder)

        self.eval_process_builder = disc_builder

    def hide_coupling_in_driver_for_display(self, disc_builder):
        '''
        Set the display_value of the sub coupling to the display_value of the driver 
        (if no display_value filled the display_value is the simulation value)
        '''
        driver_display_value = self.ee.ns_manager.get_local_namespace(
            self).get_display_value()
        self.ee.ns_manager.add_display_ns_to_builder(
            disc_builder, driver_display_value)

    def prepare_mono_instance_build(self):
        '''
        Get the builder of the single subprocesses in mono-instance builder mode.
        '''
        if self.eval_process_builder is None:
            self._set_eval_process_builder()

        return [self.eval_process_builder] if self.eval_process_builder is not None else []

    def set_eval_in_out_lists(self, in_list, out_list, inside_evaluator=False):
        '''
        Set the evaluation variable list (in and out) present in the DM
        which fits with the eval_in_base_list filled in the usecase or by the user
        '''
        self.eval_in_list = [
            f'{self.ee.study_name}.{element}' for element in in_list]
        self.eval_out_list = [
            f'{self.ee.study_name}.{element}' for element in out_list]

    def set_eval_possible_values(self):
        '''
            Once all disciplines have been run through,
            set the possible values for eval_inputs and eval_outputs in the DM
        '''
        analyzed_disc = self.proxy_disciplines[0]
        possible_in_values_full, possible_out_values_full = self.fill_possible_values(
            analyzed_disc)
        possible_in_values_full, possible_out_values_full = self.find_possible_values(analyzed_disc,
                                                                                      possible_in_values_full, possible_out_values_full)

        # Take only unique values in the list
        possible_in_values = list(set(possible_in_values_full))
        possible_out_values = list(set(possible_out_values_full))

        # these sorts are just for aesthetics
        possible_in_values.sort()
        possible_out_values.sort()

        default_in_dataframe = pd.DataFrame({'selected_input': [False for _ in possible_in_values],
                                             'full_name': possible_in_values})
        default_out_dataframe = pd.DataFrame({'selected_output': [False for _ in possible_out_values],
                                              'full_name': possible_out_values})

        eval_input_new_dm = self.get_sosdisc_inputs('eval_inputs')
        eval_output_new_dm = self.get_sosdisc_inputs('eval_outputs')
        my_ns_eval_path = self._get_disc_shared_ns_value()

        if eval_input_new_dm is None:
            self.dm.set_data(f'{my_ns_eval_path}.eval_inputs',
                             'value', default_in_dataframe, check_value=False)
        # check if the eval_inputs need to be updated after a subprocess
        # configure
        elif set(eval_input_new_dm['full_name'].tolist()) != (set(default_in_dataframe['full_name'].tolist())):
            self.check_eval_io(eval_input_new_dm['full_name'].tolist(), default_in_dataframe['full_name'].tolist(),
                               is_eval_input=True)
            default_dataframe = copy.deepcopy(default_in_dataframe)
            already_set_names = eval_input_new_dm['full_name'].tolist()
            already_set_values = eval_input_new_dm['selected_input'].tolist()
            for index, name in enumerate(already_set_names):
                default_dataframe.loc[default_dataframe['full_name'] == name, 'selected_input'] = already_set_values[
                    index]
            self.dm.set_data(f'{my_ns_eval_path}.eval_inputs',
                             'value', default_dataframe, check_value=False)

        if eval_output_new_dm is None:
            self.dm.set_data(f'{my_ns_eval_path}.eval_outputs',
                             'value', default_out_dataframe, check_value=False)
        # check if the eval_inputs need to be updated after a subprocess
        # configure
        elif set(eval_output_new_dm['full_name'].tolist()) != (set(default_out_dataframe['full_name'].tolist())):
            self.check_eval_io(eval_output_new_dm['full_name'].tolist(), default_out_dataframe['full_name'].tolist(),
                               is_eval_input=False)
            default_dataframe = copy.deepcopy(default_out_dataframe)
            already_set_names = eval_output_new_dm['full_name'].tolist()
            already_set_values = eval_output_new_dm['selected_output'].tolist()
            for index, name in enumerate(already_set_names):
                default_dataframe.loc[default_dataframe['full_name'] == name, 'selected_output'] = already_set_values[
                    index]
            self.dm.set_data(f'{my_ns_eval_path}.eval_outputs',
                             'value', default_dataframe, check_value=False)

    def fill_possible_values(self, disc):
        '''
            Fill possible values lists for eval inputs and outputs
            an input variable must be a float coming from a data_in of a discipline in all the process
            and not a default variable
            an output variable must be any data from a data_out discipline
        '''
        poss_in_values_full = []
        poss_out_values_full = []
        disc_in = disc.get_data_in()
        for data_in_key in disc_in.keys():
            is_input_type = disc_in[data_in_key][self.TYPE] in self.EVAL_INPUT_TYPE
            is_structuring = disc_in[data_in_key].get(
                self.STRUCTURING, False)
            in_coupling_numerical = data_in_key in list(
                ProxyCoupling.DESC_IN.keys())
            full_id = disc.get_var_full_name(
                data_in_key, disc_in)
            is_in_type = self.dm.data_dict[self.dm.data_id_map[full_id]
                                           ]['io_type'] == 'in'
            # is_input_multiplier_type = disc_in[data_in_key][self.TYPE] in self.INPUT_MULTIPLIER_TYPE
            is_editable = disc_in[data_in_key]['editable']
            is_None = disc_in[data_in_key]['value'] is None
            if is_in_type and not in_coupling_numerical and not is_structuring and is_editable:
                # Caution ! This won't work for variables with points in name
                # as for ac_model
                # we remove the study name from the variable full  name for a
                # sake of simplicity
                if is_input_type:
                    poss_in_values_full.append(
                        full_id.split(self.ee.study_name + ".", 1)[1])
                    # poss_in_values_full.append(full_id)

                # if is_input_multiplier_type and not is_None:
                #     poss_in_values_list = self.set_multipliers_values(
                #         disc, full_id, data_in_key)
                #     for val in poss_in_values_list:
                #         poss_in_values_full.append(val)

        disc_out = disc.get_data_out()
        for data_out_key in disc_out.keys():
            # Caution ! This won't work for variables with points in name
            # as for ac_model
            in_coupling_numerical = data_out_key in list(
                ProxyCoupling.DESC_IN.keys()) or data_out_key == 'residuals_history'
            full_id = disc.get_var_full_name(
                data_out_key, disc_out)
            if not in_coupling_numerical:
                # we remove the study name from the variable full  name for a
                # sake of simplicity
                poss_out_values_full.append(
                    full_id.split(self.ee.study_name + ".", 1)[1])
                # poss_out_values_full.append(full_id)
        return poss_in_values_full, poss_out_values_full

    def find_possible_values(
            self, disc, possible_in_values, possible_out_values):
        '''
            Run through all disciplines and sublevels
            to find possible values for eval_inputs and eval_outputs
        '''
        # TODO: does this involve avoidable, recursive back and forths during
        # configuration ? (<-> config. graph)
        if len(disc.proxy_disciplines) != 0:
            for sub_disc in disc.proxy_disciplines:
                sub_in_values, sub_out_values = self.fill_possible_values(
                    sub_disc)
                possible_in_values.extend(sub_in_values)
                possible_out_values.extend(sub_out_values)
                self.find_possible_values(
                    sub_disc, possible_in_values, possible_out_values)

        return possible_in_values, possible_out_values

    def get_x0(self):
        '''
        Get initial values for input values decided in the evaluation
        '''

        return dict(zip(self.eval_in_list,
                        map(self.dm.get_value, self.eval_in_list)))

    def _get_dynamic_inputs_doe(self, disc_in, selected_inputs_has_changed):
        default_custom_dataframe = pd.DataFrame(
            [[NaN for _ in range(len(self.selected_inputs))]], columns=self.selected_inputs)
        dataframe_descriptor = {}
        for i, key in enumerate(self.selected_inputs):
            cle = key
            var = tuple([self.ee.dm.get_data(
                self.eval_in_list[i], 'type'), None, True])
            dataframe_descriptor[cle] = var

        dynamic_inputs = {'samples_df': {'type': 'dataframe', self.DEFAULT: default_custom_dataframe,
                                         'dataframe_descriptor': dataframe_descriptor,
                                         'dataframe_edition_locked': False,
                                         'visibility': SoSWrapp.SHARED_VISIBILITY,
                                         'namespace': self.NS_EVAL
                                         }}

        # This reflects 'samples_df' dynamic input has been configured and that
        # eval_inputs have changed
        if 'samples_df' in disc_in and selected_inputs_has_changed:

            if disc_in['samples_df']['value'] is not None:
                from_samples = list(disc_in['samples_df']['value'].keys())
                from_eval_inputs = list(default_custom_dataframe.keys())
                final_dataframe = pd.DataFrame(
                    None, columns=self.selected_inputs)

                len_df = 1
                for element in from_eval_inputs:
                    if element in from_samples:
                        len_df = len(disc_in['samples_df']['value'])

                for element in from_eval_inputs:
                    if element in from_samples:
                        final_dataframe[element] = disc_in['samples_df']['value'][element]

                    else:
                        final_dataframe[element] = [NaN for _ in range(len_df)]

                disc_in['samples_df']['value'] = final_dataframe
            disc_in['samples_df']['dataframe_descriptor'] = dataframe_descriptor
        return dynamic_inputs

    def check_eval_io(self, given_list, default_list, is_eval_input):
        """
        Set the evaluation variable list (in and out) present in the DM
        which fits with the eval_in_base_list filled in the usecase or by the user
        """

        for given_io in given_list:
            if given_io not in default_list:
                if is_eval_input:
                    error_msg = f'The input {given_io} in eval_inputs is not among possible values. Check if it is an ' \
                                f'input of the subprocess with the correct full name (without study name at the ' \
                                f'beginning) and within allowed types (int, array, float). Dynamic inputs might  not ' \
                                f'be created. '

                else:
                    error_msg = f'The output {given_io} in eval_outputs is not among possible values. Check if it is an ' \
                                f'output of the subprocess with the correct full name (without study name at the ' \
                                f'beginning). Dynamic inputs might  not be created. '

                self.logger.warning(error_msg)

    def clean_sub_builders(self):
        '''
        Clean sub_builders as they were at initialization especially for their associated namespaces
        '''
        for builder in self.cls_builder:
            # delete all associated namespaces
            builder.delete_all_associated_namespaces()
            # set back all associated namespaces that was at the init of the
            # evaluator
            builder.add_namespace_list_in_associated_namespaces(
                self.associated_namespaces)

    def manage_import_inputs_from_sub_process(self):
        """
            Function needed in setup_sos_disciplines()
        """
        # Set sub_proc_import_usecase_status
        self.set_sub_process_usecase_status_from_user_inputs()

        # Treat the case of SP_UC_Import
        if self.sub_proc_import_usecase_status == 'SP_UC_Import':
            # 1. Add 'reference' (if not already existing) in data manager for
            # usecase import
            # self.add_reference_instance()
            # 2. Add data in data manager for this analysis'reference'
            # 2.1 get anonymized dict
            anonymize_input_dict_from_usecase = self.get_sosdisc_inputs(
                self.SUB_PROCESS_INPUTS)[ProcessBuilderParameterType.USECASE_DATA]
            # 2.2 put anonymized dict in context (unanonymize)
            # input_dict_from_usecase = self.put_anonymized_input_dict_in_sub_process_context(
            #    anonymize_input_dict_from_usecase)
            # print(input_dict_from_usecase)
            # self.ee.display_treeview_nodes(True)
            # 2.3 load data in dm
            # self.ee.load_study_from_input_dict(input_dict_from_usecase)
            # 2.4 Update parameters
            #     Set the status to No_SP_UC_Import'
            self.sub_proc_import_usecase_status = 'No_SP_UC_Import'
            #     Empty the anonymized dict in
            sub_process_inputs_dict = self.get_sosdisc_inputs(
                self.SUB_PROCESS_INPUTS)
            sub_process_inputs_dict[ProcessBuilderParameterType.USECASE_DATA] = anonymize_input_dict_from_usecase
            # sub_process_inputs_dict[ProcessBuilderParameterType.USECASE_DATA] = {
            #}
            self.dm.set_data(f'{self.get_disc_full_name()}.{self.SUB_PROCESS_INPUTS}',
                             self.VALUES, sub_process_inputs_dict, check_value=False)
            #     Empty the previous_sub_process_usecase_data
            self.previous_sub_process_usecase_data = {}

    def set_sub_process_usecase_status_from_user_inputs(self):
        """
            State subprocess usecase import status
            The uscase is defined by its name and its anonimized dict
            Function needed in manage_import_inputs_from_sub_process()
        """
        disc_in = self.get_data_in()
        if self.SUB_PROCESS_INPUTS in disc_in:  # and self.sub_proc_build_status != 'Empty_SP'
            sub_process_inputs_dict = self.get_sosdisc_inputs(
                self.SUB_PROCESS_INPUTS)
            sub_process_usecase_name = sub_process_inputs_dict[
                ProcessBuilderParameterType.USECASE_INFO][ProcessBuilderParameterType.USECASE_NAME]
            sub_process_usecase_data = sub_process_inputs_dict[ProcessBuilderParameterType.USECASE_DATA]
            if self.previous_sub_process_usecase_name != sub_process_usecase_name or self.previous_sub_process_usecase_data != sub_process_usecase_data:
                self.previous_sub_process_usecase_name = sub_process_usecase_name
                self.previous_sub_process_usecase_data = sub_process_usecase_data
                # means it is not an empty dictionary
                if sub_process_usecase_name != 'Empty' and not not sub_process_usecase_data:
                    self.sub_proc_import_usecase_status = 'SP_UC_Import'
            else:
                self.sub_proc_import_usecase_status = 'No_SP_UC_Import'
        else:
            self.sub_proc_import_usecase_status = 'No_SP_UC_Import'

    def get_module(self):

        return 'DriverEvaluator'<|MERGE_RESOLUTION|>--- conflicted
+++ resolved
@@ -45,30 +45,18 @@
         SOSEval class which creates a sub process to evaluate
         with different methods (Gradient,FORM,Sensitivity ANalysis, DOE, ...)
 
-<<<<<<< HEAD
     1) Structure of Desc_in/Desc_out:
         |_ DESC_IN 
-            |_ EVAL_INPUTS (namespace: 'ns_eval', structuring, dynamic : builder_mode == self.MONO_INSTANCE)   
-            |_ EVAL_OUTPUTS (namespace: 'ns_eval', structuring, dynamic : builder_mode == self.MONO_INSTANCE) 
+            |_ EVAL_INPUTS (namespace: NS_EVAL, structuring, dynamic : builder_mode == self.MONO_INSTANCE)   
+            |_ EVAL_OUTPUTS (namespace: NS_EVAL, structuring, dynamic : builder_mode == self.MONO_INSTANCE) 
             |_ GENERATED_SAMPLES( structuring,dynamic: self.builder_tool == True) 
             |_ SCENARIO_DF (structuring,dynamic: self.builder_tool == True)
-            |_ SAMPLES_DF (namespace: 'ns_eval', dynamic: len(selected_inputs) > 0 and len(selected_outputs) > 0 ) 
-=======
-    1) Strucrure of Desc_in/Desc_out:
-        |_ DESC_IN
-                |_ SUB_PROCESS_INPUTS (structuring)  
-                    |_ EVAL_INPUTS (namespace: NS_EVAL, structuring, dynamic : builder_mode == self.MONO_INSTANCE)
-                    |_ EVAL_OUTPUTS (namespace: NS_EVAL, structuring, dynamic : builder_mode == self.MONO_INSTANCE)
-                    |_ GENERATED_SAMPLES( structuring,dynamic: self.builder_tool == True) 
-                    |_ SCENARIO_DF (structuring,dynamic: self.builder_tool == True)
-                    |_ SAMPLES_DF (namespace: NS_EVAL, dynamic: len(selected_inputs) > 0 and len(selected_outputs) > 0 )
->>>>>>> f97c6408
+            |_ SAMPLES_DF (namespace: NS_EVAL, dynamic: len(selected_inputs) > 0 and len(selected_outputs) > 0 ) 
+
         |_ DESC_OUT
             |_ samples_inputs_df (namespace: NS_EVAL, dynamic: builder_mode == self.MONO_INSTANCE)
             |_ <var>_dict (internal namspace 'ns_doe', dynamic: len(selected_inputs) > 0 and len(selected_outputs) > 0 and eval_outputs not empty, for <var> in eval_outputs)
 
-
-<<<<<<< HEAD
    2) Description of DESC parameters:
         |_ DESC_IN 
             |_ EVAL_INPUTS    
@@ -76,28 +64,6 @@
             |_ GENERATED_SAMPLES 
             |_ SCENARIO_DF
             |_ SAMPLES_DF 
-=======
-    2) Description of DESC parameters:
-        |_ DESC_IN
-           |_ SUB_PROCESS_INPUTS:               All inputs for driver builder in the form of ProcessBuilderParameterType type
-                                                    PROCESS_REPOSITORY:   folder root of the sub processes to be nested inside the DoE.
-                                                                          If 'None' then it uses the sos_processes python for doe creation.
-                                                    PROCESS_NAME:         selected process name (in repository) to be nested inside the DoE.
-                                                                          If 'None' then it uses the sos_processes python for doe creation.
-                                                    USECASE_INFO:         either empty or an available data source of the sub_process
-                                                    USECASE_NAME:         children of USECASE_INFO that contains data source name (can be empty)
-                                                    USECASE_TYPE:         children of USECASE_INFO that contains data source type (can be empty)
-                                                    USECASE_IDENTIFIER:   children of USECASE_INFO that contains data source identifier (can be empty)
-                                                    USECASE_DATA:         anonymized dictionary of usecase inputs to be nested in context
-                                                                          it is a temporary input: it will be put to None as soon as
-                                                                          its content is 'loaded' in the dm. We will have it has editable
-                                                It is in dict type (specific 'proc_builder_modale' type to have a specific GUI widget) 
-                    |_ EVAL_INPUTS    
-                    |_ EVAL_OUTPUTS 
-                    |_ GENERATED_SAMPLES 
-                    |_ SCENARIO_DF
-                    |_ SAMPLES_DF 
->>>>>>> f97c6408
        |_ DESC_OUT
             |_ samples_inputs_df 
             |_ <var observable name>_dict':     for each selected output observable doe result
@@ -141,20 +107,13 @@
 
     USECASE_DATA = 'usecase_data'
 
-<<<<<<< HEAD
-=======
-    DESC_IN = {SUB_PROCESS_INPUTS: {'type': ProxyDiscipline.PROC_BUILDER_MODAL,
-                                    'structuring': True,
-                                    'default': default_process_builder_parameter_type.to_data_manager_dict(),
-                                    'user_level': 1,
-                                    'optional': False
-                                    }}
-
-    NS_DOE = 'ns_doe'    # namespace for the [var]_dict outputs of the mono-instance evaluator. since [var] are anonymized
-                         # full names, set to root node to have [var]_dict appear in same node as [var]
-    NS_EVAL = 'ns_eval'  # shared namespace of the mono-instance evaluator for eventual couplings
-
->>>>>>> f97c6408
+    # namespace for the [var]_dict outputs of the mono-instance evaluator.
+    # since [var] are anonymized
+    NS_DOE = 'ns_doe'
+    # full names, set to root node to have [var]_dict appear in same node as [var]
+    # shared namespace of the mono-instance evaluator for eventual couplings
+    NS_EVAL = 'ns_eval'
+
     def __init__(self, sos_name, ee, cls_builder,
                  driver_wrapper_cls=None,
                  associated_namespaces=None,
@@ -213,9 +172,11 @@
         # namespace to store output dictionaries associated to eval_outputs
         if self.NS_DOE not in self.ee.ns_manager.shared_ns_dict.keys():
             self.ee.ns_manager.add_ns(self.NS_DOE, self.ee.study_name)
-        # do the same for the shared namespace for coupling with the DriverEvaluator
+        # do the same for the shared namespace for coupling with the
+        # DriverEvaluator
         if self.NS_EVAL not in self.ee.ns_manager.shared_ns_dict.keys():
-            self.ee.ns_manager.add_ns(self.NS_EVAL, self.ee.ns_manager.compose_local_namespace_value(self))
+            self.ee.ns_manager.add_ns(
+                self.NS_EVAL, self.ee.ns_manager.compose_local_namespace_value(self))
 
     def get_desc_in_out(self, io_type):
         """

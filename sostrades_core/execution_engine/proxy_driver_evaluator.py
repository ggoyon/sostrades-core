'''
Copyright 2022 Airbus SAS

Licensed under the Apache License, Version 2.0 (the "License");
you may not use this file except in compliance with the License.
You may obtain a copy of the License at

    http://www.apache.org/licenses/LICENSE-2.0

Unless required by applicable law or agreed to in writing, software
distributed under the License is distributed on an "AS IS" BASIS,
WITHOUT WARRANTIES OR CONDITIONS OF ANY KIND, either express or implied.
See the License for the specific language governing permissions and
limitations under the License.
'''

'''
mode: python; py-indent-offset: 4; tab-width: 8; coding: utf-8
'''

import copy
import pandas as pd
from numpy import NaN

from sostrades_core.api import get_sos_logger
from sostrades_core.execution_engine.sos_wrapp import SoSWrapp
from sostrades_core.execution_engine.proxy_discipline import ProxyDiscipline
from sostrades_core.execution_engine.proxy_coupling import ProxyCoupling
from sostrades_core.execution_engine.proxy_discipline_builder import ProxyDisciplineBuilder
from sostrades_core.execution_engine.mdo_discipline_driver_wrapp import MDODisciplineDriverWrapp
from sostrades_core.execution_engine.disciplines_wrappers.driver_evaluator_wrapper import DriverEvaluatorWrapper
from sostrades_core.execution_engine.disciplines_wrappers.sample_generator_wrapper import SampleGeneratorWrapper
from sostrades_core.tools.proc_builder.process_builder_parameter_type import ProcessBuilderParameterType
from gemseo.utils.compare_data_manager_tooling import dict_are_equal


class ProxyDriverEvaluatorException(Exception):
    pass


class ProxyDriverEvaluator(ProxyDisciplineBuilder):
    '''
        SOSEval class which creates a sub process to evaluate
        with different methods (Gradient,FORM,Sensitivity Analysis, DOE, ...)

    1) Structure of Desc_in/Desc_out:
        |_ DESC_IN
            |_ INSTANCE_REFERENCE (structuring, dynamic : builder_mode == self.MULTI_INSTANCE)
                |_ REFERENCE_MODE (structuring, dynamic :instance_referance == TRUE) 
                |_ REFERENCE_SCENARIO_NAME (structuring, dynamic :instance_referance == TRUE) #TODO
            |_ EVAL_INPUTS (namespace: NS_EVAL, structuring, dynamic : builder_mode == self.MONO_INSTANCE)
            |_ EVAL_OUTPUTS (namespace: NS_EVAL, structuring, dynamic : builder_mode == self.MONO_INSTANCE)
            |_ GENERATED_SAMPLES ( structuring,dynamic: self.builder_tool == True)
            |_ SCENARIO_DF (structuring,dynamic: self.builder_tool == True)
            |_ SAMPLES_DF (namespace: NS_EVAL, dynamic: len(selected_inputs) > 0 and len(selected_outputs) > 0 )    
            |_ 'n_processes' (dynamic : builder_mode == self.MONO_INSTANCE)         
            |_ 'wait_time_between_fork' (dynamic : builder_mode == self.MONO_INSTANCE)

        |_ DESC_OUT
            |_ samples_inputs_df (namespace: NS_EVAL, dynamic: builder_mode == self.MONO_INSTANCE)
            |_ <var>_dict (internal namespace 'ns_doe', dynamic: len(selected_inputs) > 0 and len(selected_outputs) > 0
            and eval_outputs not empty, for <var> in eval_outputs)

    2) Description of DESC parameters:
        |_ DESC_IN
            |_ INSTANCE_REFERENCE 
                |_ REFERENCE_MODE 
                |_ REFERENCE_SCENARIO_NAME  #TODO
            |_ EVAL_INPUTS
            |_ EVAL_OUTPUTS
            |_ GENERATED_SAMPLES
            |_ SCENARIO_DF
            |_ SAMPLES_DF
            |_ 'n_processes' 
            |_ 'wait_time_between_fork'            
       |_ DESC_OUT
            |_ samples_inputs_df
            |_ <var observable name>_dict':     for each selected output observable doe result
                                                associated to sample and the selected observable

    '''

    # ontology information
    _ontology_data = {
        'label': 'Driver Evaluator',
        'type': 'Official',
        'source': 'SoSTrades Project',
        'validated': '',
        'validated_by': 'SoSTrades Project',
        'last_modification_date': '',
        'category': '',
        'definition': '',
        'icon': '',
        'version': '',
    }

    BUILDER_MODE = DriverEvaluatorWrapper.BUILDER_MODE
    MONO_INSTANCE = DriverEvaluatorWrapper.MONO_INSTANCE
    MULTI_INSTANCE = DriverEvaluatorWrapper.MULTI_INSTANCE
    REGULAR_BUILD = DriverEvaluatorWrapper.REGULAR_BUILD
    BUILDER_MODE_POSSIBLE_VALUES = DriverEvaluatorWrapper.BUILDER_MODE_POSSIBLE_VALUES
    SUB_PROCESS_INPUTS = DriverEvaluatorWrapper.SUB_PROCESS_INPUTS

    INSTANCE_REFERENCE = 'instance_reference'
    LINKED_MODE = 'linked_mode'
    COPY_MODE = 'copy_mode'
    REFERENCE_MODE = 'reference_mode'
    REFERENCE_MODE_POSSIBLE_VALUES = [LINKED_MODE, COPY_MODE]

    SCENARIO_DF = 'scenario_df'

    SELECTED_SCENARIO = 'selected_scenario'
    SCENARIO_NAME = 'scenario_name'
    # with SampleGenerator, whether to activate and build all the sampled
    MAX_SAMPLE_AUTO_BUILD_SCENARIOS = 1024
    # scenarios by default or not. Set to None to always build.

    SUBCOUPLING_NAME = 'subprocess'
    EVAL_INPUT_TYPE = ['float', 'array', 'int', 'string']

    GENERATED_SAMPLES = SampleGeneratorWrapper.GENERATED_SAMPLES

    USECASE_DATA = 'usecase_data'

    # namespace for the [var]_dict outputs of the mono-instance evaluator.
    # since [var] are anonymized
    NS_DOE = 'ns_doe'
    # full names, set to root node to have [var]_dict appear in same node as [var]
    # shared namespace of the mono-instance evaluator for eventual couplings
    NS_EVAL = 'ns_eval'

    def __init__(self, sos_name, ee, cls_builder,
                 driver_wrapper_cls=None,
                 associated_namespaces=None,
                 map_name=None,
                 flatten_subprocess=False,
                 hide_coupling_in_driver=False):
        """
        Constructor

        Arguments:
            sos_name (string): name of the discipline/node
            ee (ExecutionEngine): execution engine of the current process
            cls_builder (List[SoSBuilder]): list of the sub proxy builders
            driver_wrapper_cls (Class): class constructor of the driver wrapper (user-defined wrapper or SoSTrades wrapper or None)
            map_name (string): name of the map associated to the scatter builder in case of multi-instance build
            associated_namespaces(List[string]): list containing ns ids ['name__value'] for namespaces associated to builder
        """
        super().__init__(sos_name, ee, driver_wrapper_cls,
                         associated_namespaces=associated_namespaces)
        if cls_builder is not None:
            self.cls_builder = cls_builder
        else:
            raise Exception(
                'The driver evaluator builder must have a cls_builder to work')

        self.builder_tool = None

<<<<<<< HEAD
        self.flatten_subprocess = flatten_subprocess
=======
        self.map_name = map_name
        self.flatten_subprocess = flatten_subprocess
        self.hide_coupling_in_driver = hide_coupling_in_driver
>>>>>>> 8758bd7d
        self.old_builder_mode = None
        self.eval_process_builder = None
        self.eval_in_list = None
        self.eval_out_list = None
        self.selected_outputs = []
        self.selected_inputs = []
        self.eval_out_type = []
        self.eval_out_list_size = []
        self.logger = get_sos_logger(f'{self.ee.logger.name}.DriverEvaluator')

        self.old_samples_df, self.old_scenario_df = ({}, {})
        self.scatter_list_valid = True

        self.previous_sub_process_usecase_name = 'Empty'
        self.previous_sub_process_usecase_data = {}
        # Possible values: 'No_SP_UC_Import', 'SP_UC_Import'
        self.sub_proc_import_usecase_status = 'No_SP_UC_Import'

        self.old_ref_dict = {}
        # self.ref_changes_dict = {}

    def _add_optional_shared_ns(self):
        """
        Add the shared namespaces NS_DOE and NS_EVAL should they not exist.
        """
        # if NS_DOE does not exist in ns_manager, we create this new
        # namespace to store output dictionaries associated to eval_outputs
        if self.NS_DOE not in self.ee.ns_manager.shared_ns_dict.keys():
            self.ee.ns_manager.add_ns(self.NS_DOE, self.ee.study_name)
        # do the same for the shared namespace for coupling with the
        # DriverEvaluator
        if self.NS_EVAL not in self.ee.ns_manager.shared_ns_dict.keys():
            self.ee.ns_manager.add_ns(
                self.NS_EVAL, self.ee.ns_manager.compose_local_namespace_value(self))

    def get_desc_in_out(self, io_type):
        """
        get the desc_in or desc_out. if a wrapper exists get it from the wrapper, otherwise get it from the proxy class
        """
        # TODO : check if the following logic could be OK and implement it
        # according to what we want to do : DESC_IN of Proxy is updated by SoSWrapp if exists
        # thus no mixed calls to n-1 and n-2

        if self.mdo_discipline_wrapp.wrapper is not None:
            # ProxyDiscipline gets the DESC from the wrapper
            return ProxyDiscipline.get_desc_in_out(self, io_type)
        else:
            # ProxyDisciplineBuilder expects the DESC on the proxies e.g. Coupling
            # TODO: move to coupling ?
            return super().get_desc_in_out(io_type)

    def create_mdo_discipline_wrap(self, name, wrapper, wrapping_mode):
        """
        creation of mdo_discipline_wrapp by the proxy which in this case is a MDODisciplineDriverWrapp that will create
        a SoSMDODisciplineDriver at prepare_execution, i.e. a driver node that knows its subprocesses but manipulates
        them in a different way than a coupling.
        """
        self.mdo_discipline_wrapp = MDODisciplineDriverWrapp(
            name, wrapper, wrapping_mode)

    def configure(self):
        """
        Configure the DriverEvaluator layer
        """

        # configure al processes stored in children
        for disc in self.get_disciplines_to_configure():
            disc.configure()

        # configure current discipline DriverEvaluator
        # if self._data_in == {} or (self.get_disciplines_to_configure() == []
        # and len(self.proxy_disciplines) != 0) or len(self.cls_builder) == 0:
        if self._data_in == {} or self.subprocess_is_configured():
            # Call standard configure methods to set the process discipline
            # tree
            super().configure()
            self.configure_driver()

        if self.subprocess_is_configured():
            self.update_data_io_with_subprocess_io()
            self.set_children_cache_inputs()

    def update_data_io_with_subprocess_io(self):
        """
        Update the DriverEvaluator _data_in and _data_out with subprocess i/o so that grammar of the driver can be
        exploited for couplings etc.
        """
        self._restart_data_io_to_disc_io()
        # TODO: working because no two different discs share a local ns
        for proxy_disc in self.proxy_disciplines:
            # if not isinstance(proxy_disc, ProxyDisciplineGather):
            subprocess_data_in = proxy_disc.get_data_io_with_full_name(
                self.IO_TYPE_IN, as_namespaced_tuple=True)
            subprocess_data_out = proxy_disc.get_data_io_with_full_name(
                self.IO_TYPE_OUT, as_namespaced_tuple=True)
            self._update_data_io(subprocess_data_in, self.IO_TYPE_IN)
            self._update_data_io(subprocess_data_out, self.IO_TYPE_OUT)

    def configure_driver(self):
        """
        To be overload by drivers with specific configuration actions
        """
        # Extract variables for eval analysis in mono instance mode
        disc_in = self.get_data_in()
        if self.BUILDER_MODE in disc_in:
            if self.get_sosdisc_inputs(self.BUILDER_MODE) == self.MONO_INSTANCE \
                    and 'eval_inputs' in disc_in and len(self.proxy_disciplines) > 0:
                self.set_eval_possible_values()
            elif self.get_sosdisc_inputs(self.BUILDER_MODE) == self.MULTI_INSTANCE and self.SCENARIO_DF in disc_in:
                self.configure_tool()
                self.configure_subprocesses_with_driver_input()

    def prepare_variables_to_propagate(self):

        # TODO: code below might need refactoring after reference_scenario
        # configuration fashion is decided upon
        scenario_df = self.get_sosdisc_inputs(self.SCENARIO_DF)
        instance_reference = self.get_sosdisc_inputs(self.INSTANCE_REFERENCE)
        # sce_df = copy.deepcopy(scenario_df)

        if instance_reference:
            # Addition of Reference Scenario
            scenario_df = scenario_df.append(
                {self.SELECTED_SCENARIO: True,
                    self.SCENARIO_NAME: 'ReferenceScenario'},
                ignore_index=True)

        # NB assuming that the scenario_df entries are unique otherwise there
        # is some intelligence to be added
        scenario_names = scenario_df[scenario_df[self.SELECTED_SCENARIO]
                                          == True][self.SCENARIO_NAME].values.tolist()
        trade_vars = []
        # check that all the input scenarios have indeed been built
        # (configuration sequence allows the opposite)
        if self.subprocesses_built(scenario_names):
            trade_vars = [col for col in scenario_df.columns if col not in
                         [self.SELECTED_SCENARIO, self.SCENARIO_NAME]]

<<<<<<< HEAD
        return scenario_df, instance_reference, trade_vars, scenario_names

    def configure_subprocesses_with_driver_input(self):
        """
        This function forces the trade variables values of the subprocesses in function of the driverevaluator input df.
        """

        scenario_df, instance_reference, trade_vars, scenario_names = self.prepare_variables_to_propagate()
        # PROPAGATE NON-TRADE VARIABLES VALUES FROM REFERENCE TO SUBDISCIPLINES
        if self.subprocesses_built(scenario_names):
=======
            # PROPAGATE NON-TRADE VARIABLES VALUES FROM REFERENCE TO
            # SUBDISCIPLINES
>>>>>>> 8758bd7d
            if instance_reference:
                scenario_names_to_propagate = scenario_names[:-1]
                ref_changes_dict, ref_dict = self.get_reference_non_trade_variables_changes(trade_vars)
                if ref_changes_dict:
                    self.propagate_reference_non_trade_variables_changes(ref_changes_dict, ref_dict, scenario_names_to_propagate)
            else:
                scenario_names = scenario_names

            # PROPAGATE TRADE VARIABLES VALUES FROM scenario_df
            # check that there are indeed variable changes input, with respect
            # to reference scenario
<<<<<<< HEAD
            if trade_vars:
                driver_evaluator_ns = self.ee.ns_manager.get_local_namespace_value(self)
=======
            if var_names:
                if instance_reference:
                    scenario_df = self.set_reference_trade_variables_in_scenario_df(
                        scenario_df)

                driver_evaluator_ns = self.ee.ns_manager.get_local_namespace_value(
                    self)
>>>>>>> 8758bd7d
                scenarios_data_dict = {}
                for sc in scenario_names:
<<<<<<< HEAD
                    sc_row = scenario_df[scenario_df[self.SCENARIO_NAME] == sc].iloc[
                        0]  # assuming it is unique # TODO: as index?
                    for var in trade_vars:
=======
                    # assuming it is unique # TODO: as index?
                    sc_row = scenario_df[scenario_df[self.SCENARIO_NAME]
                                         == sc].iloc[0]
                    for var in var_names:
>>>>>>> 8758bd7d
                        var_full_name = self.ee.ns_manager.compose_ns(
                            [driver_evaluator_ns, sc, var])
                        scenarios_data_dict[var_full_name] = sc_row.loc[var]
                if scenarios_data_dict:
                    # push to dm
                    # TODO: should also alter associated disciplines' reconfig.
                    # flags for structuring ? TO TEST
                    self.ee.dm.set_values_from_dict(scenarios_data_dict)

<<<<<<< HEAD
    # def set_reference_trade_variables_in_scenario_df(self, sce_df):
    #
    #     var_names = [col for col in sce_df.columns if col not in
    #                  [self.SELECTED_SCENARIO, self.SCENARIO_NAME]]
    #
    #     index_ref_disc = self.get_reference_scenario_index()
    #     for var in var_names:
    #         short_name_var = var.split(".")[-1]
    #         for subdisc in self.proxy_disciplines[index_ref_disc].proxy_disciplines:
    #             if short_name_var in subdisc.get_data_in():
    #                 value_var = subdisc.get_sosdisc_inputs(short_name_var)
    #                 sce_df.at[sce_df.loc[sce_df[self.SCENARIO_NAME] == 'ReferenceScenario'].index, var] = value_var
    #
    #     return sce_df
=======
    def set_reference_trade_variables_in_scenario_df(self, sce_df):

        var_names = [col for col in sce_df.columns if col not in
                     [self.SELECTED_SCENARIO, self.SCENARIO_NAME]]

        index_ref_disc = self.get_reference_scenario_index()
        # for var in var_names:
        #    short_name_var = var.split(".")[-1]
        #    for subdisc in self.proxy_disciplines[index_ref_disc].proxy_disciplines:
        #        if short_name_var in subdisc.get_data_in():
        #            value_var = subdisc.get_sosdisc_inputs(short_name_var)
        #            sce_df.at[sce_df.loc[sce_df[self.SCENARIO_NAME]
        #                                 == 'ReferenceScenario'].index, var] = value_var
        # TODO
        # This is with error in case value_var is a list-like object (numpy array, list, set, tuple etc.)
        # https://stackoverflow.com/questions/48000225/must-have-equal-len-keys-and-value-when-setting-with-an-iterable
        # Example variable z = array([1., 1.]) of sellar put in trade variables
        return sce_df

>>>>>>> 8758bd7d
    def get_reference_scenario_index(self):
        index_ref = 0
        for disc in self.proxy_disciplines:
            if disc.sos_name == 'ReferenceScenario':
                break
            else:
                index_ref += 1
        return index_ref

    def check_if_there_are_reference_variables_changes(self):

        scenario_df, instance_reference, trade_vars, scenario_names = self.prepare_variables_to_propagate()

        ref_changes_dict = {}
        if self.subprocesses_built(scenario_names):
            if instance_reference:
                ref_changes_dict, ref_dict = self.get_reference_non_trade_variables_changes(trade_vars)

        return ref_changes_dict

    def get_reference_non_trade_variables_changes(self, trade_vars):

        ref_discipline = self.proxy_disciplines[self.get_reference_scenario_index()]

<<<<<<< HEAD
        # Take reference scenario non-trade variables (num and non-num) and its values
        ref_dict = {}
        for key in ref_discipline.get_input_data_names():
            if all(key.split(ref_discipline.sos_name + '.')[-1] != trade_var for trade_var in trade_vars):
                ref_dict[key] = ref_discipline.ee.dm.get_value(key)
=======
        # Take non-trade variables values from subdisciplines of reference
        # scenario
        ref_disc = self.proxy_disciplines[index_ref_disc]
        ref_dict_to_adapt = {}
>>>>>>> 8758bd7d

        # Check if reference values have changed and select only those which have changed
        ref_changes_dict = {}
        for key in ref_dict.keys():
            if key in self.old_ref_dict.keys():
                # if key == 'root.outer_ms.ReferenceScenario.inner_ms.scenario_df':
                #     print(key)
                if isinstance(ref_dict[key], pd.DataFrame):
                    if not ref_dict[key].equals(self.old_ref_dict[key]):
                        ref_changes_dict[key] = ref_dict[key]
                else:
                    if ref_dict[key] != self.old_ref_dict[key]:
                        ref_changes_dict[key] = ref_dict[key]
            else:
                ref_changes_dict[key] = ref_dict[key]

        return ref_changes_dict, ref_dict

    def propagate_reference_non_trade_variables_changes(self, ref_changes_dict, ref_dict, scenario_names_to_propagate):

        if ref_changes_dict:
            self.old_ref_dict = copy.deepcopy(ref_dict)

        ref_discipline = self.proxy_disciplines[self.get_reference_scenario_index()]

        # Build other scenarios variables and values dict from reference
        dict_to_propagate = {}
<<<<<<< HEAD
        for key in ref_changes_dict.keys():
            for sc in scenario_names_to_propagate:
                if ref_discipline.sos_name in key and self.sos_name in key:
                    new_key = key.split(self.sos_name, 1)[0] + self.sos_name + '.' + sc + \
                              key.split(self.sos_name, 1)[-1].split(ref_discipline.sos_name, 1)[-1]
                elif ref_discipline.sos_name in key and not self.sos_name in key:
                    new_key = key.split(ref_discipline.sos_name, 1)[0] + sc + key.split(ref_discipline.sos_name, 1)[
                        -1]
=======
        for key in ref_dict_to_adapt.keys():
            for sc in self.scenario_names[:-1]:
                # if key == 'root.ReferenceScenario.x' and self.sos_name == 'outer_ms':
                #     print('fdsqfsdqf')
                if ref_disc.sos_name in key and self.sos_name in key:
                    new_key = key.split(self.sos_name, 1)[0] + self.sos_name + '.' + sc + key.split(
                        self.sos_name, 1)[-1].split(ref_disc.sos_name, 1)[-1]
                elif ref_disc.sos_name in key and not self.sos_name in key:
                    new_key = key.split(ref_disc.sos_name, 1)[
                        0] + sc + key.split(ref_disc.sos_name, 1)[-1]
>>>>>>> 8758bd7d
                else:
                    new_key = key
                if self.dm.check_data_in_dm(new_key):
                    dict_to_propagate[new_key] = ref_changes_dict[key]

        # Propagate other scenarios variables and values
        self.ee.dm.set_values_from_dict(dict_to_propagate)

        # # Take non-trade variables values from subdisciplines of reference scenario
        # for subdisc in self.proxy_disciplines[index_ref_disc].proxy_disciplines:
        #     if subdisc.__class__.__name__ == 'ProxyDiscipline':
        #         # For ProxyDiscipline --> Propagation of non-trade variables
        #         self.propagate_non_trade_variables_of_proxy_discipline(subdisc, trade_vars)
        #     elif subdisc.__class__.__name__ == 'ProxyDriverEvaluator':
        #         # For ProxyDriverEvaluator --> Propagation of non-trade variables from ReferenceScenario (recursivity)
        #         subdisc.set_non_trade_variables_from_reference_scenario(trade_vars)
        #     else:
        #         # For ProxyCoupling... --> Propagation of its subdisciplines variables (recursively)
        #         self.propagate_non_trade_variables_of_proxy_coupling(subdisc, trade_vars)

    # def propagate_non_trade_variables_of_proxy_discipline(self, subdiscipline, trade_vars):
    #
    #     non_trade_var_dict_ref_to_propagate = {}
    #     non_trade_var_dict_not_ref_scenario = {}
    #     # Get non-numerical variables full name and values from reference
    #     non_num_var_dict = subdiscipline.get_non_numerical_variables_and_values_dict()
    #
    #     # If non-numerical variables have been set, select non-trade variables from them
    #     if all(value == None for value in non_num_var_dict.values()):
    #         pass
    #     else:
    #         for key in non_num_var_dict:  # Non-numerical variables
    #             if all(key.split('.ReferenceScenario.')[-1] != trade_var for trade_var in
    #                    trade_vars):  # Here non-trade variables are taken from non-numerical values
    #                 non_trade_var_dict_ref_to_propagate[key] = non_num_var_dict[key]
    #
    #     # Adapt non-trade variables and values from reference to full name of other scenarios
    #     if non_trade_var_dict_ref_to_propagate:
    #         for key in non_trade_var_dict_ref_to_propagate.keys():
    #             for sc in self.scenario_names[:-1]:
    #                 if 'ReferenceScenario' in key:
    #                     new_key = key.rsplit('ReferenceScenario', 1)[0] + sc + key.rsplit('ReferenceScenario', 1)[-1]
    #                     # new_key = driver_evaluator_ns + "." + sc + key.split('ReferenceScenario')[-1]
    #                 else:
    #                     new_key = key
    #                 non_trade_var_dict_not_ref_scenario[new_key] = non_trade_var_dict_ref_to_propagate[key]
    #
    #     if non_trade_var_dict_not_ref_scenario:
    #         self.ee.dm.set_values_from_dict(non_trade_var_dict_not_ref_scenario)
    #
    # def propagate_non_trade_variables_of_proxy_coupling(self, subcoupling, trade_vars):
    #     for subsubdisc in subcoupling.proxy_disciplines:
    #         if subsubdisc.__class__.__name__ == 'ProxyDiscipline':
    #             # For ProxyDiscipline --> Propagation of non-trade variables
    #             self.propagate_non_trade_variables_of_proxy_discipline(subsubdisc, trade_vars)
    #         elif subsubdisc.__class__.__name__ == 'ProxyDriverEvaluator':
    #             # For ProxyDriverEvaluator --> Propagation of non-trade variables from ReferenceScenario (recursivity)
    #             subsubdisc.set_non_trade_variables_from_reference_scenario(trade_vars)
    #         else:
    #             # For ProxyCoupling... --> Propagation of its subdisciplines variables (recursively)
    #             self.propagate_non_trade_variables_of_proxy_coupling(subsubdisc, trade_vars)

    def subprocesses_built(self, scenario_names):
        """
        Check whether the subproxies built are coherent with the input list scenario_names.

        Arguments:
            scenario_names (list[string]): expected names of the subproxies.
        """
        # TODO: if scenario_names is None get it?
        proxies_names = [disc.sos_name for disc in self.proxy_disciplines]
        # # assuming self.coupling_per_scenario is true so bock below commented
        # if self.coupling_per_scenario:
        #     builder_names = [b.sos_name for b in self.cls_builder]
        #     expected_proxies_names = []
        #     for sc_name in scenario_names:
        #         for builder_name in builder_names:
        #             expected_proxies_names.append(self.ee.ns_manager.compose_ns([sc_name, builder_name]))
        #     return set(expected_proxies_names) == set(proxies_names)
        # else:
        # return set(proxies_names) == set(scenario_names)
        return proxies_names != [] and set(proxies_names) == set(scenario_names)

    def setup_sos_disciplines(self):
        """
        Dynamic inputs and outputs of the DriverEvaluator
        """
        if self.BUILDER_MODE in self.get_data_in():
            builder_mode = self.get_sosdisc_inputs(self.BUILDER_MODE)
            disc_in = self.get_data_in()
            if builder_mode == self.MULTI_INSTANCE:
                self.build_inst_desc_io_with_scenario_df()
                if self.GENERATED_SAMPLES in disc_in:
                    generated_samples = self.get_sosdisc_inputs(
                        self.GENERATED_SAMPLES)
                    generated_samples_dict = {
                        self.GENERATED_SAMPLES: generated_samples}
                    scenario_df = self.get_sosdisc_inputs(self.SCENARIO_DF)
                    # checking whether generated_samples has changed
                    # NB also doing nothing with an empty dataframe, which means sample needs to be regenerated to renew
                    # scenario_df on 2nd config. The reason of this choice is that using an optional generated_samples
                    # gives problems with structuring variables checks leading
                    # to incomplete configuration sometimes
                    if not (generated_samples.empty and not self.old_samples_df) \
                            and not dict_are_equal(generated_samples_dict, self.old_samples_df):
                        # checking whether the dataframes are already coherent in which case the changes come probably
                        # from a load and there is no need to crush the truth
                        # values
                        if not generated_samples.equals(
                                scenario_df.drop([self.SELECTED_SCENARIO, self.SCENARIO_NAME], 1)):
                            # TODO: could overload struct. var. check to spare this deepcopy (only if generated_samples
                            # remains as a DriverEvaluator input, othrwise
                            # another sample change check logic is needed)
                            self.old_samples_df = copy.deepcopy(
                                generated_samples_dict)
                            # we crush old scenario_df and propose a df with
                            # all scenarios imposed by new sample, all
                            # de-activated
                            scenario_df = pd.DataFrame(
                                columns=[self.SELECTED_SCENARIO, self.SCENARIO_NAME])
                            scenario_df = pd.concat(
                                [scenario_df, generated_samples], axis=1)
                            n_scenarios = len(scenario_df.index)
                            # check whether the number of generated scenarios
                            # is not too high to auto-activate them
                            if self.MAX_SAMPLE_AUTO_BUILD_SCENARIOS is None or n_scenarios <= self.MAX_SAMPLE_AUTO_BUILD_SCENARIOS:
                                scenario_df[self.SELECTED_SCENARIO] = True
                            else:
                                self.logger.warn(
                                    f'Sampled over {self.MAX_SAMPLE_AUTO_BUILD_SCENARIOS} scenarios, please select which to build. ')
                                scenario_df[self.SELECTED_SCENARIO] = False
                            scenario_name = scenario_df[self.SCENARIO_NAME]
                            for i in scenario_name.index.tolist():
                                scenario_name.iloc[i] = 'scenario_' + \
                                                        str(i + 1)
                            self.logger.info(
                                'Generated sample has changed, updating scenarios to select.')
                            self.dm.set_data(self.get_var_full_name(self.SCENARIO_DF, disc_in),
                                             'value', scenario_df, check_value=False)

            elif builder_mode == self.MONO_INSTANCE:
                # TODO: clean code below with class variables etc.
                dynamic_inputs = {'eval_inputs': {'type': 'dataframe',
                                                  'dataframe_descriptor': {'selected_input': ('bool', None, True),
                                                                           'full_name': ('string', None, False)},
                                                  'dataframe_edition_locked': False,
                                                  'structuring': True,
                                                  'visibility': self.SHARED_VISIBILITY,
                                                  'namespace': self.NS_EVAL},
                                  'eval_outputs': {'type': 'dataframe',
                                                   'dataframe_descriptor': {'selected_output': ('bool', None, True),
                                                                            'full_name': ('string', None, False)},
                                                   'dataframe_edition_locked': False,
                                                   'structuring': True, 'visibility': self.SHARED_VISIBILITY,
                                                   'namespace': self.NS_EVAL},
                                  'n_processes': {'type': 'int', 'numerical': True, 'default': 1},
                                  'wait_time_between_fork': {'type': 'float', 'numerical': True, 'default': 0.0}
                                  }

                dynamic_outputs = {
                    'samples_inputs_df': {'type': 'dataframe', 'unit': None, 'visibility': self.SHARED_VISIBILITY,
                                          'namespace': self.NS_EVAL}
                    }

                selected_inputs_has_changed = False
                if 'eval_inputs' in disc_in:
                    # if len(disc_in) != 0:

                    eval_outputs = self.get_sosdisc_inputs('eval_outputs')
                    eval_inputs = self.get_sosdisc_inputs('eval_inputs')

                    # we fetch the inputs and outputs selected by the user
                    selected_outputs = eval_outputs[eval_outputs['selected_output']
                                                    == True]['full_name']
                    selected_inputs = eval_inputs[eval_inputs['selected_input']
                                                  == True]['full_name']
                    if set(selected_inputs.tolist()) != set(self.selected_inputs):
                        selected_inputs_has_changed = True
                        self.selected_inputs = selected_inputs.tolist()
                    self.selected_outputs = selected_outputs.tolist()

                    if len(selected_inputs) > 0 and len(selected_outputs) > 0:
                        # TODO: is it OK that it crashes with empty input ? also, might want an eval without outputs ?
                        # we set the lists which will be used by the evaluation
                        # function of sosEval
                        self.set_eval_in_out_lists(
                            self.selected_inputs, self.selected_outputs)

                        # setting dynamic outputs. One output of type dict per selected
                        # output
                        for out_var in self.eval_out_list:
                            dynamic_outputs.update(
                                {f'{out_var.split(self.ee.study_name + ".", 1)[1]}_dict': {'type': 'dict',
                                                                                           'visibility': 'Shared',
                                                                                           'namespace': self.NS_DOE}})
                        dynamic_inputs.update(self._get_dynamic_inputs_doe(
                            disc_in, selected_inputs_has_changed))
                self.add_inputs(dynamic_inputs)
                self.add_outputs(dynamic_outputs)
            elif builder_mode == self.REGULAR_BUILD:
                pass  # regular build requires no specific dynamic inputs
            elif builder_mode is None:
                pass
            else:
                raise ValueError(
                    f'Wrong builder mode input in {self.sos_name}')
        # after managing the different builds inputs, we do the setup_sos_disciplines of the wrapper in case it is
        # overload, e.g. in the case of a custom driver_wrapper_cls (with DriverEvaluatorWrapper this does nothing)
        # super().setup_sos_disciplines() # TODO: manage custom driver wrapper
        # case

        # check and import usecase
        # self.manage_import_inputs_from_sub_process()

    def prepare_build(self):
        """
        Get the actual drivers of the subprocesses of the DriverEvaluator.
        """
        # TODO: make me work with custom driver
        builder_list = []
        if self.BUILDER_MODE in self.get_data_in():
            builder_mode = self.get_sosdisc_inputs(self.BUILDER_MODE)
            builder_mode_has_changed = builder_mode != self.old_builder_mode
            if builder_mode_has_changed:
                self.clean_children()
                self.clean_sub_builders()
                if self.old_builder_mode == self.MONO_INSTANCE:
                    self.eval_process_builder = None
                elif self.old_builder_mode == self.MULTI_INSTANCE:
                    self.builder_tool = None
                self.old_builder_mode = copy.copy(builder_mode)
            if builder_mode == self.MULTI_INSTANCE:
                builder_list = self.prepare_multi_instance_build()
            elif builder_mode == self.MONO_INSTANCE:
                builder_list = self.prepare_mono_instance_build()
            elif builder_mode == self.REGULAR_BUILD:
                builder_list = super().prepare_build()
            elif builder_mode is None:
                pass
            else:
                raise ValueError(
                    f'Wrong builder mode input in {self.sos_name}')
        return builder_list

    def prepare_execution(self):
        """
        Preparation of the GEMSEO process, including GEMSEO objects instantiation
        """
        # prepare_execution of proxy_disciplines as in coupling
        # TODO: move to builder ?
        for disc in self.proxy_disciplines:
            disc.prepare_execution()
        # TODO : cache mgmt of children necessary ? here or in
        # SoSMDODisciplineDriver ?
        super().prepare_execution()

        self.reset_subdisciplines_of_wrapper()

    def reset_subdisciplines_of_wrapper(self):

        self.mdo_discipline_wrapp.reset_subdisciplines(self)

    def set_wrapper_attributes(self, wrapper):
        """
        set the attribute ".attributes" of wrapper which is used to provide the wrapper with information that is
        figured out at configuration time but needed at runtime. The DriverEvaluator in particular needs to provide
        its wrapper with a reference to the subprocess GEMSEO objets so they can be manipulated at runtime.
        """
        # io full name maps set by ProxyDiscipline
        super().set_wrapper_attributes(wrapper)

        # driverevaluator subprocess
        wrapper.attributes.update({'sub_mdo_disciplines': [
            proxy.mdo_discipline_wrapp.mdo_discipline for proxy in self.proxy_disciplines
            if proxy.mdo_discipline_wrapp is not None]})  # discs and couplings but not scatters

        # specific to mono-instance
        if self.BUILDER_MODE in self.get_data_in() and self.get_sosdisc_inputs(self.BUILDER_MODE) == self.MONO_INSTANCE:
            eval_attributes = {'eval_in_list': self.eval_in_list,
                               'eval_out_list': self.eval_out_list,
                               'reference_scenario': self.get_x0(),
                               'activated_elems_dspace_df': [[True, True]
                                                             if self.ee.dm.get_data(var, 'type') == 'array' else [True]
                                                             for var in self.eval_in_list],
                               # TODO: Array dimensions greater than 2?
                               'study_name': self.ee.study_name,
                               'reduced_dm': self.ee.dm.reduced_dm,  # for conversions
                               'selected_inputs': self.selected_inputs,
                               'selected_outputs': self.selected_outputs,
                               }
            wrapper.attributes.update(eval_attributes)

    def is_configured(self):
        """
        Return False if discipline is not configured or structuring variables have changed or children are not all configured
        """
        disc_in = self.get_data_in()
        if self.BUILDER_MODE in disc_in:
            if self.get_sosdisc_inputs(self.BUILDER_MODE) == self.MULTI_INSTANCE:
                if self.INSTANCE_REFERENCE in disc_in and self.get_sosdisc_inputs(self.INSTANCE_REFERENCE):
                    if self.SCENARIO_DF in disc_in:
                        return super().is_configured() and self.subprocess_is_configured() and not self.check_if_there_are_reference_variables_changes()

        return super().is_configured() and self.subprocess_is_configured()

    def subprocess_is_configured(self):
        """
        Return True if the subprocess is configured or the builder is empty.
        """
        # Explanation:
        # 1. self._data_in == {} : if the discipline as no input key it should have and so need to be configured
        # 2. Added condition compared to SoSDiscipline(as sub_discipline or associated sub_process builder)
        # 2.1 (self.get_disciplines_to_configure() == [] and len(self.proxy_disciplines) != 0) : sub_discipline(s) exist(s) but all configured
        # 2.2 len(self.cls_builder) == 0 No yet provided builder but we however need to configure (as in 2.1 when we have sub_disciplines which no need to be configured)
        # Remark1: condition "(   and len(self.proxy_disciplines) != 0) or len(self.cls_builder) == 0" added for proc build
        # Remark2: /!\ REMOVED the len(self.proxy_disciplines) == 0 condition
        # to accommodate the DriverEvaluator that holds te build until inputs
        # are available
        return self.get_disciplines_to_configure() == []  # or len(self.cls_builder) == 0

    def prepare_multi_instance_build(self):
        """
        Call the tool to build the subprocesses in multi-instance builder mode.
        """
        self.build_tool()
        # Tool is building disciplines for the driver on behalf of the driver name
        # no further disciplines needed to be builded by the evaluator
        return []

    def build_inst_desc_io_with_scenario_df(self):
        '''
        Complete inst_desc_in with scenario_df
        '''
<<<<<<< HEAD
        if self.builder_tool:
            dynamic_inputs = {self.SCENARIO_DF: {
                self.TYPE: 'dataframe',
                self.DEFAULT: pd.DataFrame(columns=[self.SELECTED_SCENARIO, self.SCENARIO_NAME]),
                self.DATAFRAME_DESCRIPTOR: {self.SELECTED_SCENARIO: ('bool', None, True),
                                            self.SCENARIO_NAME: ('string', None, True)},
                self.DATAFRAME_EDITION_LOCKED: False,
                self.EDITABLE: True,
                self.STRUCTURING: True}}  # TODO: manage variable columns for (non-very-simple) multiscenario cases

            dynamic_inputs.update({self.GENERATED_SAMPLES: {'type': 'dataframe',
                                                            'dataframe_edition_locked': True,
                                                            'structuring': True,
                                                            'unit': None,
                                                            # 'visibility': SoSWrapp.SHARED_VISIBILITY,
                                                            # 'namespace': 'ns_sampling',
                                                            'default': pd.DataFrame(),
                                                            # self.OPTIONAL:
                                                            # True,
                                                            self.USER_LEVEL: 3
                                                            }})
            self.add_inputs(dynamic_inputs)
            self.add_outputs({})  # so that eventual mono-instance outputs get clear
=======
        dynamic_inputs = {self.SCENARIO_DF: {
            self.TYPE: 'dataframe',
            self.DEFAULT: pd.DataFrame(columns=[self.SELECTED_SCENARIO, self.SCENARIO_NAME]),
            self.DATAFRAME_DESCRIPTOR: {self.SELECTED_SCENARIO: ('bool', None, True),
                                        self.SCENARIO_NAME: ('string', None, True)},
            self.DATAFRAME_EDITION_LOCKED: False,
            self.EDITABLE: True,
            self.STRUCTURING: True}}  # TODO: manage variable columns for (non-very-simple) multiscenario cases

        dynamic_inputs.update({self.INSTANCE_REFERENCE:
                               {SoSWrapp.TYPE: 'bool',
                                SoSWrapp.DEFAULT: False,
                                SoSWrapp.POSSIBLE_VALUES: [True, False],
                                SoSWrapp.STRUCTURING: True}})

        disc_in = self.get_data_in()
        if self.INSTANCE_REFERENCE in disc_in:
            instance_reference = self.get_sosdisc_inputs(
                self.INSTANCE_REFERENCE)
            if instance_reference:
                dynamic_inputs.update({self.REFERENCE_MODE:
                                       {SoSWrapp.TYPE: 'string',
                                        SoSWrapp.DEFAULT: self.LINKED_MODE,
                                        SoSWrapp.POSSIBLE_VALUES: self.REFERENCE_MODE_POSSIBLE_VALUES,
                                        SoSWrapp.STRUCTURING: True}})

        dynamic_inputs.update({self.GENERATED_SAMPLES: {'type': 'dataframe',
                                                        'dataframe_edition_locked': True,
                                                        'structuring': True,
                                                        'unit': None,
                                                        # 'visibility': SoSWrapp.SHARED_VISIBILITY,
                                                        # 'namespace': 'ns_sampling',
                                                        'default': pd.DataFrame(),
                                                        # self.OPTIONAL:
                                                        # True,
                                                        self.USER_LEVEL: 3
                                                        }})
        self.add_inputs(dynamic_inputs)
        # so that eventual mono-instance outputs get clear
        self.add_outputs({})
>>>>>>> 8758bd7d

    def configure_tool(self):
        '''
        Instantiate the tool if it does not and prepare it with data that he needs (the tool know what he needs)
        '''
        if self.builder_tool is None:
            builder_tool_cls = self.ee.factory.create_scatter_tool_builder(
                'scatter_tool', map_name=self.map_name, hide_coupling_in_driver=self.hide_coupling_in_driver)
            self.builder_tool = builder_tool_cls.instantiate()
            self.builder_tool.associate_tool_to_driver(
                self, cls_builder=self.cls_builder, associated_namespaces=self.associated_namespaces)
        self.scatter_list_valid = self.check_scatter_list_validity()
        if self.scatter_list_valid:
            self.builder_tool.prepare_tool()

    def build_tool(self):
        if self.builder_tool is not None and self.scatter_list_valid:
            self.builder_tool.build()

    def check_scatter_list_validity(self):
        # TODO: include as a case of check data integrity ?
        # checking for duplicates
        if self.SCENARIO_DF in self.get_data_in():
            scenario_df = self.get_sosdisc_inputs(self.SCENARIO_DF)
            scenario_names = scenario_df[scenario_df[self.SELECTED_SCENARIO]
                                         == True][self.SCENARIO_NAME].values.tolist()
            set_sc_names = set(scenario_names)
            if len(scenario_names) != len(set_sc_names):
                repeated_elements = [
                    sc for sc in set_sc_names if scenario_names.count(sc) > 1]
                msg = 'Cannot activate several scenarios with the same name (' + \
                      repeated_elements[0]
                for sc in repeated_elements[1:]:
                    msg += ', ' + sc
                msg += ').'
                self.logger.error(msg)
                # raise Exception(msg)
                return False
        # in any other case the list is valid
        return True

    # MONO INSTANCE PROCESS
    def _get_disc_shared_ns_value(self):
        """
        Get the namespace ns_eval used in the mono-instance case.
        """
        return self.ee.ns_manager.disc_ns_dict[self]['others_ns'][self.NS_EVAL].get_value()

    def _set_eval_process_builder(self):
        '''
        Create the eval process builder, in a coupling if necessary, which will allow mono-instance builds.
        '''
        if len(self.cls_builder) == 0:  # added condition for proc build
            disc_builder = None
        elif len(self.cls_builder) == 1:
            # Note no distinction is made whether the builder is executable or not; old implementation used to put
            # scatter builds under a coupling automatically too. # TODO: check
            # if necessary for gather implementation.
            disc_builder = self.cls_builder[0]
        else:
            # If eval process is a list of builders then we build a coupling
            # containing the eval process
            if self.flatten_subprocess:
                disc_builder = None
            else:
                disc_builder = self.create_sub_builder_coupling(
                    self.SUBCOUPLING_NAME, self.cls_builder)
                self.hide_coupling_in_driver_for_display(disc_builder)

        self.eval_process_builder = disc_builder

    def hide_coupling_in_driver_for_display(self, disc_builder):
        '''
        Set the display_value of the sub coupling to the display_value of the driver 
        (if no display_value filled the display_value is the simulation value)
        '''
        driver_display_value = self.ee.ns_manager.get_local_namespace(
            self).get_display_value()
        self.ee.ns_manager.add_display_ns_to_builder(
            disc_builder, driver_display_value)

    def prepare_mono_instance_build(self):
        '''
        Get the builder of the single subprocesses in mono-instance builder mode.
        '''
        if self.eval_process_builder is None:
            self._set_eval_process_builder()

        return [self.eval_process_builder] if self.eval_process_builder is not None else []

    def set_eval_in_out_lists(self, in_list, out_list, inside_evaluator=False):
        '''
        Set the evaluation variable list (in and out) present in the DM
        which fits with the eval_in_base_list filled in the usecase or by the user
        '''
        self.eval_in_list = [
            f'{self.ee.study_name}.{element}' for element in in_list]
        self.eval_out_list = [
            f'{self.ee.study_name}.{element}' for element in out_list]

    def set_eval_possible_values(self):
        '''
            Once all disciplines have been run through,
            set the possible values for eval_inputs and eval_outputs in the DM
        '''
        analyzed_disc = self.proxy_disciplines[0]
        possible_in_values_full, possible_out_values_full = self.fill_possible_values(
            analyzed_disc)
        possible_in_values_full, possible_out_values_full = self.find_possible_values(analyzed_disc,
                                                                                      possible_in_values_full,
                                                                                      possible_out_values_full)

        # Take only unique values in the list
        possible_in_values = list(set(possible_in_values_full))
        possible_out_values = list(set(possible_out_values_full))

        # these sorts are just for aesthetics
        possible_in_values.sort()
        possible_out_values.sort()

        default_in_dataframe = pd.DataFrame({'selected_input': [False for _ in possible_in_values],
                                             'full_name': possible_in_values})
        default_out_dataframe = pd.DataFrame({'selected_output': [False for _ in possible_out_values],
                                              'full_name': possible_out_values})

        eval_input_new_dm = self.get_sosdisc_inputs('eval_inputs')
        eval_output_new_dm = self.get_sosdisc_inputs('eval_outputs')
        my_ns_eval_path = self._get_disc_shared_ns_value()

        if eval_input_new_dm is None:
            self.dm.set_data(f'{my_ns_eval_path}.eval_inputs',
                             'value', default_in_dataframe, check_value=False)
        # check if the eval_inputs need to be updated after a subprocess
        # configure
        elif set(eval_input_new_dm['full_name'].tolist()) != (set(default_in_dataframe['full_name'].tolist())):
            self.check_eval_io(eval_input_new_dm['full_name'].tolist(), default_in_dataframe['full_name'].tolist(),
                               is_eval_input=True)
            default_dataframe = copy.deepcopy(default_in_dataframe)
            already_set_names = eval_input_new_dm['full_name'].tolist()
            already_set_values = eval_input_new_dm['selected_input'].tolist()
            for index, name in enumerate(already_set_names):
                default_dataframe.loc[default_dataframe['full_name'] == name, 'selected_input'] = already_set_values[
                    index]
            self.dm.set_data(f'{my_ns_eval_path}.eval_inputs',
                             'value', default_dataframe, check_value=False)

        if eval_output_new_dm is None:
            self.dm.set_data(f'{my_ns_eval_path}.eval_outputs',
                             'value', default_out_dataframe, check_value=False)
        # check if the eval_inputs need to be updated after a subprocess
        # configure
        elif set(eval_output_new_dm['full_name'].tolist()) != (set(default_out_dataframe['full_name'].tolist())):
            self.check_eval_io(eval_output_new_dm['full_name'].tolist(), default_out_dataframe['full_name'].tolist(),
                               is_eval_input=False)
            default_dataframe = copy.deepcopy(default_out_dataframe)
            already_set_names = eval_output_new_dm['full_name'].tolist()
            already_set_values = eval_output_new_dm['selected_output'].tolist()
            for index, name in enumerate(already_set_names):
                default_dataframe.loc[default_dataframe['full_name'] == name, 'selected_output'] = already_set_values[
                    index]
            self.dm.set_data(f'{my_ns_eval_path}.eval_outputs',
                             'value', default_dataframe, check_value=False)

    def fill_possible_values(self, disc):
        '''
            Fill possible values lists for eval inputs and outputs
            an input variable must be a float coming from a data_in of a discipline in all the process
            and not a default variable
            an output variable must be any data from a data_out discipline
        '''
        poss_in_values_full = []
        poss_out_values_full = []
        disc_in = disc.get_data_in()
        for data_in_key in disc_in.keys():
            is_input_type = disc_in[data_in_key][self.TYPE] in self.EVAL_INPUT_TYPE
            is_structuring = disc_in[data_in_key].get(
                self.STRUCTURING, False)
            in_coupling_numerical = data_in_key in list(
                ProxyCoupling.DESC_IN.keys())
            full_id = disc.get_var_full_name(
                data_in_key, disc_in)
            is_in_type = self.dm.data_dict[self.dm.data_id_map[full_id]
                                           ]['io_type'] == 'in'
            # is_input_multiplier_type = disc_in[data_in_key][self.TYPE] in self.INPUT_MULTIPLIER_TYPE
            is_editable = disc_in[data_in_key]['editable']
            is_None = disc_in[data_in_key]['value'] is None
            if is_in_type and not in_coupling_numerical and not is_structuring and is_editable:
                # Caution ! This won't work for variables with points in name
                # as for ac_model
                # we remove the study name from the variable full  name for a
                # sake of simplicity
                if is_input_type:
                    poss_in_values_full.append(
                        full_id.split(self.ee.study_name + ".", 1)[1])
                    # poss_in_values_full.append(full_id)

                # if is_input_multiplier_type and not is_None:
                #     poss_in_values_list = self.set_multipliers_values(
                #         disc, full_id, data_in_key)
                #     for val in poss_in_values_list:
                #         poss_in_values_full.append(val)

        disc_out = disc.get_data_out()
        for data_out_key in disc_out.keys():
            # Caution ! This won't work for variables with points in name
            # as for ac_model
            in_coupling_numerical = data_out_key in list(
                ProxyCoupling.DESC_IN.keys()) or data_out_key == 'residuals_history'
            full_id = disc.get_var_full_name(
                data_out_key, disc_out)
            if not in_coupling_numerical:
                # we remove the study name from the variable full  name for a
                # sake of simplicity
                poss_out_values_full.append(
                    full_id.split(self.ee.study_name + ".", 1)[1])
                # poss_out_values_full.append(full_id)
        return poss_in_values_full, poss_out_values_full

    def find_possible_values(
            self, disc, possible_in_values, possible_out_values):
        '''
            Run through all disciplines and sublevels
            to find possible values for eval_inputs and eval_outputs
        '''
        # TODO: does this involve avoidable, recursive back and forths during
        # configuration ? (<-> config. graph)
        if len(disc.proxy_disciplines) != 0:
            for sub_disc in disc.proxy_disciplines:
                sub_in_values, sub_out_values = self.fill_possible_values(
                    sub_disc)
                possible_in_values.extend(sub_in_values)
                possible_out_values.extend(sub_out_values)
                self.find_possible_values(
                    sub_disc, possible_in_values, possible_out_values)

        return possible_in_values, possible_out_values

    def get_x0(self):
        '''
        Get initial values for input values decided in the evaluation
        '''

        return dict(zip(self.eval_in_list,
                        map(self.dm.get_value, self.eval_in_list)))

    def _get_dynamic_inputs_doe(self, disc_in, selected_inputs_has_changed):
        default_custom_dataframe = pd.DataFrame(
            [[NaN for _ in range(len(self.selected_inputs))]], columns=self.selected_inputs)
        dataframe_descriptor = {}
        for i, key in enumerate(self.selected_inputs):
            cle = key
            var = tuple([self.ee.dm.get_data(
                self.eval_in_list[i], 'type'), None, True])
            dataframe_descriptor[cle] = var

        dynamic_inputs = {'samples_df': {'type': 'dataframe', self.DEFAULT: default_custom_dataframe,
                                         'dataframe_descriptor': dataframe_descriptor,
                                         'dataframe_edition_locked': False,
                                         'visibility': SoSWrapp.SHARED_VISIBILITY,
                                         'namespace': self.NS_EVAL
                                         }}

        # This reflects 'samples_df' dynamic input has been configured and that
        # eval_inputs have changed
        if 'samples_df' in disc_in and selected_inputs_has_changed:

            if disc_in['samples_df']['value'] is not None:
                from_samples = list(disc_in['samples_df']['value'].keys())
                from_eval_inputs = list(default_custom_dataframe.keys())
                final_dataframe = pd.DataFrame(
                    None, columns=self.selected_inputs)

                len_df = 1
                for element in from_eval_inputs:
                    if element in from_samples:
                        len_df = len(disc_in['samples_df']['value'])

                for element in from_eval_inputs:
                    if element in from_samples:
                        final_dataframe[element] = disc_in['samples_df']['value'][element]

                    else:
                        final_dataframe[element] = [NaN for _ in range(len_df)]

                disc_in['samples_df']['value'] = final_dataframe
            disc_in['samples_df']['dataframe_descriptor'] = dataframe_descriptor
        return dynamic_inputs

    def check_eval_io(self, given_list, default_list, is_eval_input):
        """
        Set the evaluation variable list (in and out) present in the DM
        which fits with the eval_in_base_list filled in the usecase or by the user
        """

        for given_io in given_list:
            if given_io not in default_list:
                if is_eval_input:
                    error_msg = f'The input {given_io} in eval_inputs is not among possible values. Check if it is an ' \
                                f'input of the subprocess with the correct full name (without study name at the ' \
                                f'beginning) and within allowed types (int, array, float). Dynamic inputs might  not ' \
                                f'be created. '

                else:
                    error_msg = f'The output {given_io} in eval_outputs is not among possible values. Check if it is an ' \
                                f'output of the subprocess with the correct full name (without study name at the ' \
                                f'beginning). Dynamic inputs might  not be created. '

                self.logger.warning(error_msg)

    def clean_sub_builders(self):
        '''
        Clean sub_builders as they were at initialization especially for their associated namespaces
        '''
        for builder in self.cls_builder:
            # delete all associated namespaces
            builder.delete_all_associated_namespaces()
            # set back all associated namespaces that was at the init of the
            # evaluator
            builder.add_namespace_list_in_associated_namespaces(
                self.associated_namespaces)

    def manage_import_inputs_from_sub_process(self):
        """
            Function needed in setup_sos_disciplines()
        """
        # Set sub_proc_import_usecase_status
        self.set_sub_process_usecase_status_from_user_inputs()

        disc_in = self.get_data_in()
        if self.INSTANCE_REFERENCE in disc_in and self.BUILDER_MODE in disc_in:
            instance_reference = self.get_sosdisc_inputs(
                self.INSTANCE_REFERENCE)
            builder_mode = self.get_sosdisc_inputs(self.BUILDER_MODE)

        # Treat the case of SP_UC_Import
        if self.sub_proc_import_usecase_status == 'SP_UC_Import':
            # Get the anonymized dict
            if 1 == 0:  # TODO (when use of Modal)
                anonymize_input_dict_from_usecase = self.get_sosdisc_inputs(
                    self.SUB_PROCESS_INPUTS)[ProcessBuilderParameterType.USECASE_DATA]
            # (without use of Modal)
            anonymize_input_dict_from_usecase = self.get_sosdisc_inputs(
<<<<<<< HEAD
                self.SUB_PROCESS_INPUTS)[ProcessBuilderParameterType.USECASE_DATA]
            # 2.2 put anonymized dict in context (unanonymize)
            # input_dict_from_usecase = self.put_anonymized_input_dict_in_sub_process_context(
            #    anonymize_input_dict_from_usecase)
            # print(input_dict_from_usecase)
            # self.ee.display_treeview_nodes(True)
            # 2.3 load data in dm
            # self.ee.load_study_from_input_dict(input_dict_from_usecase)
            # 2.4 Update parameters
            #     Set the status to No_SP_UC_Import'
            self.sub_proc_import_usecase_status = 'No_SP_UC_Import'
            #     Empty the anonymized dict in
            sub_process_inputs_dict = self.get_sosdisc_inputs(
                self.SUB_PROCESS_INPUTS)
            sub_process_inputs_dict[ProcessBuilderParameterType.USECASE_DATA] = anonymize_input_dict_from_usecase
            # sub_process_inputs_dict[ProcessBuilderParameterType.USECASE_DATA] = {
            # }
            self.dm.set_data(f'{self.get_disc_full_name()}.{self.SUB_PROCESS_INPUTS}',
                             self.VALUES, sub_process_inputs_dict, check_value=False)
            #     Empty the previous_sub_process_usecase_data
            self.previous_sub_process_usecase_data = {}
=======
                self.USECASE_DATA)

            # LOAD REFERENCE of MULTI-INSTANCE MODE WITH USECASE DATA
            is_ref_disc = False
            ref_disc_name = ''
            for disc in self.proxy_disciplines:
                if disc.sos_name == 'ReferenceScenario':
                    is_ref_disc = True
                    ref_discipline_full_name = disc.get_disc_full_name()

            if instance_reference and builder_mode == self.MULTI_INSTANCE and is_ref_disc:
                # 1. Put anonymized dict in context (unanonymize) of the reference
                # First identify the reference scenario
                input_dict_from_usecase = self.put_anonymized_input_dict_in_sub_process_context(
                    anonymize_input_dict_from_usecase, ref_discipline_full_name)
                # print(input_dict_from_usecase)
                # self.ee.display_treeview_nodes(True)
                # 2. load data in dm (# Push the data to the reference
                # instance)
                self.ee.load_study_from_input_dict(input_dict_from_usecase)
                # 3. Update parameters
                #     Set the status to 'No_SP_UC_Import'
                self.sub_proc_import_usecase_status = 'No_SP_UC_Import'
                if 1 == 0:  # TODO (when use of Modal)
                        # Empty the anonymized dict in (when use of Modal)
                    sub_process_inputs_dict = self.get_sosdisc_inputs(
                        self.SUB_PROCESS_INPUTS)
                    sub_process_inputs_dict[ProcessBuilderParameterType.USECASE_DATA] = {
                    }
                    self.dm.set_data(f'{self.get_disc_full_name()}.{self.SUB_PROCESS_INPUTS}',
                                     self.VALUES, sub_process_inputs_dict, check_value=False)
                if 1 == 0:  # TODO (when use of Modal)
                    # Consequently update the previous_sub_process_usecase_data
                    #     Empty the previous_sub_process_usecase_data
                    self.previous_sub_process_usecase_data = {}
                else:
                    sub_process_usecase_data = self.get_sosdisc_inputs(
                        self.USECASE_DATA)
                    self.previous_sub_process_usecase_data = sub_process_usecase_data
            else:
                # LOAD REFERENCE of MONO-INSTANCE MODE WITH USECASE DATA
                # LOAD ALL SCENARIOS of MULTI-INSTANCE MODE WITH USECASE DATA
                pass
>>>>>>> 8758bd7d

    def set_sub_process_usecase_status_from_user_inputs(self):
        """
            State subprocess usecase import status
            The uscase is defined by its name and its anonimized dict
            Function needed in manage_import_inputs_from_sub_process()
        """
        disc_in = self.get_data_in()
        # With modal #TODO Activate it when proc builder web_api eev3 migrated
        # on eev4 and remove USECASE_DATA
        if self.SUB_PROCESS_INPUTS in disc_in:  # and self.sub_proc_build_status != 'Empty_SP'
            sub_process_inputs_dict = self.get_sosdisc_inputs(
                self.SUB_PROCESS_INPUTS)
            sub_process_usecase_name = sub_process_inputs_dict[
                ProcessBuilderParameterType.USECASE_INFO][ProcessBuilderParameterType.USECASE_NAME]
            sub_process_usecase_data = sub_process_inputs_dict[ProcessBuilderParameterType.USECASE_DATA]
            if self.previous_sub_process_usecase_name != sub_process_usecase_name or self.previous_sub_process_usecase_data != sub_process_usecase_data:
                self.previous_sub_process_usecase_name = sub_process_usecase_name
                self.previous_sub_process_usecase_data = sub_process_usecase_data
                # not not sub_process_usecase_data True means it is not an
                # empty dictionary
                if sub_process_usecase_name != 'Empty' and not not sub_process_usecase_data:
                    self.sub_proc_import_usecase_status = 'SP_UC_Import'
            else:
                self.sub_proc_import_usecase_status = 'No_SP_UC_Import'
        else:
            self.sub_proc_import_usecase_status = 'No_SP_UC_Import'

<<<<<<< HEAD
=======
        # Without modal #TODO Remove when proc builder web_api eev3 migrated on
        # eev4
        if self.USECASE_DATA in disc_in:
            sub_process_usecase_data = self.get_sosdisc_inputs(
                self.USECASE_DATA)
            if self.previous_sub_process_usecase_data != sub_process_usecase_data:
                # not not sub_process_usecase_data True means it is not an
                # empty dictionary
                if not not sub_process_usecase_data:
                    self.sub_proc_import_usecase_status = 'SP_UC_Import'
            else:
                self.sub_proc_import_usecase_status = 'No_SP_UC_Import'
        else:
            self.sub_proc_import_usecase_status = 'No_SP_UC_Import'

    def put_anonymized_input_dict_in_sub_process_context(self, anonymize_input_dict_from_usecase, ref_discipline_full_name):
        """
            Put_anonymized_input_dict in sub_process context
            Function needed in manage_import_inputs_from_sub_process()
        """
        # Get unanonymized dict (i.e. dict of subprocess in driver context)
        # from anonymized dict and context
        # Following treatment of substitution of the new_study_placeholder of value self.ref_discipline_full_name
        # may not to be done for all variables (see vsMS with ns_to_update that
        # has not all the ns keys)

        input_dict_from_usecase = {}
        new_study_placeholder = ref_discipline_full_name
        for key_to_unanonymize, value in anonymize_input_dict_from_usecase.items():
            converted_key = key_to_unanonymize.replace(
                self.ee.STUDY_PLACEHOLDER_WITHOUT_DOT, new_study_placeholder)
            # see def __unanonymize_key  in execution_engine
            uc_d = {converted_key: value}
            input_dict_from_usecase.update(uc_d)
        return input_dict_from_usecase

>>>>>>> 8758bd7d
    def get_disc_label(self):

        return 'DriverEvaluator'<|MERGE_RESOLUTION|>--- conflicted
+++ resolved
@@ -156,13 +156,9 @@
 
         self.builder_tool = None
 
-<<<<<<< HEAD
-        self.flatten_subprocess = flatten_subprocess
-=======
         self.map_name = map_name
         self.flatten_subprocess = flatten_subprocess
         self.hide_coupling_in_driver = hide_coupling_in_driver
->>>>>>> 8758bd7d
         self.old_builder_mode = None
         self.eval_process_builder = None
         self.eval_in_list = None
@@ -227,7 +223,6 @@
         """
         Configure the DriverEvaluator layer
         """
-
         # configure al processes stored in children
         for disc in self.get_disciplines_to_configure():
             disc.configure()
@@ -301,7 +296,6 @@
             trade_vars = [col for col in scenario_df.columns if col not in
                          [self.SELECTED_SCENARIO, self.SCENARIO_NAME]]
 
-<<<<<<< HEAD
         return scenario_df, instance_reference, trade_vars, scenario_names
 
     def configure_subprocesses_with_driver_input(self):
@@ -312,10 +306,8 @@
         scenario_df, instance_reference, trade_vars, scenario_names = self.prepare_variables_to_propagate()
         # PROPAGATE NON-TRADE VARIABLES VALUES FROM REFERENCE TO SUBDISCIPLINES
         if self.subprocesses_built(scenario_names):
-=======
             # PROPAGATE NON-TRADE VARIABLES VALUES FROM REFERENCE TO
             # SUBDISCIPLINES
->>>>>>> 8758bd7d
             if instance_reference:
                 scenario_names_to_propagate = scenario_names[:-1]
                 ref_changes_dict, ref_dict = self.get_reference_non_trade_variables_changes(trade_vars)
@@ -327,30 +319,13 @@
             # PROPAGATE TRADE VARIABLES VALUES FROM scenario_df
             # check that there are indeed variable changes input, with respect
             # to reference scenario
-<<<<<<< HEAD
+
             if trade_vars:
                 driver_evaluator_ns = self.ee.ns_manager.get_local_namespace_value(self)
-=======
-            if var_names:
-                if instance_reference:
-                    scenario_df = self.set_reference_trade_variables_in_scenario_df(
-                        scenario_df)
-
-                driver_evaluator_ns = self.ee.ns_manager.get_local_namespace_value(
-                    self)
->>>>>>> 8758bd7d
                 scenarios_data_dict = {}
                 for sc in scenario_names:
-<<<<<<< HEAD
-                    sc_row = scenario_df[scenario_df[self.SCENARIO_NAME] == sc].iloc[
-                        0]  # assuming it is unique # TODO: as index?
+                    sc_row = scenario_df[scenario_df[self.SCENARIO_NAME] == sc].iloc[0]  # assuming it is unique # TODO: as index?
                     for var in trade_vars:
-=======
-                    # assuming it is unique # TODO: as index?
-                    sc_row = scenario_df[scenario_df[self.SCENARIO_NAME]
-                                         == sc].iloc[0]
-                    for var in var_names:
->>>>>>> 8758bd7d
                         var_full_name = self.ee.ns_manager.compose_ns(
                             [driver_evaluator_ns, sc, var])
                         scenarios_data_dict[var_full_name] = sc_row.loc[var]
@@ -360,7 +335,6 @@
                     # flags for structuring ? TO TEST
                     self.ee.dm.set_values_from_dict(scenarios_data_dict)
 
-<<<<<<< HEAD
     # def set_reference_trade_variables_in_scenario_df(self, sce_df):
     #
     #     var_names = [col for col in sce_df.columns if col not in
@@ -375,27 +349,25 @@
     #                 sce_df.at[sce_df.loc[sce_df[self.SCENARIO_NAME] == 'ReferenceScenario'].index, var] = value_var
     #
     #     return sce_df
-=======
-    def set_reference_trade_variables_in_scenario_df(self, sce_df):
-
-        var_names = [col for col in sce_df.columns if col not in
-                     [self.SELECTED_SCENARIO, self.SCENARIO_NAME]]
-
-        index_ref_disc = self.get_reference_scenario_index()
-        # for var in var_names:
-        #    short_name_var = var.split(".")[-1]
-        #    for subdisc in self.proxy_disciplines[index_ref_disc].proxy_disciplines:
-        #        if short_name_var in subdisc.get_data_in():
-        #            value_var = subdisc.get_sosdisc_inputs(short_name_var)
-        #            sce_df.at[sce_df.loc[sce_df[self.SCENARIO_NAME]
-        #                                 == 'ReferenceScenario'].index, var] = value_var
-        # TODO
-        # This is with error in case value_var is a list-like object (numpy array, list, set, tuple etc.)
-        # https://stackoverflow.com/questions/48000225/must-have-equal-len-keys-and-value-when-setting-with-an-iterable
-        # Example variable z = array([1., 1.]) of sellar put in trade variables
-        return sce_df
-
->>>>>>> 8758bd7d
+    # def set_reference_trade_variables_in_scenario_df(self, sce_df):
+    #
+    #     var_names = [col for col in sce_df.columns if col not in
+    #                  [self.SELECTED_SCENARIO, self.SCENARIO_NAME]]
+    #
+    #     index_ref_disc = self.get_reference_scenario_index()
+    #     # for var in var_names:
+    #     #    short_name_var = var.split(".")[-1]
+    #     #    for subdisc in self.proxy_disciplines[index_ref_disc].proxy_disciplines:
+    #     #        if short_name_var in subdisc.get_data_in():
+    #     #            value_var = subdisc.get_sosdisc_inputs(short_name_var)
+    #     #            sce_df.at[sce_df.loc[sce_df[self.SCENARIO_NAME]
+    #     #                                 == 'ReferenceScenario'].index, var] = value_var
+    #     # TODO
+    #     # This is with error in case value_var is a list-like object (numpy array, list, set, tuple etc.)
+    #     # https://stackoverflow.com/questions/48000225/must-have-equal-len-keys-and-value-when-setting-with-an-iterable
+    #     # Example variable z = array([1., 1.]) of sellar put in trade variables
+    #     return sce_df
+
     def get_reference_scenario_index(self):
         index_ref = 0
         for disc in self.proxy_disciplines:
@@ -420,25 +392,16 @@
 
         ref_discipline = self.proxy_disciplines[self.get_reference_scenario_index()]
 
-<<<<<<< HEAD
         # Take reference scenario non-trade variables (num and non-num) and its values
         ref_dict = {}
         for key in ref_discipline.get_input_data_names():
             if all(key.split(ref_discipline.sos_name + '.')[-1] != trade_var for trade_var in trade_vars):
                 ref_dict[key] = ref_discipline.ee.dm.get_value(key)
-=======
-        # Take non-trade variables values from subdisciplines of reference
-        # scenario
-        ref_disc = self.proxy_disciplines[index_ref_disc]
-        ref_dict_to_adapt = {}
->>>>>>> 8758bd7d
 
         # Check if reference values have changed and select only those which have changed
         ref_changes_dict = {}
         for key in ref_dict.keys():
             if key in self.old_ref_dict.keys():
-                # if key == 'root.outer_ms.ReferenceScenario.inner_ms.scenario_df':
-                #     print(key)
                 if isinstance(ref_dict[key], pd.DataFrame):
                     if not ref_dict[key].equals(self.old_ref_dict[key]):
                         ref_changes_dict[key] = ref_dict[key]
@@ -459,27 +422,13 @@
 
         # Build other scenarios variables and values dict from reference
         dict_to_propagate = {}
-<<<<<<< HEAD
         for key in ref_changes_dict.keys():
             for sc in scenario_names_to_propagate:
                 if ref_discipline.sos_name in key and self.sos_name in key:
                     new_key = key.split(self.sos_name, 1)[0] + self.sos_name + '.' + sc + \
                               key.split(self.sos_name, 1)[-1].split(ref_discipline.sos_name, 1)[-1]
                 elif ref_discipline.sos_name in key and not self.sos_name in key:
-                    new_key = key.split(ref_discipline.sos_name, 1)[0] + sc + key.split(ref_discipline.sos_name, 1)[
-                        -1]
-=======
-        for key in ref_dict_to_adapt.keys():
-            for sc in self.scenario_names[:-1]:
-                # if key == 'root.ReferenceScenario.x' and self.sos_name == 'outer_ms':
-                #     print('fdsqfsdqf')
-                if ref_disc.sos_name in key and self.sos_name in key:
-                    new_key = key.split(self.sos_name, 1)[0] + self.sos_name + '.' + sc + key.split(
-                        self.sos_name, 1)[-1].split(ref_disc.sos_name, 1)[-1]
-                elif ref_disc.sos_name in key and not self.sos_name in key:
-                    new_key = key.split(ref_disc.sos_name, 1)[
-                        0] + sc + key.split(ref_disc.sos_name, 1)[-1]
->>>>>>> 8758bd7d
+                    new_key = key.split(ref_discipline.sos_name, 1)[0] + sc + key.split(ref_discipline.sos_name, 1)[-1]
                 else:
                     new_key = key
                 if self.dm.check_data_in_dm(new_key):
@@ -813,31 +762,6 @@
         '''
         Complete inst_desc_in with scenario_df
         '''
-<<<<<<< HEAD
-        if self.builder_tool:
-            dynamic_inputs = {self.SCENARIO_DF: {
-                self.TYPE: 'dataframe',
-                self.DEFAULT: pd.DataFrame(columns=[self.SELECTED_SCENARIO, self.SCENARIO_NAME]),
-                self.DATAFRAME_DESCRIPTOR: {self.SELECTED_SCENARIO: ('bool', None, True),
-                                            self.SCENARIO_NAME: ('string', None, True)},
-                self.DATAFRAME_EDITION_LOCKED: False,
-                self.EDITABLE: True,
-                self.STRUCTURING: True}}  # TODO: manage variable columns for (non-very-simple) multiscenario cases
-
-            dynamic_inputs.update({self.GENERATED_SAMPLES: {'type': 'dataframe',
-                                                            'dataframe_edition_locked': True,
-                                                            'structuring': True,
-                                                            'unit': None,
-                                                            # 'visibility': SoSWrapp.SHARED_VISIBILITY,
-                                                            # 'namespace': 'ns_sampling',
-                                                            'default': pd.DataFrame(),
-                                                            # self.OPTIONAL:
-                                                            # True,
-                                                            self.USER_LEVEL: 3
-                                                            }})
-            self.add_inputs(dynamic_inputs)
-            self.add_outputs({})  # so that eventual mono-instance outputs get clear
-=======
         dynamic_inputs = {self.SCENARIO_DF: {
             self.TYPE: 'dataframe',
             self.DEFAULT: pd.DataFrame(columns=[self.SELECTED_SCENARIO, self.SCENARIO_NAME]),
@@ -878,7 +802,6 @@
         self.add_inputs(dynamic_inputs)
         # so that eventual mono-instance outputs get clear
         self.add_outputs({})
->>>>>>> 8758bd7d
 
     def configure_tool(self):
         '''
@@ -1221,29 +1144,6 @@
                     self.SUB_PROCESS_INPUTS)[ProcessBuilderParameterType.USECASE_DATA]
             # (without use of Modal)
             anonymize_input_dict_from_usecase = self.get_sosdisc_inputs(
-<<<<<<< HEAD
-                self.SUB_PROCESS_INPUTS)[ProcessBuilderParameterType.USECASE_DATA]
-            # 2.2 put anonymized dict in context (unanonymize)
-            # input_dict_from_usecase = self.put_anonymized_input_dict_in_sub_process_context(
-            #    anonymize_input_dict_from_usecase)
-            # print(input_dict_from_usecase)
-            # self.ee.display_treeview_nodes(True)
-            # 2.3 load data in dm
-            # self.ee.load_study_from_input_dict(input_dict_from_usecase)
-            # 2.4 Update parameters
-            #     Set the status to No_SP_UC_Import'
-            self.sub_proc_import_usecase_status = 'No_SP_UC_Import'
-            #     Empty the anonymized dict in
-            sub_process_inputs_dict = self.get_sosdisc_inputs(
-                self.SUB_PROCESS_INPUTS)
-            sub_process_inputs_dict[ProcessBuilderParameterType.USECASE_DATA] = anonymize_input_dict_from_usecase
-            # sub_process_inputs_dict[ProcessBuilderParameterType.USECASE_DATA] = {
-            # }
-            self.dm.set_data(f'{self.get_disc_full_name()}.{self.SUB_PROCESS_INPUTS}',
-                             self.VALUES, sub_process_inputs_dict, check_value=False)
-            #     Empty the previous_sub_process_usecase_data
-            self.previous_sub_process_usecase_data = {}
-=======
                 self.USECASE_DATA)
 
             # LOAD REFERENCE of MULTI-INSTANCE MODE WITH USECASE DATA
@@ -1268,7 +1168,7 @@
                 #     Set the status to 'No_SP_UC_Import'
                 self.sub_proc_import_usecase_status = 'No_SP_UC_Import'
                 if 1 == 0:  # TODO (when use of Modal)
-                        # Empty the anonymized dict in (when use of Modal)
+                    # Empty the anonymized dict in (when use of Modal)
                     sub_process_inputs_dict = self.get_sosdisc_inputs(
                         self.SUB_PROCESS_INPUTS)
                     sub_process_inputs_dict[ProcessBuilderParameterType.USECASE_DATA] = {
@@ -1287,7 +1187,6 @@
                 # LOAD REFERENCE of MONO-INSTANCE MODE WITH USECASE DATA
                 # LOAD ALL SCENARIOS of MULTI-INSTANCE MODE WITH USECASE DATA
                 pass
->>>>>>> 8758bd7d
 
     def set_sub_process_usecase_status_from_user_inputs(self):
         """
@@ -1316,8 +1215,6 @@
         else:
             self.sub_proc_import_usecase_status = 'No_SP_UC_Import'
 
-<<<<<<< HEAD
-=======
         # Without modal #TODO Remove when proc builder web_api eev3 migrated on
         # eev4
         if self.USECASE_DATA in disc_in:
@@ -1354,7 +1251,6 @@
             input_dict_from_usecase.update(uc_d)
         return input_dict_from_usecase
 
->>>>>>> 8758bd7d
     def get_disc_label(self):
 
         return 'DriverEvaluator'
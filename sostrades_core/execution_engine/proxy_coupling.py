--- conflicted
+++ resolved
@@ -111,16 +111,9 @@
         'sub_mda_class': {ProxyDiscipline.TYPE: 'string',
                           ProxyDiscipline.POSSIBLE_VALUES: ['MDAJacobi', 'MDAGaussSeidel', 'MDANewtonRaphson',
                                                             'PureNewtonRaphson', 'MDAQuasiNewton', 'GSNewtonMDA',
-<<<<<<< HEAD
                                                             'GSPureNewtonMDA', 'GSorNewtonMDA', 'MDASequential',
                                                             'GSPureNewtonorGSMDA'],
                           ProxyDiscipline.NUMERICAL: True,
-=======
-                                                            'GSPureNewtonMDA',
-                                                            # 'GSorNewtonMDA', # TODO: functionality needs EEv4 update
-                                                            'MDASequential', 'GSPureNewtonorGSMDA'],
-                          ProxyDiscipline.DEFAULT: 'MDAJacobi', ProxyDiscipline.NUMERICAL: True,
->>>>>>> 56db978a
                           ProxyDiscipline.STRUCTURING: True},
         'max_mda_iter': {ProxyDiscipline.TYPE: 'int', ProxyDiscipline.NUMERICAL: True,
                          ProxyDiscipline.STRUCTURING: True, ProxyDiscipline.UNIT: '-'},
@@ -158,7 +151,6 @@
                      ProxyDiscipline.STRUCTURING: True, ProxyDiscipline.UNIT: '-'},
         # Linear solver for MD0
         'linear_solver_MDO': {ProxyDiscipline.TYPE: 'string',
-<<<<<<< HEAD
                               #                               ProxyDiscipline.POSSIBLE_VALUES: AVAILABLE_LINEAR_SOLVERS,
                               # ProxyDiscipline.DEFAULT: DEFAULT_LINEAR_SOLVER,
                               ProxyDiscipline.NUMERICAL: True,
@@ -167,24 +159,12 @@
                                              #                                              ProxyDiscipline.DEFAULT: DEFAULT_LINEAR_SOLVER_PRECONFITIONER,
                                              # ProxyDiscipline.POSSIBLE_VALUES:
                                              # POSSIBLE_VALUES_PRECONDITIONER,
-=======
-                              # ProxyDiscipline.DEFAULT: 'GMRES',
-                              ProxyDiscipline.POSSIBLE_VALUES: AVAILABLE_LINEAR_SOLVERS,
-                              ProxyDiscipline.DEFAULT: DEFAULT_LINEAR_SOLVER,
-                              ProxyDiscipline.NUMERICAL: True,
-                              ProxyDiscipline.STRUCTURING: True},
-        'linear_solver_MDO_preconditioner': {ProxyDiscipline.TYPE: 'string',
-                                             # ProxyDiscipline.DEFAULT: 'None',
-                                             ProxyDiscipline.DEFAULT: DEFAULT_LINEAR_SOLVER_PRECONFITIONER,
-                                             ProxyDiscipline.POSSIBLE_VALUES: POSSIBLE_VALUES_PRECONDITIONER,
->>>>>>> 56db978a
                                              ProxyDiscipline.NUMERICAL: True, ProxyDiscipline.STRUCTURING: True},
         'linear_solver_MDO_options': {ProxyDiscipline.TYPE: 'dict',
                                       ProxyDiscipline.NUMERICAL: True, ProxyDiscipline.STRUCTURING: True,
                                       ProxyDiscipline.UNIT: '-'},
         # Linear solver for MDA
         'linear_solver_MDA': {ProxyDiscipline.TYPE: 'string',
-<<<<<<< HEAD
                               #                               ProxyDiscipline.POSSIBLE_VALUES: AVAILABLE_LINEAR_SOLVERS,
                               # ProxyDiscipline.DEFAULT: DEFAULT_LINEAR_SOLVER,
                               ProxyDiscipline.NUMERICAL: True,
@@ -193,17 +173,6 @@
                                              #                                              ProxyDiscipline.DEFAULT: DEFAULT_LINEAR_SOLVER_PRECONFITIONER,
                                              # ProxyDiscipline.POSSIBLE_VALUES:
                                              # POSSIBLE_VALUES_PRECONDITIONER,
-=======
-                              # ProxyDiscipline.DEFAULT: 'GMRES',
-                              ProxyDiscipline.POSSIBLE_VALUES: AVAILABLE_LINEAR_SOLVERS,
-                              ProxyDiscipline.DEFAULT: DEFAULT_LINEAR_SOLVER,
-                              ProxyDiscipline.NUMERICAL: True,
-                              ProxyDiscipline.STRUCTURING: True},
-        'linear_solver_MDA_preconditioner': {ProxyDiscipline.TYPE: 'string',
-                                             # ProxyDiscipline.DEFAULT: 'None',
-                                             ProxyDiscipline.DEFAULT: DEFAULT_LINEAR_SOLVER_PRECONFITIONER,
-                                             ProxyDiscipline.POSSIBLE_VALUES: POSSIBLE_VALUES_PRECONDITIONER,
->>>>>>> 56db978a
                                              ProxyDiscipline.NUMERICAL: True, ProxyDiscipline.STRUCTURING: True},
         'linear_solver_MDA_options': {ProxyDiscipline.TYPE: 'dict',
                                       ProxyDiscipline.NUMERICAL: True, ProxyDiscipline.STRUCTURING: True,
@@ -340,7 +309,6 @@
         # set possible values of linear solver MDA preconditioner
         if 'linear_solver_MDA' in disc_in:
             linear_solver_MDA = self.get_sosdisc_inputs('linear_solver_MDA')
-<<<<<<< HEAD
             if linear_solver_MDA is not None:
                 if linear_solver_MDA.endswith('_PETSC'):
                     if platform.system() == 'Windows':
@@ -357,30 +325,10 @@
                     if self.get_sosdisc_inputs('linear_solver_MDA_preconditioner') not in \
                             disc_in['linear_solver_MDA_preconditioner'][self.POSSIBLE_VALUES]:
                         disc_in['linear_solver_MDA_preconditioner'][self.VALUE] = 'None'
-=======
-            if linear_solver_MDA.endswith('_PETSC'):
-                if getenv("USE_PETSC", "").lower() not in ("true", "1"):
-                    raise ValueError(
-                        f'Trying to use PETSC linear solver with USE_PETSC environment variable undefined or false, '
-                        f'modify linear_solver_MDA option of {self.sos_name} : {linear_solver_MDA} or activate '
-                        f'USE_PETSC')
-                disc_in['linear_solver_MDA_preconditioner'][self.POSSIBLE_VALUES] = ['None'] + \
-                                                                                    ksp_lib_petsc.AVAILABLE_PRECONDITIONER
-                if self.get_sosdisc_inputs('linear_solver_MDA_preconditioner') not in \
-                        disc_in['linear_solver_MDA_preconditioner'][self.POSSIBLE_VALUES]:
-                    disc_in['linear_solver_MDA_preconditioner'][self.VALUE] = 'gasm'
-            else:
-                disc_in['linear_solver_MDA_preconditioner'][self.POSSIBLE_VALUES] = [
-                    'None', 'ilu']
-                if self.get_sosdisc_inputs('linear_solver_MDA_preconditioner') not in \
-                        disc_in['linear_solver_MDA_preconditioner'][self.POSSIBLE_VALUES]:
-                    disc_in['linear_solver_MDA_preconditioner'][self.VALUE] = 'None'
->>>>>>> 56db978a
 
         # set possible values of linear solver MDO preconditioner
         if 'linear_solver_MDO' in disc_in:
             linear_solver_MDO = self.get_sosdisc_inputs('linear_solver_MDO')
-<<<<<<< HEAD
             if linear_solver_MDO is not None:
                 if linear_solver_MDO.endswith('_PETSC'):
                     if platform.system() == 'Windows':
@@ -397,25 +345,6 @@
                     if self.get_sosdisc_inputs('linear_solver_MDO_preconditioner') not in \
                             disc_in['linear_solver_MDO_preconditioner'][self.POSSIBLE_VALUES]:
                         disc_in['linear_solver_MDO_preconditioner'][self.VALUE] = 'None'
-=======
-            if linear_solver_MDO.endswith('_PETSC'):
-                if getenv("USE_PETSC", "").lower() not in ("true", "1"):
-                    raise ValueError(
-                        f'Trying to use PETSC linear solver with USE_PETSC environment variable undefined or false, '
-                        f'modify linear_solver_MDA option of {self.sos_name} : {linear_solver_MDA} or activate '
-                        f'USE_PETSC')
-                disc_in['linear_solver_MDO_preconditioner'][self.POSSIBLE_VALUES] = ['None'] + \
-                                                                                    ksp_lib_petsc.AVAILABLE_PRECONDITIONER
-                if self.get_sosdisc_inputs('linear_solver_MDO_preconditioner') not in \
-                        disc_in['linear_solver_MDO_preconditioner'][self.POSSIBLE_VALUES]:
-                    disc_in['linear_solver_MDO_preconditioner'][self.VALUE] = 'gasm'
-            else:
-                disc_in['linear_solver_MDO_preconditioner'][self.POSSIBLE_VALUES] = [
-                    'None', 'ilu']
-                if self.get_sosdisc_inputs('linear_solver_MDO_preconditioner') not in \
-                        disc_in['linear_solver_MDO_preconditioner'][self.POSSIBLE_VALUES]:
-                    disc_in['linear_solver_MDO_preconditioner'][self.VALUE] = 'None'
->>>>>>> 56db978a
 
             # set default value of max_mda_iter_gs
             if 'max_mda_iter_gs' in disc_in:

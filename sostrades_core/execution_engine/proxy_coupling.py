'''
Copyright 2022 Airbus SAS

Licensed under the Apache License, Version 2.0 (the "License");
you may not use this file except in compliance with the License.
You may obtain a copy of the License at

    http://www.apache.org/licenses/LICENSE-2.0

Unless required by applicable law or agreed to in writing, software
distributed under the License is distributed on an "AS IS" BASIS,
WITHOUT WARRANTIES OR CONDITIONS OF ANY KIND, either express or implied.
See the License for the specific language governing permissions and
limitations under the License.
'''
from gemseo.core.chain import MDOChain
from gemseo.mda.sequential_mda import MDASequential
from sostrades_core.tools.filter.filter import filter_variables_to_convert
from gemseo.mda.mda_chain import MDAChain
from sostrades_core.execution_engine.MDODisciplineWrapp import MDODisciplineWrapp

'''
mode: python; py-indent-offset: 4; tab-width: 8; coding: utf-8
'''

from copy import deepcopy, copy
from multiprocessing import cpu_count

from pandas import DataFrame
import platform
import logging
from sostrades_core.api import get_sos_logger
from sostrades_core.execution_engine.ns_manager import NS_SEP
from sostrades_core.execution_engine.proxy_discipline_builder import ProxyDisciplineBuilder
from sostrades_core.execution_engine.proxy_discipline import ProxyDiscipline

from gemseo.core.coupling_structure import MDOCouplingStructure
from gemseo.algos.linear_solvers.linear_solvers_factory import LinearSolversFactory

if platform.system() != 'Windows':
    from sostrades_core.execution_engine.gemseo_addon.linear_solvers.ksp_lib import PetscKSPAlgos as ksp_lib_petsc
  
# from sostrades_core.execution_engine.parallel_execution.sos_parallel_mdo_chain import SoSParallelChain

N_CPUS = cpu_count()
LOGGER = logging.getLogger(__name__)

def get_available_linear_solvers():
    '''Get available linear solvers list
    '''
    lsf = LinearSolversFactory()
    algos = lsf.algorithms
    del lsf
  
    return algos


class ProxyCoupling(ProxyDisciplineBuilder):
    """
    **ProxyCoupling** is a ProxyDiscipline that represents a coupling and has children sub proxies on the process tree.

    An instance of ProxyCoupling is in one to one aggregation with an instance of MDODisciplineWrapp that has no wrapper,
    but has a GEMSEO MDAChain instantiated at the prepare_execution step.

    Attributes:
<<<<<<< HEAD
        cls_builder (List[SoSBuilder]): list of the sub proxy builders
=======
        cls_builder (List[Class]): list of the sub proxy builders for the recursive build of the process tree [???]

        with_data_io (bool): flag for _data_in and _data_out setting from GEMSEO grammar [???]
        residuals_dict (Dict[???]): UNUSED ???

        linear_solver_MDA: ???
        linear_solver_options_MDA: ???
        linear_solver_tolerance_MDA: ???

        linear_solver_MDO: ???
        linear_solver_options_MDO: ???
        linear_solver_tolerance_MDO: ???

>>>>>>> cae76e6f
        mdo_discipline_wrapp (MDODisciplineWrapp): aggregated object that references a GEMSEO MDAChain
    """

    # ontology information
    _ontology_data = {
        'label': 'Coupling',
        'type': 'Official',
        'source': 'SoSTrades Project',
        'validated': '',
        'validated_by': 'SoSTrades Project',
        'last_modification_date': '',
        'category': '',
        'definition': '',
        'icon': 'fas fa-cogs fa-fw',
        'version': '',
    }
    SECANT_ACCELERATION = "secant"
    M2D_ACCELERATION = "m2d"
    RESIDUALS_HISTORY = "residuals_history"

    # get list of available linear solvers from LinearSolversFactory
    AVAILABLE_LINEAR_SOLVERS = get_available_linear_solvers()

    # set default value of linear solver according to the operating system
#     if platform.system() == 'Windows':
#         DEFAULT_LINEAR_SOLVER = 'GMRES'
#         DEFAULT_LINEAR_SOLVER_PRECONFITIONER = 'None'
#         POSSIBLE_VALUES_PRECONDITIONER = ['None', 'ilu']
#     else:
#         DEFAULT_LINEAR_SOLVER = 'GMRES_PETSC'
#         DEFAULT_LINEAR_SOLVER_PRECONFITIONER = 'gasm'
#         POSSIBLE_VALUES_PRECONDITIONER = [
#             'None'] + ksp_lib_petsc.AVAILABLE_PRECONDITIONER

    DEFAULT_LINEAR_SOLVER_OPTIONS = {
        'max_iter': 1000,
        'tol': 1.0e-8}

    DESC_IN = {
        # NUMERICAL PARAMETERS
        'sub_mda_class': {ProxyDiscipline.TYPE: 'string',
                          ProxyDiscipline.POSSIBLE_VALUES: ['MDAJacobi', 'MDAGaussSeidel', 'MDANewtonRaphson',
                                                          'PureNewtonRaphson', 'MDAQuasiNewton', 'GSNewtonMDA',
                                                          'GSPureNewtonMDA', 'GSorNewtonMDA', 'MDASequential', 'GSPureNewtonorGSMDA'],
                          ProxyDiscipline.DEFAULT: 'MDAJacobi', ProxyDiscipline.NUMERICAL: True,
                          ProxyDiscipline.STRUCTURING: True},
        'max_mda_iter': {ProxyDiscipline.TYPE: 'int', ProxyDiscipline.DEFAULT: 30, ProxyDiscipline.NUMERICAL: True,
                         ProxyDiscipline.STRUCTURING: True, ProxyDiscipline.UNIT: '-'},
        'n_processes': {ProxyDiscipline.TYPE: 'int', ProxyDiscipline.DEFAULT: 1, ProxyDiscipline.NUMERICAL: True,
                        ProxyDiscipline.STRUCTURING: True, ProxyDiscipline.UNIT: '-'},
        'chain_linearize': {ProxyDiscipline.TYPE: 'bool', ProxyDiscipline.POSSIBLE_VALUES: [True, False],
                            ProxyDiscipline.DEFAULT: False, ProxyDiscipline.NUMERICAL: True,
                            ProxyDiscipline.STRUCTURING: True},
        'tolerance': {ProxyDiscipline.TYPE: 'float', ProxyDiscipline.DEFAULT: 1.e-6, ProxyDiscipline.NUMERICAL: True,
                      ProxyDiscipline.STRUCTURING: True, ProxyDiscipline.UNIT: '-'},
        'use_lu_fact': {ProxyDiscipline.TYPE: 'bool', ProxyDiscipline.POSSIBLE_VALUES: [True, False],
                        ProxyDiscipline.DEFAULT: False, ProxyDiscipline.NUMERICAL: True, ProxyDiscipline.STRUCTURING: True},
        'warm_start': {ProxyDiscipline.TYPE: 'bool', ProxyDiscipline.POSSIBLE_VALUES: [True, False],
                       ProxyDiscipline.DEFAULT: False, ProxyDiscipline.NUMERICAL: True, ProxyDiscipline.STRUCTURING: True},
        'acceleration': {ProxyDiscipline.TYPE: 'string',
                         ProxyDiscipline.POSSIBLE_VALUES: [M2D_ACCELERATION, SECANT_ACCELERATION, 'none'],
                         ProxyDiscipline.DEFAULT: M2D_ACCELERATION, ProxyDiscipline.NUMERICAL: True,
                         ProxyDiscipline.STRUCTURING: True},
        'warm_start_threshold': {ProxyDiscipline.TYPE: 'float', ProxyDiscipline.DEFAULT:-1, ProxyDiscipline.NUMERICAL: True,
                                 ProxyDiscipline.STRUCTURING: True, ProxyDiscipline.UNIT: '-'},
        # parallel sub couplings execution
        'n_subcouplings_parallel': {ProxyDiscipline.TYPE: 'int', ProxyDiscipline.DEFAULT: 1, ProxyDiscipline.NUMERICAL: True,
                                    ProxyDiscipline.STRUCTURING: True, ProxyDiscipline.UNIT: '-'},
        # 'max_mda_iter_gs': {ProxyDiscipline.TYPE: 'int', ProxyDiscipline.DEFAULT: 5, ProxyDiscipline.NUMERICAL: True, ProxyDiscipline.STRUCTURING: True},
        'tolerance_gs': {ProxyDiscipline.TYPE: 'float', ProxyDiscipline.DEFAULT: 10.0, ProxyDiscipline.NUMERICAL: True,
                         ProxyDiscipline.STRUCTURING: True, ProxyDiscipline.UNIT: '-'},
        'relax_factor': {ProxyDiscipline.TYPE: 'float', ProxyDiscipline.RANGE: [0.0, 1.0], ProxyDiscipline.DEFAULT: 0.99,
                         ProxyDiscipline.NUMERICAL: True, ProxyDiscipline.STRUCTURING: True, ProxyDiscipline.UNIT: '-'},
        # NUMERICAL PARAMETERS OUT OF INIT
        'epsilon0': {ProxyDiscipline.TYPE: 'float', ProxyDiscipline.DEFAULT: 1.0e-6, ProxyDiscipline.NUMERICAL: True,
                     ProxyDiscipline.STRUCTURING: True, ProxyDiscipline.UNIT: '-'},
        # Linear solver for MD0
        'linear_solver_MDO': {ProxyDiscipline.TYPE: 'string',
                              ProxyDiscipline.DEFAULT: 'GMRES',
#                               ProxyDiscipline.POSSIBLE_VALUES: AVAILABLE_LINEAR_SOLVERS,
#                               ProxyDiscipline.DEFAULT: DEFAULT_LINEAR_SOLVER, 
                              ProxyDiscipline.NUMERICAL: True,
                              ProxyDiscipline.STRUCTURING: True},
        'linear_solver_MDO_preconditioner': {ProxyDiscipline.TYPE: 'string',
                                             ProxyDiscipline.DEFAULT: 'None',
#                                              ProxyDiscipline.DEFAULT: DEFAULT_LINEAR_SOLVER_PRECONFITIONER,
#                                              ProxyDiscipline.POSSIBLE_VALUES: POSSIBLE_VALUES_PRECONDITIONER,
                                             ProxyDiscipline.NUMERICAL: True, ProxyDiscipline.STRUCTURING: True},
        'linear_solver_MDO_options': {ProxyDiscipline.TYPE: 'dict', ProxyDiscipline.DEFAULT: DEFAULT_LINEAR_SOLVER_OPTIONS,
                                      ProxyDiscipline.NUMERICAL: True, ProxyDiscipline.STRUCTURING: True, ProxyDiscipline.UNIT: '-'},
        # Linear solver for MDA
        'linear_solver_MDA': {ProxyDiscipline.TYPE: 'string',
                              ProxyDiscipline.DEFAULT: 'GMRES',
#                               ProxyDiscipline.POSSIBLE_VALUES: AVAILABLE_LINEAR_SOLVERS,
#                               ProxyDiscipline.DEFAULT: DEFAULT_LINEAR_SOLVER, 
                              ProxyDiscipline.NUMERICAL: True,
                              ProxyDiscipline.STRUCTURING: True},
        'linear_solver_MDA_preconditioner': {ProxyDiscipline.TYPE: 'string',
                                             ProxyDiscipline.DEFAULT: 'None',
#                                              ProxyDiscipline.DEFAULT: DEFAULT_LINEAR_SOLVER_PRECONFITIONER,
#                                              ProxyDiscipline.POSSIBLE_VALUES: POSSIBLE_VALUES_PRECONDITIONER,
                                             ProxyDiscipline.NUMERICAL: True, ProxyDiscipline.STRUCTURING: True},
        'linear_solver_MDA_options': {ProxyDiscipline.TYPE: 'dict', ProxyDiscipline.DEFAULT: DEFAULT_LINEAR_SOLVER_OPTIONS,
                                      ProxyDiscipline.NUMERICAL: True, ProxyDiscipline.STRUCTURING: True, ProxyDiscipline.UNIT: '-'},
        # group all disciplines in a MDOChain
        'group_mda_disciplines': {ProxyDiscipline.TYPE: 'bool', ProxyDiscipline.POSSIBLE_VALUES: [True, False],
                                  ProxyDiscipline.DEFAULT: False, ProxyDiscipline.USER_LEVEL: 3,
                                  ProxyDiscipline.NUMERICAL: True, ProxyDiscipline.STRUCTURING: True},
        'authorize_self_coupled_disciplines': {ProxyDiscipline.TYPE: 'bool', ProxyDiscipline.POSSIBLE_VALUES: [True, False],
                                               ProxyDiscipline.DEFAULT: False, ProxyDiscipline.USER_LEVEL: 3,
                                               ProxyDiscipline.STRUCTURING: True}
    }

    DESC_OUT = {
        RESIDUALS_HISTORY : {ProxyDiscipline.USER_LEVEL : 3, ProxyDiscipline.TYPE : 'dataframe',
                             ProxyDiscipline.UNIT : '-'}
                }

    eps0 = 1.0e-6
    has_chart = False

    def __init__(self, sos_name, ee, cls_builder=None, with_data_io=False):
        '''
        Constructor

        Arguments:
            sos_name (string): name of the discipline/node
            ee (ExecutionEngine): execution engine of the current process
            cls_builder (List[Class]): list of the sub proxy constructors for the recursive build of the process tree [???]
        '''
        if cls_builder is None:
            cls_builder = []
        self.cls_builder = cls_builder
        self._reload(sos_name, ee)
        self.logger = get_sos_logger(f'{self.ee.logger.name}.Coupling')

        self.with_data_io = with_data_io
        self.residuals_dict = {}

        self.linear_solver_MDA = None
        self.linear_solver_options_MDA = None
        self.linear_solver_tolerance_MDA = None

        self.linear_solver_MDO = None
        self.linear_solver_options_MDO = None
        self.linear_solver_tolerance_MDO = None

        self._set_dm_disc_info()
        
        self.mdo_discipline_wrapp = MDODisciplineWrapp(name=sos_name)

    def _reload(self, sos_name, ee):
        '''
        Reload ProxyCoupling with corresponding ProxyDiscipline attributes and set is_sos_coupling.

        Arguments:
            sos_name (string): name of the discipline/node
            ee (ExecutionEngine): execution engine of the current process
        '''
        self.is_sos_coupling = True
        ProxyDiscipline._reload(self, sos_name, ee)
        
#     def _set_dm_cache_map(self):
#         '''
#         Update cache_map dict in DM with cache, mdo_chain cache, sub_mda_list caches, and its children recursively
#         '''
#         if self.cache is not None:
#             # store SoSCoupling cache in DM
#             self._store_cache_with_hashed_uid(self)
#             
#             # store mdo_chain cache in DM
#             self._store_cache_with_hashed_uid(self.mdo_chain)
#         
#             # store sub mdas cache recursively
#             for mda in self.sub_mda_list:
#                 self._set_sub_mda_dm_cache_map(mda)
#             
#         # store children cache recursively
#         for disc in self.sos_disciplines:
#             disc._set_dm_cache_map() 
            
#     def _set_sub_mda_dm_cache_map(self, mda):
#         '''
#         Update cache_map disc in DM with mda cache and its sub_mdas recursively        
#         '''
#         # store mda cache in DM
#         self._store_cache_with_hashed_uid(mda)
#         # store sub mda cache recursively
#         if isinstance(mda, MDASequential):
#             for sub_mda in mda.mda_sequence:
#                 self._set_sub_mda_dm_cache_map(sub_mda)   

    def build(self):
        """
        Instanciate sub proxies managed by the coupling
        """
        old_current_discipline = self.ee.factory.current_discipline
        self.ee.factory.current_discipline = self
        for builder in self.cls_builder:
            proxy_disc = builder.build()
            if proxy_disc not in self.proxy_disciplines:
                self.ee.factory.add_discipline(proxy_disc)
        # If the old_current_discipline is None that means that it is the first build of a coupling then self is the
        # high level coupling and we do not have to restore the
        # current_discipline
        if old_current_discipline is not None:
            self.ee.factory.current_discipline = old_current_discipline

    #     def clear_cache(self):
    #         self.mdo_chain.cache.clear()
    #         ProxyDisciplineBuilder.clear_cache(self)

    # -- Public methods

    def setup_sos_disciplines(self):
        '''
        Set possible values of preconditioner in data manager, according to liner solver MDA/MDO value
        (available preconditioners are different if petsc linear solvers are used)
        And set default value of max_mda_iter_gs according to sub_mda_class
        '''
        # set possible values of linear solver MDA preconditioner
        if 'linear_solver_MDA' in self._data_in:
            linear_solver_MDA = self.get_sosdisc_inputs('linear_solver_MDA')
            if linear_solver_MDA.endswith('_PETSC'):
                if platform.system() == 'Windows':
                    raise Exception(
                        f'Petsc solvers cannot be used on Windows platform, modify linear_solver_MDA option of {self.sos_name} : {linear_solver_MDA}')
                self._data_in['linear_solver_MDA_preconditioner'][self.POSSIBLE_VALUES] = ['None'] + \
                    ksp_lib_petsc.AVAILABLE_PRECONDITIONER
                if self.get_sosdisc_inputs('linear_solver_MDA_preconditioner') not in \
                        self._data_in['linear_solver_MDA_preconditioner'][self.POSSIBLE_VALUES]:
                    self._data_in['linear_solver_MDA_preconditioner'][self.VALUE] = 'gasm'
            else:
                self._data_in['linear_solver_MDA_preconditioner'][self.POSSIBLE_VALUES] = [
                    'None', 'ilu']
                if self.get_sosdisc_inputs('linear_solver_MDA_preconditioner') not in \
                        self._data_in['linear_solver_MDA_preconditioner'][self.POSSIBLE_VALUES]:
                    self._data_in['linear_solver_MDA_preconditioner'][self.VALUE] = 'None'

        # set possible values of linear solver MDO preconditioner
        if 'linear_solver_MDO' in self._data_in:
            linear_solver_MDO = self.get_sosdisc_inputs('linear_solver_MDO')
            if linear_solver_MDO.endswith('_PETSC'):
                if platform.system() == 'Windows':
                    raise Exception(
                        f'Petsc solvers cannot be used on Windows platform, modify linear_solver_MDA option of {self.sos_name} : {linear_solver_MDA}')
                self._data_in['linear_solver_MDO_preconditioner'][self.POSSIBLE_VALUES] = ['None'] + \
                    ksp_lib_petsc.AVAILABLE_PRECONDITIONER
                if self.get_sosdisc_inputs('linear_solver_MDO_preconditioner') not in \
                        self._data_in['linear_solver_MDO_preconditioner'][self.POSSIBLE_VALUES]:
                    self._data_in['linear_solver_MDO_preconditioner'][self.VALUE] = 'gasm'
            else:
                self._data_in['linear_solver_MDO_preconditioner'][self.POSSIBLE_VALUES] = [
                    'None', 'ilu']
                if self.get_sosdisc_inputs('linear_solver_MDO_preconditioner') not in \
                        self._data_in['linear_solver_MDO_preconditioner'][self.POSSIBLE_VALUES]:
                    self._data_in['linear_solver_MDO_preconditioner'][self.VALUE] = 'None'

            # set default value of max_mda_iter_gs
            if 'max_mda_iter_gs' in self._data_in:
                if self.get_sosdisc_inputs('sub_mda_class') == 'GSorNewtonMDA':
                    self.update_default_value(
                        'max_mda_iter_gs', self.IO_TYPE_IN, 200)
                else:
                    self.update_default_value(
                        'max_mda_iter_gs', self.IO_TYPE_IN, 5)

    def configure_io(self):
        '''
        Configure the ProxyCoupling by :
        - setting the discipline in the discipline_dict 
        - configure all children disciplines
        '''
        ProxyDiscipline.configure(self)

        disc_to_configure = self.get_disciplines_to_configure()

        if len(disc_to_configure) > 0:
            self.set_configure_status(False)
            for disc in disc_to_configure:
                disc.configure()
        else:
            self.set_children_cache_inputs()
            # - all chidren are configured thus proxyCoupling can be configured
            self.set_configure_status(True)
            # - build the coupling structure
            self._build_coupling_structure()
            # - Update coupling and editable flags in the datamanager for the GUI
            self._update_coupling_flags_in_dm()
            # - builds data_in/out according to the coupling structure
            self._build_data_io()
            
    def _build_data_io(self):
        '''
        Build data_in and data_out from sub proxies data_in and out
        '''

        self._data_in = {key: value for key, value in self._data_in.items(
        ) if
                         key in self.DESC_IN or key in self.NUM_DESC_IN}
        # add coupling inputs in data_in
        for discipline in self.proxy_disciplines:
            for var_f_name, var_name in zip(discipline.get_input_data_names(), list(discipline._data_in.keys())):
                if self.ee.dm.get_data(var_f_name, self.IO_TYPE) == self.IO_TYPE_IN and not self.ee.dm.get_data(var_f_name, self.NUMERICAL):
                    self._data_in[var_name] = self.dm.get_data(var_f_name)

        # keep residuals_history if in data_out
        if self.RESIDUALS_HISTORY in self._data_out:
            self._data_out = {
                self.RESIDUALS_HISTORY: self._data_out[self.RESIDUALS_HISTORY]}
        else:
            self._data_out = {}

        for discipline in self.proxy_disciplines:
            for var_f_name, var_name in zip(discipline.get_output_data_names(), list(discipline._data_out.keys())):
                if self.ee.dm.get_data(var_f_name, self.IO_TYPE) == self.IO_TYPE_OUT:
                    self._data_out[var_name] = self.dm.get_data(var_f_name)
    
    def _build_coupling_structure(self):
        """
        Build MDOCouplingStructure
        """
        
        self.coupling_structure = MDOCouplingStructure(self.proxy_disciplines)
        self.strong_couplings = filter_variables_to_convert(self.ee.dm.convert_data_dict_with_full_name(),
                                                             self.coupling_structure.strong_couplings(),
                                                             write_logs=True,logger=LOGGER)
        
        
    def get_disciplines_to_configure(self):
        '''
        Get sub disciplines list to configure according to is_configured flag.
        '''
        disc_to_configure = []
        for disc in self.proxy_disciplines:
            if not disc.is_configured():
                disc_to_configure.append(disc)
        return disc_to_configure

    def configure(self):
        """
        Configure i/o, update status, update status in dm.
        """
        # configure SoSTrades objects
        self.configure_io()
        # configure GEMSEO objects (execution sequence)
#         self.configure_execution()
        self._update_status_dm(self.STATUS_CONFIGURE)

    def _update_coupling_flags_in_dm(self):
        ''' 
        Update coupling and editable flags in the datamanager for the GUI
        '''

        def update_flags_of_disc(coupling_key, disc_name, in_or_out):

            disc_list = self.dm.get_disciplines_with_name(disc_name)
            var_name_out = None
            for a_disc in disc_list:
                if in_or_out == 'in':
                    data_io = a_disc._data_in
                else:
                    data_io = a_disc._data_out

                if var_name_k in data_io.keys():
                    var_name_out = var_name_k
                else:
                    var_name_out_list = [
                        key for key in data_io.keys() if coupling_key.endswith(NS_SEP + key)]
                    # To be modified
                    if len(var_name_out_list) != 0:
                        var_name_out = var_name_out_list[0]
                if var_name_out is not None and var_name_out in data_io:
                    data_io[var_name_out][self.COUPLING] = True
                    if self.get_var_full_name(var_name_out, data_io) in self.strong_couplings:
                        data_io[var_name_out][self.EDITABLE] = True
                        data_io[var_name_out][self.OPTIONAL] = True
                    else:
                        data_io[var_name_out][self.EDITABLE] = False

        # END update_flags_of_disc

        # -- update couplings flag into DataManager
        coupl = self.export_couplings()
        couplings = coupl[self.VAR_NAME]
        disc_1 = coupl['disc_1']
        disc_2 = coupl['disc_2']

        # loop on couplings variables and the disciplines linked
        for k, from_disc_name, to_disc_name in zip(
                couplings, disc_1, disc_2):
            self.dm.set_data(k, self.COUPLING, True)
            # Deal with pre run of MDA to enter strong couplings if needed
            if k in self.strong_couplings:
                self.dm.set_data(k, self.IO_TYPE, self.IO_TYPE_IN)
                self.dm.set_data(k, self.EDITABLE, True)
                self.dm.set_data(k, self.OPTIONAL, True)
            else:
                self.dm.set_data(k, self.EDITABLE, False)
            var_name_k = self.dm.get_data(k, self.VAR_NAME)

            # update flags of discipline 1
            update_flags_of_disc(k, from_disc_name, 'out')
            # update flags of discipline 2
            update_flags_of_disc(k, to_disc_name, 'in')

    def export_couplings(self, in_csv=False, f_name=None):
        ''' 
        Export couplings as a csv with
        disc1 | disc2 | var_name
        '''
        # fill in data
        cs = self.coupling_structure
        coupl_tuples = cs.graph.get_disciplines_couplings()
        data = []
        header = ["disc_1", "disc_2", "var_name"]
        for disc1, disc2, c_vars in coupl_tuples:
            for var in c_vars:
                disc1_id = disc1.get_disc_full_name()
                disc2_id = disc2.get_disc_full_name()
                row = [disc1_id, disc2_id, var]
                data.append(row)
        df = DataFrame(data, columns=header)

        for discipline in self.proxy_disciplines:
            if isinstance(discipline, ProxyCoupling):
                df_couplings = discipline.export_couplings()
                df = df.append(df_couplings, ignore_index=True)

        if in_csv:
            # writing of the file
            if f_name is None:
                f_name = f"{self.get_disc_full_name()}.csv"
            df.to_csv(f_name, index=False)
        else:
            return df

    def is_configured(self):
        '''
        Return False if at least one sub discipline needs to be configured, True if not
        '''
        return self.get_configure_status() and not self.check_structuring_variables_changes() and (
            self.get_disciplines_to_configure() == [])

    def prepare_execution(self, input_data):
        '''
        Preparation of the GEMSEO process, including GEMSEO objects instanciation
        '''
        # prepare_execution of proxy_disciplines
        sub_mdo_disciplines = []
        for disc in self.proxy_disciplines:
            disc.prepare_execution(input_data)
            sub_mdo_disciplines.append(disc.mdo_discipline_wrapp.mdo_discipline)
            
        # store cache and n_calls before MDAChain reset, if prepare_execution has already been called
        if self.mdo_discipline_wrapp.mdo_discipline is not None:
            mda_chain_cache = self.mdo_discipline_wrapp.mdo_discipline.cache
            mda_chain_n_calls = self.mdo_discipline_wrapp.mdo_discipline.n_calls
        else:
            mda_chain_cache = None
            mda_chain_n_calls = None
        
        # create_mda_chain from MDODisciplineWrapp
        self.mdo_discipline_wrapp.create_mda_chain(sub_mdo_disciplines, self, input_data)
        
        # set cache cache of gemseo object
        self.set_gemseo_disciplines_caches(mda_chain_cache, mda_chain_n_calls)
        
        # self._set_residual_history()
        
    def set_gemseo_disciplines_caches(self, mda_chain_cache, mda_chain_n_calls):
        '''
        Set cache of MDAChain, MDOChain and sub MDAs
        '''
        # set MDAChain cache
        if self._reset_cache:
            # set new cache when cache_type have changed (self._reset_cache == True)
            # TODO: pass cache to MDAChain init to avoid reset cache
            self.set_cache(self.mdo_discipline_wrapp.mdo_discipline, self.get_sosdisc_inputs(
                'cache_type'), self.get_sosdisc_inputs('cache_file_path'))
            self._reset_cache = False
        else:
            # reset stored cache and n_calls of MDAChain
            self.mdo_discipline_wrapp.mdo_discipline.cache = mda_chain_cache
            self.mdo_discipline_wrapp.mdo_discipline.n_calls = mda_chain_n_calls
            
        # set cache of MDOChain with cache_type and cache_file_path inputs of ProxyCoupling
        self.set_cache(self.mdo_discipline_wrapp.mdo_discipline.mdo_chain, self.get_sosdisc_inputs(
            'cache_type'), self.get_sosdisc_inputs('cache_file_path'))
        
        # set epsilon0 and cache of sub_mda_list
        for sub_mda in self.mdo_discipline_wrapp.mdo_discipline.sub_mda_list:
            self.set_epsilon0_and_cache(sub_mda)

    def pre_run_mda(self, input_data):
        '''
        Pre run needed if one of the strong coupling variables is None in a MDA 
        No need of prerun otherwise 
        '''
        strong_couplings_values = [input_data[key] for key in self.mdo_discipline_wrapp.mdo_discipline.coupling_structure.strong_couplings()]
        if any(elem is None for elem in strong_couplings_values):
            self.logger.info(
                f'Execute a pre-run for the coupling ' + self.get_disc_full_name())
            self.recreate_order_for_first_execution(input_data)
            self.logger.info(
                f'End of pre-run execution for the coupling ' + self.get_disc_full_name())
            
    def recreate_order_for_first_execution(self, input_data):
        '''
        For each sub mda defined in the GEMS execution sequence, 
        we run disciplines by disciplines when they are ready to fill all values not initialized in the DM 
        until all disciplines have been run. 
        While loop cannot be an infinite loop because raise an exception
        if no disciplines are ready while some disciplines are missing in the list 
        '''
        for parallel_tasks in self.mdo_discipline_wrapp.mdo_discipline.coupling_structure.sequence:
            # to parallelize, check if 1 < len(parallel_tasks)
            # for now, parallel tasks are run sequentially
            for coupled_mdo_disciplines in parallel_tasks:
                # several disciplines coupled
                first_disc = coupled_mdo_disciplines[0]
                if len(coupled_mdo_disciplines) > 1 or (
                        len(coupled_mdo_disciplines) == 1
                        and self.mdo_discipline.coupling_structure.is_self_coupled(first_disc)
                        and not isinstance(coupled_mdo_disciplines[0], MDAChain)
                ):
                    # several disciplines coupled

                    # get the disciplines from self.disciplines
                    # order the MDA disciplines the same way as the
                    # original disciplines
                    sub_mda_disciplines = []
                    for disc in self.mdo_discipline_wrapp.mdo_discipline.disciplines:
                        if disc in coupled_mdo_disciplines:
                            sub_mda_disciplines.append(disc)
                    # submda disciplines are not ordered in a correct exec
                    # sequence...
                    # Need to execute ready disciplines one by one until all
                    # sub disciplines have been run
                    while sub_mda_disciplines != []:
                        ready_disciplines = self.get_first_discs_to_execute(
                            sub_mda_disciplines, input_data)

                        for discipline in ready_disciplines:
                            # Execute ready disciplines and update local_data
                            if isinstance(discipline, MDAChain):
                                # recursive call if subdisc is a SoSCoupling
                                # TODO: check if it will work for cases like
                                # Coupling1 > Driver > Coupling2
                                discipline.pre_run_mda(input_data)
                            else:
                                temp_local_data = discipline.execute(
                                    input_data)
                                input_data.update(temp_local_data)

                        sub_mda_disciplines = [
                            disc for disc in sub_mda_disciplines if disc not in ready_disciplines]
                else:
                    discipline = coupled_mdo_disciplines[0]
                    if discipline.proxy_discipline.is_sos_coupling:
                        # recursive call if subdisc is a SoSCoupling
                        discipline.pre_run_mda(input_data)
                    else:
                        temp_local_data = discipline.execute(input_data)
                        input_data.update(temp_local_data)

        self.mdo_discipline_wrapp.mdo_discipline.default_inputs.update(input_data)
        
    def get_first_discs_to_execute(self, disciplines, input_data):
        """
        Gets the list of disciplines having all their inputs ready for execution. [???]
        """
        ready_disciplines = []
        disc_vs_keys_none = {}
        for disc in disciplines:
#             # get inputs values of disc with full_name
#             inputs_values = disc.get_inputs_by_name(
#                 in_dict=True, full_name=True)
            # update inputs values with SoSCoupling local_data
            keys_none = [key for key in disc.input_grammar.get_data_names() if key.split(NS_SEP)[-1] not in self.NUM_DESC_IN and input_data.get(key) is None]
            if keys_none == []:
                ready_disciplines.append(disc)
            else:
                disc_vs_keys_none[disc.name] = keys_none
        if ready_disciplines == []:
            message = '\n'.join(' : '.join([disc, str(keys_none)])
                                for disc, keys_none in disc_vs_keys_none.items())
            raise Exception(
                f'The MDA cannot be pre-runned, some input values are missing to run the MDA \n{message}')
        else:
            return ready_disciplines

    def execute(self, input_data):
        """
        Pre run of the mda, execution of the MDA, update of the datamanager and status handling.
        """
        self.pre_run_mda(input_data)
        
        self.mdo_discipline_wrapp.execute(input_data)

        # save residual history
        dict_out = {}
        residuals_history = DataFrame(
            {f'{sub_mda.name}': sub_mda.residual_history for sub_mda in self.mdo_discipline_wrapp.mdo_discipline.sub_mda_list})
        dict_out[self.RESIDUALS_HISTORY] = residuals_history
        self.store_sos_outputs_values(dict_out, update_dm=True)
        # self.update_dm_with_local_data(residuals_history)

        # store local data in datamanager
        self.update_dm_with_local_data(self.mdo_discipline_wrapp.mdo_discipline.local_data)

        self.set_status_from_mdo_discipline()
        
        
    def check_var_data_mismatch(self):
        '''
        Check if a variable data is not coherent between two coupling disciplines

        The check if a variable that is used in input of multiple disciplines is coherent is made in check_inputs of datamanager
        the list of data_to_check is defined in SoSDiscipline
        '''
        
        # TODO: probably better if moved into proxy discipline
        
        if self.logger.level <= logging.DEBUG:
            coupling_vars = self.coupling_structure.graph.get_disciplines_couplings()
            for from_disc, to_disc, c_vars in coupling_vars:
                for var in c_vars:
                    # from disc is in output
                    from_disc_data = from_disc.get_data_with_full_name(
                        from_disc.IO_TYPE_OUT, var)
                    # to_disc is in input
                    to_disc_data = to_disc.get_data_with_full_name(
                        to_disc.IO_TYPE_IN, var)
                    for data_name in to_disc.DATA_TO_CHECK:
                        # Check if data_names are different
                        if from_disc_data[data_name] != to_disc_data[data_name]:
                            self.logger.debug(
                                f'The {data_name} of the coupling variable {var} is not the same in input of {to_disc.__class__} : {to_disc_data[data_name]} and in output of {from_disc.__class__} : {from_disc_data[data_name]}')
                        # Check if unit is not None
                        elif from_disc_data[data_name] is None and data_name == to_disc.UNIT:
                            # if unit is None in a dataframe check if there is a
                            # dataframe descriptor with unit in it
                            if from_disc_data[to_disc.TYPE] == 'dataframe':
                                # if no dataframe descriptor and no unit warning
                                if from_disc_data[to_disc.DATAFRAME_DESCRIPTOR] is None:
                                    self.logger.debug(
                                        f'The unit and the dataframe descriptor of the coupling variable {var} is None in input of {to_disc.__class__} : {to_disc_data[data_name]} and in output of {from_disc.__class__} : {from_disc_data[data_name]} : cannot find unit for this dataframe')
    # TODO : Check the unit in the dataframe descriptor of both data and check if it is ok : Need to add a new value to the df_descriptor tuple check with WALL-E
    #                             else :
    #                                 from_disc_data[self.DATAFRAME_DESCRIPTOR]
                            else:
                                self.logger.debug(
                                    f'The unit of the coupling variable {var} is None in input of {to_disc.__class__} : {to_disc_data[data_name]} and in output of {from_disc.__class__} : {from_disc_data[data_name]}')
        
    def set_epsilon0_and_cache(self, mda):
        '''
        Set epsilon0 that is not argument of the init of the MDA and need to be set outside of it with MDA attributes
        '''
        if isinstance(mda, MDASequential):
            for sub_mda in mda.mda_sequence:
                self.set_epsilon0_and_cache(sub_mda)
        mda.epsilon0 = copy(self.get_sosdisc_inputs('epsilon0'))
        self.set_cache(mda, self.get_sosdisc_inputs(
            'cache_type'), self.get_sosdisc_inputs('cache_file_path'))

    def _set_data_io_with_gemseo_grammar(self):
        '''
        Construct the data_in and the data_out of the coupling with the GEMS grammar
        '''
        if self.with_data_io:
            # keep numerical inputs in data_in
            self._data_in = {key: value for key, value in self._data_in.items(
            ) if
                key in self.DESC_IN or key in self.NUM_DESC_IN}
            # add coupling inputs in data_in
            gems_grammar_in_keys = self.input_grammar.get_data_names()
            for var_f_name in gems_grammar_in_keys:
                var_name = self.dm.get_data(
                    var_f_name, ProxyDisciplineBuilder.VAR_NAME)
                if var_name not in self.NUM_DESC_IN :
                    self._data_in[var_name] = self.dm.get_data(var_f_name)
 
            # keep residuals_history if in data_out
            if self.RESIDUALS_HISTORY in self._data_out:
                self._data_out = {
                    self.RESIDUALS_HISTORY: self._data_out[self.RESIDUALS_HISTORY]}
            else:
                self._data_out = {}
            # add coupling outputs in data_out
            gems_grammar_out_keys = self.output_grammar.get_data_names()
            for var_f_name in gems_grammar_out_keys:
                var_name = self.dm.get_data(
                    var_f_name, ProxyDisciplineBuilder.VAR_NAME)
                self._data_out[var_name] = self.dm.get_data(var_f_name)
 
    def _get_numerical_inputs(self):
        '''
        Get numerical parameters input values for MDAChain init
        '''
        # get input for MDAChain instantiation
        needed_numerical_param = ['sub_mda_class', 'max_mda_iter', 'n_processes', 'chain_linearize', 'tolerance',
                                  'use_lu_fact', 'warm_start',
                                  'n_processes']
        num_data = self.get_sosdisc_inputs(
            needed_numerical_param, in_dict=True)
 
        if num_data['sub_mda_class'] == 'MDAJacobi':
            num_data['acceleration'] = copy(
                self.get_sosdisc_inputs('acceleration'))
        if num_data['sub_mda_class'] == 'MDAGaussSeidel':
            num_data['warm_start_threshold'] = copy(self.get_sosdisc_inputs(
                'warm_start_threshold'))
        if num_data['sub_mda_class'] in ['GSNewtonMDA', 'GSPureNewtonMDA', 'GSorNewtonMDA', 'GSPureNewtonorGSMDA']:
            #             num_data['max_mda_iter_gs'] = copy(self.get_sosdisc_inputs(
            #                 'max_mda_iter_gs'))
            num_data['tolerance_gs'] = copy(self.get_sosdisc_inputs(
                'tolerance_gs'))
        if num_data['sub_mda_class'] in ['MDANewtonRaphson', 'PureNewtonRaphson', 'GSPureNewtonMDA', 'GSNewtonMDA',
                                         'GSorNewtonMDA', 'GSPureNewtonorGSMDA']:
            num_data['relax_factor'] = copy(
                self.get_sosdisc_inputs('relax_factor'))
 
        # linear solver options MDA
        num_data['linear_solver'] = copy(self.get_sosdisc_inputs(
            'linear_solver_MDA'))
        linear_solver_options_MDA = deepcopy(self.get_sosdisc_inputs(
            'linear_solver_MDA_options'))
 
        if num_data['linear_solver'].endswith('_PETSC'):
            # PETSc case
            linear_solver_options_MDA['solver_type'] = num_data['linear_solver'].split('_PETSC')[
                0].lower()
            preconditioner = copy(self.get_sosdisc_inputs(
                'linear_solver_MDA_preconditioner'))
            linear_solver_options_MDA['preconditioner_type'] = (
                preconditioner != 'None') * preconditioner or None
        else:
            # Scipy case / gmres
            linear_solver_options_MDA['use_ilu_precond'] = (
                copy(self.get_sosdisc_inputs('linear_solver_MDA_preconditioner')) == 'ilu')
 
        num_data['linear_solver_tolerance'] = linear_solver_options_MDA.pop(
            'tol')
        num_data['linear_solver_options'] = linear_solver_options_MDA
 
        self.linear_solver_MDA = num_data['linear_solver']
        self.linear_solver_tolerance_MDA = num_data['linear_solver_tolerance']
        self.linear_solver_options_MDA = deepcopy(
            num_data['linear_solver_options'])
 
        # linear solver options MDO
        self.linear_solver_MDO = self.get_sosdisc_inputs('linear_solver_MDO')
        linear_solver_options_MDO = deepcopy(self.get_sosdisc_inputs(
            'linear_solver_MDO_options'))
 
        if self.linear_solver_MDO.endswith('_PETSC'):
            linear_solver_options_MDO['solver_type'] = self.linear_solver_MDO.split('_PETSC')[
                0].lower()
            preconditioner = self.get_sosdisc_inputs(
                'linear_solver_MDO_preconditioner')
            linear_solver_options_MDO['preconditioner_type'] = (
                preconditioner != 'None') * preconditioner or None
        else:
            linear_solver_options_MDO['use_ilu_precond'] = (
                self.get_sosdisc_inputs('linear_solver_MDO_preconditioner') == 'ilu')
 
        self.linear_solver_tolerance_MDO = linear_solver_options_MDO.pop('tol')
        self.linear_solver_options_MDO = linear_solver_options_MDO
 
        return num_data

    def get_maturity(self):
        '''
        Get the maturity of the coupling proxy by adding all maturities of children proxy disciplines
        '''
        ref_dict_maturity = deepcopy(self.dict_maturity_ref)
        for discipline in self.proxy_disciplines:
            disc_maturity = discipline.get_maturity()
            if isinstance(disc_maturity, dict):
                for m_k in ref_dict_maturity.keys():
                    if m_k in disc_maturity:
                        ref_dict_maturity[m_k] += disc_maturity[m_k]
            elif disc_maturity in ref_dict_maturity:
                ref_dict_maturity[disc_maturity] += 1
        self.set_maturity(ref_dict_maturity, maturity_dict=True)
        return self._maturity
 
    def remove_discipline(self, disc):
        '''
        Remove one discipline from coupling
        '''
        disc.clean_dm_from_disc()
        self.proxy_disciplines.remove(disc)
        self.ee.ns_manager.remove_dependencies_after_disc_deletion(
            disc, self.disc_id)
 
    def remove_discipline_list(self, disc_list):
        '''
        Remove several disciplines from coupling #FIXME: duplicate code
        '''
        for disc in disc_list:
            disc.clean_dm_from_disc()
            self.ee.ns_manager.remove_dependencies_after_disc_deletion(
                disc, self.disc_id)
        self.proxy_disciplines = [
            disc for disc in self.proxy_disciplines if disc not in disc_list]

    @property
    def ordered_disc_list(self):
        '''
         Property to obtain the ordered list of disciplines configured by the MDAChain
         Overwrite of sos_discipline property where the order is defined by default
         by the order of sos_disciplines
        '''
#         ordered_list = []
#         ordered_list = self.ordered_disc_list_rec(self.mdo_discipline.mdo_chain, ordered_list)
        ordered_list = self.proxy_disciplines
        self.logger.warning("TODO: fix the order disc list in proxy coupling (set as the top level list of disciplines for debug purpose)")
 
        return ordered_list
 
    def ordered_disc_list_rec(self, disc, ordered_list):
        '''
         Recursive function to obtain the ordered list of disciplines configured by the MDAChain
        '''
        for subdisc in disc.disciplines:
            if isinstance(subdisc, ProxyDiscipline):
                ordered_list.append(subdisc)
            else:  # Means that it is a GEMS class MDAJacobi for example
                ordered_list = self.ordered_disc_list_rec(
                    subdisc, ordered_list)
 
        return ordered_list

#     def run(self):
#         '''
#         Call the _run method of MDAChain in case of SoSCoupling.
#         '''
#         # set linear solver options for MDA
#         self.linear_solver = self.linear_solver_MDA
#         self.linear_solver_options = self.linear_solver_options_MDA
#         self.linear_solver_tolerance = self.linear_solver_tolerance_MDA
# 
#         self.pre_run_mda()
# 
#         if len(self.sub_mda_list) > 0:
#             self.logger.info(f'{self.get_disc_full_name()} MDA history')
#             self.logger.info('\tIt.\tRes. norm')
# 
#         MDAChain._run(self)
# 
#         # save residual history
#         dict_out = {}
#         residuals_history = DataFrame(
#             {f'{sub_mda.name}': sub_mda.residual_history for sub_mda in self.sub_mda_list})
#         dict_out[self.RESIDUALS_HISTORY] = residuals_history
#         self.store_sos_outputs_values(dict_out, update_dm=True)
# 
#         # store local data in datamanager
#         self.update_dm_with_local_data()
# 

#     # -- Protected methods
# 
#     def _run(self):
#         ''' Overloads ProxyDiscipline run method.
#             In SoSCoupling, self.local_data is updated through MDAChain
#             and self._data_out is updated through self.local_data.
#         '''
#         ProxyDisciplineBuilder._run(self)
# 
#         # logging of residuals of the mdas
#         # if len(self.sub_mda_list) > 0:
#         # self.logger.info(f'{self.get_disc_full_name()} MDA history')
#         # for sub_mda in self.sub_mda_list:
#         # self.logger.info('\tIt.\tRes. norm')
#         # for res_tuple in sub_mda.residual_history:
#         # res_norm = '{:e}'.format(res_tuple[0])
#         # self.logger.info(f'\t{res_tuple[1]}\t{res_norm}')
# 
#     def linearize(self, input_data=None, force_all=False, force_no_exec=False):
#         '''
#         Overload the linearize of soscoupling to use the one of ProxyDiscipline and not the one of MDAChain
#         '''
#         self.logger.info(
#             f'Computing the gradient for the MDA : {self.get_disc_full_name()}')
# 
#         return ProxyDisciplineBuilder.linearize(
#             self, input_data=input_data, force_all=force_all, force_no_exec=force_no_exec)
# 
#     def check_jacobian(self, input_data=None, derr_approx=ProxyDisciplineBuilder.FINITE_DIFFERENCES,
#                        step=1e-7, threshold=1e-8, linearization_mode='auto',
#                        inputs=None, outputs=None, parallel=False,
#                        n_processes=ProxyDisciplineBuilder.N_CPUS,
#                        use_threading=False, wait_time_between_fork=0,
#                        auto_set_step=False, plot_result=False,
#                        file_path="jacobian_errors.pdf",
#                        show=False, figsize_x=10, figsize_y=10,
#                        input_column=None, output_column=None,
#                        dump_jac_path=None, load_jac_path=None):
#         """
#         Overload check jacobian to execute the init_execution
#         """
#         for disc in self.sos_disciplines:
#             disc.init_execution()
# 
#         indices = ProxyDisciplineBuilder._get_columns_indices(
#             self, inputs, outputs, input_column, output_column)
# 
#         # if dump_jac_path is provided, we trigger GEMSEO dump
#         if dump_jac_path is not None:
#             reference_jacobian_path = dump_jac_path
#             save_reference_jacobian = True
#         # if dump_jac_path is provided, we trigger GEMSEO dump
#         elif load_jac_path is not None:
#             reference_jacobian_path = load_jac_path
#             save_reference_jacobian = False
#         else:
#             reference_jacobian_path = None
#             save_reference_jacobian = False
# 
#         if inputs is None:
#             inputs = self.get_input_data_names(filtered_inputs=True)
#         if outputs is None:
#             outputs = self.get_output_data_names(filtered_outputs=True)
# 
#         return MDAChain.check_jacobian(self,
#                                        input_data=input_data,
#                                        derr_approx=derr_approx,
#                                        step=step,
#                                        threshold=threshold,
#                                        linearization_mode=linearization_mode,
#                                        inputs=inputs,
#                                        outputs=outputs,
#                                        parallel=parallel,
#                                        n_processes=n_processes,
#                                        use_threading=use_threading,
#                                        wait_time_between_fork=wait_time_between_fork,
#                                        auto_set_step=auto_set_step,
#                                        plot_result=plot_result,
#                                        file_path=file_path,
#                                        show=show,
#                                        figsize_x=figsize_x,
#                                        figsize_y=figsize_y,
#                                        save_reference_jacobian=save_reference_jacobian,
#                                        reference_jacobian_path=reference_jacobian_path,
#                                        indices=indices)
# 
#     def _compute_jacobian(self, inputs=None, outputs=None):
#         """Overload of the GEMSEO function 
#         """
#         # set linear solver options for MDO
#         self.linear_solver = self.linear_solver_MDO
#         self.linear_solver_options = self.linear_solver_options_MDO
#         self.linear_solver_tolerance = self.linear_solver_tolerance_MDO
# 
#         MDAChain._compute_jacobian(self, inputs, outputs)
# 
#         if self.check_min_max_gradients:
#             print("IN CHECK of soscoupling")
#             ProxyDiscipline._check_min_max_gradients(self, self.jac)
 
#     def _set_residual_history(self):
#         ''' set residuals history into data_out
#         and update DM
#         '''
#
#         def update_flags_of_disc(coupling_key, disc_name, in_or_out):
#
#             disc_list = self.dm.get_disciplines_with_name(disc_name)
#             var_name_out = None
#             for a_disc in disc_list:
#                 if in_or_out == 'in':
#                     data_io = a_disc._data_in
#                 else:
#                     data_io = a_disc._data_out
#
#                 if var_name_k in data_io.keys():
#                     var_name_out = var_name_k
#                 else:
#                     var_name_out_list = [
#                         key for key in data_io.keys() if coupling_key.endswith(NS_SEP + key)]
#                     # To be modified
#                     if len(var_name_out_list) != 0:
#                         var_name_out = var_name_out_list[0]
#                 if var_name_out is not None and var_name_out in data_io:
#                     data_io[var_name_out][self.COUPLING] = True
#                     if self.get_var_full_name(var_name_out, data_io) in self.strong_couplings:
#                         data_io[var_name_out][self.EDITABLE] = True
#                         data_io[var_name_out][self.OPTIONAL] = True
#                     else:
#                         data_io[var_name_out][self.EDITABLE] = False
#
#         # END update_flags_of_disc
#
#         # -- update couplings flag into DataManager
#         coupl = self.export_couplings()
#         couplings = coupl[self.VAR_NAME]
#         disc_1 = coupl['disc_1']
#         disc_2 = coupl['disc_2']
#
#         # loop on couplings variables and the disciplines linked
#         for k, from_disc_name, to_disc_name in zip(
#                 couplings, disc_1, disc_2):
#             self.dm.set_data(k, self.COUPLING, True)
#             # Deal with pre run of MDA to enter strong couplings if needed
#             if k in self.strong_couplings:
#                 self.dm.set_data(k, self.IO_TYPE, self.IO_TYPE_IN)
#                 self.dm.set_data(k, self.EDITABLE, True)
#                 self.dm.set_data(k, self.OPTIONAL, True)
#             else:
#                 self.dm.set_data(k, self.EDITABLE, False)
#             var_name_k = self.dm.get_data(k, self.VAR_NAME)
#
#             # update flags of discipline 1
#             update_flags_of_disc(k, from_disc_name, 'out')
#             # update flags of discipline 2
#             update_flags_of_disc(k, to_disc_name, 'in')
# 
#     def configure_mda(self):
#         ''' Configuration of SoSCoupling, call to super class MDAChain
#         '''
#         num_data = self._get_numerical_inputs()
# 
#         # store cache to reset after MDAChain init
#         cache = self.cache
# 
#         MDAChain.__init__(self,
#                           disciplines=self.sos_disciplines,
#                           name=self.sos_name,
#                           grammar_type=self.SOS_GRAMMAR_TYPE,
#                           ** num_data)
# 
#         # TODO: pass cache to MDAChain init to avoid reset cache, idem for
#         # MDOChain
#         self.cache = cache
#         self.set_cache(self.mdo_chain, self.get_sosdisc_inputs(
#             'cache_type'), self.get_sosdisc_inputs('cache_file_path'))
# 
#         # Check variables mismatch between coupling disciplines
#         self.check_var_data_mismatch()
# 
#         self.logger.info(
#             f"The MDA solver of the Coupling {self.get_disc_full_name()} is set to {num_data['sub_mda_class']}")
 
    # def _set_residual_history(self):
    #     '''
    #     Set residuals history into data_out and update DM.
    #     '''
    #     # dataframe init
    #     residuals_history = DataFrame(
    #         {f'{sub_mda.name}': sub_mda.residual_history for sub_mda in self.mdo_discipline_wrapp.mdo_discipline.sub_mda_list})
    #
    #     # set residual type and value
    #     rdict = {}
    #     rdict[self.RESIDUALS_HISTORY] = {}
    #     rdict[self.RESIDUALS_HISTORY][self.USER_LEVEL] = 3
    #     rdict[self.RESIDUALS_HISTORY][self.TYPE] = 'dataframe'
    #     rdict[self.RESIDUALS_HISTORY][self.VALUE] = residuals_history
    #     rdict[self.RESIDUALS_HISTORY][self.UNIT] = '-'
    #     # init other fields
    #     full_out = self._prepare_data_dict(self.IO_TYPE_OUT, rdict)
    #     self.dm.update_with_discipline_dict(
    #         disc_id=self.disc_id, disc_dict=full_out)
    #
    #     # update in loader_out
    #     self._data_out.update(full_out)
        
#     def _parallelize_chained_disciplines(self, disciplines, grammar_type):
#         ''' replace the "parallelizable" flagged (eg, scenarios) couplings by one parallel chain
#         with all the scenarios inside
#         '''
#         scenarios = []
#         ind = []
#         # - get scenario list, if any
#         for i, disc in enumerate(disciplines):
#             # check if attribute exists (mainly to avoid gems built-in objects
#             # like mdas)
#             if hasattr(disc, 'is_parallel'):
#                 if disc.is_parallel:
#                     scenarios.append(disc)
#                     ind.append(i)
#         if len(scenarios) > 0:
#             # - build the parallel chain
#             n_subcouplings_parallel = self.get_sosdisc_inputs(
#                 "n_subcouplings_parallel")
#             self.logger.info(
#                 "Detection of %s parallelized disciplines" % str(len(scenarios)))
#             par_chain = SoSParallelChain(scenarios, use_threading=False,
#                                          name="SoSParallelChain",
#                                          grammar_type=grammar_type,
#                                          n_processes=n_subcouplings_parallel)
#             # - remove the scenarios from the disciplines list
#             disciplines[:] = [d for d in disciplines if d not in scenarios]
#             # - insert the parallel chain in place of the first scenario
#             if ind[0] > len(disciplines):
#                 # all scenarios where at the end of the discipline list
#                 # we put the parallel chain at the end of the list
#                 disciplines.append(par_chain)
#             else:
#                 # we insert the parallel chain in place of the first scenario
#                 # found
#                 disciplines.insert(ind[0], par_chain)
# 
#         return disciplines
# 
#     def clean(self):
#         """This method cleans a coupling
#         We first begin by cleaning all the disciplines executed by the coupling and then the coupling itself
#         When cleaning the coupling a particular check  on epsilon0 is done
#         """
#         for discipline in self.proxy_disciplines:
#             discipline.clean()
# 
#         ProxyDiscipline.clean(self)
#         # if 'epsilon0' in self._data_in:
#         #     self.ee.dm.remove_keys(
#         # self.disc_id, [self.get_var_full_name('epsilon0', self._data_in)])<|MERGE_RESOLUTION|>--- conflicted
+++ resolved
@@ -63,23 +63,8 @@
     but has a GEMSEO MDAChain instantiated at the prepare_execution step.
 
     Attributes:
-<<<<<<< HEAD
         cls_builder (List[SoSBuilder]): list of the sub proxy builders
-=======
-        cls_builder (List[Class]): list of the sub proxy builders for the recursive build of the process tree [???]
-
-        with_data_io (bool): flag for _data_in and _data_out setting from GEMSEO grammar [???]
-        residuals_dict (Dict[???]): UNUSED ???
-
-        linear_solver_MDA: ???
-        linear_solver_options_MDA: ???
-        linear_solver_tolerance_MDA: ???
-
-        linear_solver_MDO: ???
-        linear_solver_options_MDO: ???
-        linear_solver_tolerance_MDO: ???
-
->>>>>>> cae76e6f
+
         mdo_discipline_wrapp (MDODisciplineWrapp): aggregated object that references a GEMSEO MDAChain
     """
 

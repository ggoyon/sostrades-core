'''
Copyright 2022 Airbus SAS
Modifications on 2023/04/04-2024/05/16 Copyright 2023 Capgemini

Licensed under the Apache License, Version 2.0 (the "License");
you may not use this file except in compliance with the License.
You may obtain a copy of the License at

    http://www.apache.org/licenses/LICENSE-2.0

Unless required by applicable law or agreed to in writing, software
distributed under the License is distributed on an "AS IS" BASIS,
WITHOUT WARRANTIES OR CONDITIONS OF ANY KIND, either express or implied.
See the License for the specific language governing permissions and
limitations under the License.
'''

from __future__ import annotations

import logging
import math
import unittest
from itertools import product
from logging import Handler

import pandas as pd
from numpy import array
from pandas._testing import assert_frame_equal

from sostrades_core.execution_engine.execution_engine import ExecutionEngine
from sostrades_core.execution_engine.proxy_sample_generator import ProxySampleGenerator
from sostrades_core.execution_engine.sample_generators.doe_sample_generator import (
    DoeSampleGenerator,
)

"""
mode: python; py-indent-offset: 4; tab-width: 4; coding: utf-8
unit test for doe scenario
"""


class UnitTestHandler(Handler):
    """Logging handler for UnitTest"""

    def __init__(self):
        Handler.__init__(self)
        self.msg_list = []

    def emit(self, record):
        self.msg_list.append(record.msg)


class TestSoSDOEScenario(unittest.TestCase):
    def setUp(self):
        self.sampling_method_doe = 'doe_algo'
        self.sampling_method_cp = 'cartesian_product'
        self.sampling_gen_mode = ProxySampleGenerator.AT_RUN_TIME
        self.study_name = 'doe'
        self.ns = f'{self.study_name}'
        self.sc_name = "SellarDoeScenario"
        self.c_name = "SellarCoupling"
        dspace_dict = {
            'variable': ['x', 'z', 'y_1', 'y_2'],
            'value': [[1.0], [5.0, 2.0], [1.0], [1.0]],
            'lower_bnd': [[0.0], [-10.0, 0.0], [-100.0], [-100.0]],
            'upper_bnd': [[10.0], [10.0, 10.0], [100.0], [100.0]],
            'enable_variable': [True, True, True, True],
            'activated_elem': [[True], [True, True], [True], [True]],
        }

        dspace_dict_optim = {
            'variable': ['x', 'z', 'y_1', 'y_2'],
            'value': [[1.0], [5.0, 2.0], [1.0], [1.0]],
            'lower_bnd': [[0.0], [-10.0, 0.0], [-100.0], [-100.0]],
            'upper_bnd': [[10.0], [10.0, 10.0], [100.0], [100.0]],
            'enable_variable': [True, True, True, True],
            'activated_elem': [[True], [True, True], [True], [True]],
        }

        dspace_dict_eval = {
            'variable': ['x', 'z'],
            'lower_bnd': [[0.0], [-10.0, 0.0]],
            'upper_bnd': [[10.0], [10.0, 10.0]],
            #            'variable_type': ['array', 'array']
        }

        self.dspace = pd.DataFrame(dspace_dict)
        self.dspace_eval = pd.DataFrame(dspace_dict_eval)
        self.dspace_optim = pd.DataFrame(dspace_dict_optim)

        input_selection_local_dv_x = {
            'selected_input': [True, True, False, False, False],
            'full_name': ['subprocess.Sellar_Problem.local_dv', 'x', 'y_1', 'y_2', 'z'],
        }
        self.input_selection_local_dv_x = pd.DataFrame(input_selection_local_dv_x)

        input_selection_x_z = {
            'selected_input': [False, True, False, False, True],
            'full_name': ['subprocess.Sellar_Problem.local_dv', 'x', 'y_1', 'y_2', 'z'],
        }
        self.input_selection_x_z = pd.DataFrame(input_selection_x_z)

        # inputs for cp at run-time
        self.x_values_cp = [array([1.0]), array([2.0])]
        self.z_values_cp = [array([3.0, 3.0]), array([4.0, 4.0]), array([5.0, 5.0])]
        input_selection_x_z_cp = input_selection_x_z.copy()
        input_selection_x_z_cp['list_of_values'] = [[], self.x_values_cp, [], [], self.z_values_cp]
        self.input_selection_x_z_cp = pd.DataFrame(input_selection_x_z_cp)

        input_selection_x = {
            'selected_input': [False, True, False, False, False],
            'full_name': ['subprocess.Sellar_Problem.local_dv', 'x', 'y_1', 'y_2', 'z'],
        }
        self.input_selection_x = pd.DataFrame(input_selection_x)

        input_selection_local_dv = {
            'selected_input': [True, False, False, False, False],
            'full_name': ['subprocess.Sellar_Problem.local_dv', 'x', 'y_1', 'y_2', 'z'],
        }
        self.input_selection_local_dv = pd.DataFrame(input_selection_local_dv)

        output_selection_obj = {
            'selected_output': [False, False, True, False, False],
            'full_name': ['c_1', 'c_2', 'obj', 'y_1', 'y_2'],
        }
        self.output_selection_obj = pd.DataFrame(output_selection_obj)

        output_selection_obj_y1_y2 = {
            'selected_output': [False, False, True, True, True],
            'full_name': ['c_1', 'c_2', 'obj', 'y_1', 'y_2'],
            'output_name': [None] * 5,
        }
        self.output_selection_obj_y1_y2 = pd.DataFrame(output_selection_obj_y1_y2)

        output_selection_obj_y1_y2_with_out_name = {
            'selected_output': [False, False, True, True, True],
            'full_name': ['c_1', 'c_2', 'obj', 'y_1', 'y_2'],
            'output_name': ['c_1', 'c_2', 'obj_d', 'y_1_d', None],
        }
        self.output_selection_obj_y1_y2_with_out_name = pd.DataFrame(output_selection_obj_y1_y2_with_out_name)

        self.repo = 'sostrades_core.sos_processes.test.tests_driver_eval.mono'

    def test_1_doe_eval_execution_fullfact(self):
        """We test that the number of samples generated by the fullfact algorithm is the theoretical expected number
        Pay attention to the fact that an additional sample (the reference one ) is added
        """
        exec_eng = ExecutionEngine(self.study_name)
        factory = exec_eng.factory

        proc_name = "test_mono_driver_with_sample_option_sellar"
        doe_eval_builder = factory.get_builder_from_process(repo=self.repo, mod_id=proc_name)

        exec_eng.factory.set_builders_to_coupling_builder(doe_eval_builder)

        exec_eng.configure()
        initial_input = {f'{self.ns}.Eval.with_sample_generator': True}
        exec_eng.load_study_from_input_dict(initial_input)

        # -- set up disciplines in Scenario
        disc_dict = {}
        # DoE inputs
        n_samples = 10
        disc_dict[f'{self.ns}.SampleGenerator.sampling_method'] = self.sampling_method_doe
        disc_dict[f'{self.ns}.SampleGenerator.sampling_generation_mode'] = self.sampling_gen_mode
        disc_dict[f'{self.ns}.SampleGenerator.sampling_algo'] = "fullfact"
        disc_dict[f'{self.ns}.SampleGenerator.design_space'] = self.dspace_eval
        disc_dict[f'{self.ns}.SampleGenerator.algo_options'] = {'n_samples': n_samples}
        disc_dict[f'{self.ns}.SampleGenerator.eval_inputs'] = self.input_selection_x_z.copy()

        # Eval inputs
        disc_dict[f'{self.ns}.Eval.gather_outputs'] = self.output_selection_obj_y1_y2.copy()
        exec_eng.load_study_from_input_dict(disc_dict)

        # Sellar inputs
        local_dv = 10.0
        values_dict = {}
        # array([1.])
        values_dict[f'{self.ns}.Eval.x'] = array([1.0])
        values_dict[f'{self.ns}.Eval.y_1'] = array([1.0])
        values_dict[f'{self.ns}.Eval.y_2'] = array([1.0])
        values_dict[f'{self.ns}.Eval.z'] = array([1.0, 1.0])
        values_dict[f'{self.ns}.Eval.subprocess.Sellar_Problem.local_dv'] = local_dv
        exec_eng.load_study_from_input_dict(values_dict)

        exec_eng.execute()

        exp_tv_list = [
            f'Nodes representation for Treeview {self.ns}',
            '|_ doe',
            '\t|_ SampleGenerator',
            '\t|_ Eval',
            '\t\t|_ subprocess',
            '\t\t\t|_ Sellar_Problem',
            '\t\t\t|_ Sellar_2',
            '\t\t\t|_ Sellar_1',
        ]
        exp_tv_str = '\n'.join(exp_tv_list)
        exec_eng.display_treeview_nodes(True)
        assert exp_tv_str == exec_eng.display_treeview_nodes(exec_display=True)
<<<<<<< HEAD
        doe_disc = exec_eng.dm.get_disciplines_with_name(
            'doe.Eval')[0].discipline_wrapp.discipline.sos_wrapp
=======
        doe_disc = exec_eng.dm.get_disciplines_with_name('doe.Eval')[0].mdo_discipline_wrapp.mdo_discipline.sos_wrapp
>>>>>>> a8ab83f8

        doe_disc_samples = doe_disc.get_sosdisc_outputs('samples_inputs_df')

        dimension = sum(
            len(sublist) if isinstance(sublist, list) else 1 for sublist in list(self.dspace_eval['lower_bnd'].values)
        )

        theoretical_fullfact_levels = int(n_samples ** (1.0 / dimension))

        theoretical_fullfact_samples = theoretical_fullfact_levels**dimension
        assert len(doe_disc_samples) == theoretical_fullfact_samples + 1

    def test_2_Eval_User_Defined_samples_alpha(self):
        """
        This test checks that the custom samples applied to an Eval driver delivers expected outputs
        It is a non regression test
        """
        study_name = 'root'
        ns = study_name

        exec_eng = ExecutionEngine(study_name)
        factory = exec_eng.factory
        proc_name = "test_mono_driver_sellar"
        eval_builder = factory.get_builder_from_process(repo=self.repo, mod_id=proc_name)

        exec_eng.factory.set_builders_to_coupling_builder(eval_builder)

        exec_eng.configure()
        builder_mode_input = {}
        exec_eng.load_study_from_input_dict(builder_mode_input)

        # -- set up disciplines in Scenario
        disc_dict = {f'{ns}.Eval.gather_outputs': self.output_selection_obj_y1_y2}
        # Samples
        x_values = [
            array([9.379763880395856]),
            array([8.88644794300546]),
            array([3.7137135749628882]),
            array([0.0417022004702574]),
            array([6.954954792150857]),
        ]
        z_values = [
            array([1.515949043849158, 5.6317362409322165]),
            array([-1.1962705421254114, 6.523436208612142]),
            array([-1.9947578026244557, 4.822570933860785]),
            array([1.7490668861813, 3.617234050834533]),
            array([-9.316161097119341, 9.918161285133076]),
        ]

        samples_dict = {
            ProxySampleGenerator.SELECTED_SCENARIO: [True] * 5,
            ProxySampleGenerator.SCENARIO_NAME: [f'scenario_{i}' for i in range(1, 6)],
            'x': x_values,
            'z': z_values,
        }
        # samples_dict = {'z': z_values, 'x': x_values,
        #                 'wrong_values': wrong_values}
        samples_df = pd.DataFrame(samples_dict)
        disc_dict[f'{ns}.Eval.samples_df'] = samples_df

        exec_eng.load_study_from_input_dict(disc_dict)

        # Sellar inputs
        local_dv = 10.0
        values_dict = {
            f'{ns}.Eval.x': array([1.0]),
            f'{ns}.Eval.y_1': array([1.0]),
            f'{ns}.Eval.y_2': array([1.0]),
            f'{ns}.Eval.z': array([1.0, 1.0]),
            f'{ns}.Eval.subprocess.Sellar_Problem.local_dv': local_dv,
        }
        exec_eng.load_study_from_input_dict(values_dict)

        exec_eng.execute()

        exp_tv_list = [
            f'Nodes representation for Treeview {ns}',
            '|_ root',
            '\t|_ Eval',
            '\t\t|_ subprocess',
            '\t\t\t|_ Sellar_Problem',
            '\t\t\t|_ Sellar_2',
            '\t\t\t|_ Sellar_1',
        ]
        exp_tv_str = '\n'.join(exp_tv_list)
        exec_eng.display_treeview_nodes(True)
        assert exp_tv_str == exec_eng.display_treeview_nodes(exec_display=True)

        root_outputs = exec_eng.root_process.get_output_data_names()
        assert 'root.Eval.obj_dict' in root_outputs
        assert 'root.Eval.y_1_dict' in root_outputs
        assert 'root.Eval.y_2_dict' in root_outputs

        # doe_disc = exec_eng.dm.get_disciplines_with_name(f'{ns}.Eval')[0].discipline_wrapp.discipline.sos_wrapp
        doe_disc = exec_eng.dm.get_disciplines_with_name(f'{ns}.Eval')[0]

        doe_disc_samples = doe_disc.get_sosdisc_outputs('samples_inputs_df')
        doe_disc_obj = doe_disc.get_sosdisc_outputs('obj_dict')
        doe_disc_y1 = doe_disc.get_sosdisc_outputs('y_1_dict')
        doe_disc_y2 = doe_disc.get_sosdisc_outputs('y_2_dict')
        assert len(doe_disc_samples) == 6
        assert len(doe_disc_obj) == 6
        reference_dict_doe_disc_y1 = {
            'scenario_1': array([15.10281769103777]),
            'scenario_2': array([15.000894464416369]),
            'scenario_3': array([11.278120786397253]),
            'scenario_4': array([5.18930989931766]),
            'scenario_5': array([101.52834766740203]),
            'reference_scenario': array([2.2968901115681137]),
        }
        reference_dict_doe_disc_y2 = {
            'scenario_1': array([
                11.033919669251484,
            ]),
            'scenario_2': array([9.200264485832342]),
            'scenario_3': array([6.186104480478865]),
            'scenario_4': array([7.644306621670211]),
            'scenario_5': array([10.67812780071307]),
            'reference_scenario': array([3.515549442159431]),
        }
        for key in doe_disc_y1:
            self.assertAlmostEqual(doe_disc_y1[key][0], reference_dict_doe_disc_y1[key][0], delta=2e-6)
        for key in doe_disc_y2:
            self.assertAlmostEqual(doe_disc_y2[key][0], reference_dict_doe_disc_y2[key][0], delta=2e-6)

    def test_3_separated_doe_and_eval_execution_lhs_on_1_var(self):
        """ """

        dspace_dict_x = {
            'variable': ['x'],
            'lower_bnd': [0.0],
            'upper_bnd': [10.0],
        }
        dspace_x = pd.DataFrame(dspace_dict_x)

        exec_eng = ExecutionEngine(self.study_name)
        factory = exec_eng.factory

        proc_name = "test_mono_driver_with_sample_option_sellar"
        doe_eval_builder = factory.get_builder_from_process(repo=self.repo, mod_id=proc_name)

        exec_eng.factory.set_builders_to_coupling_builder(doe_eval_builder)

        exec_eng.configure()
        initial_input = {f'{self.ns}.Eval.with_sample_generator': True}
        exec_eng.load_study_from_input_dict(initial_input)

        # -- set up disciplines in Scenario
        disc_dict = {}
        # DoE inputs
        n_samples = 10
        disc_dict[f'{self.ns}.SampleGenerator.sampling_method'] = self.sampling_method_doe
        disc_dict[f'{self.ns}.SampleGenerator.sampling_generation_mode'] = self.sampling_gen_mode
        disc_dict[f'{self.ns}.SampleGenerator.sampling_algo'] = "lhs"
        disc_dict[f'{self.ns}.SampleGenerator.design_space'] = dspace_x
        disc_dict[f'{self.ns}.SampleGenerator.algo_options'] = {
            'n_samples': n_samples,
            'seed': 1,
        }
        disc_dict[f'{self.ns}.SampleGenerator.eval_inputs'] = self.input_selection_x

        # Eval inputs
        disc_dict[f'{self.ns}.Eval.gather_outputs'] = self.output_selection_obj_y1_y2
        exec_eng.load_study_from_input_dict(disc_dict)

        # Sellar inputs
        local_dv = 10.0
        values_dict = {}
        # array([1.])
        values_dict[f'{self.ns}.Eval.x'] = array([1.0])
        values_dict[f'{self.ns}.Eval.y_1'] = array([1.0])
        values_dict[f'{self.ns}.Eval.y_2'] = array([1.0])
        values_dict[f'{self.ns}.Eval.z'] = array([1.0, 1.0])
        values_dict[f'{self.ns}.Eval.subprocess.Sellar_Problem.local_dv'] = local_dv
        exec_eng.load_study_from_input_dict(values_dict)

        exec_eng.execute()

        exp_tv_list = [
            f'Nodes representation for Treeview {self.ns}',
            '|_ doe',
            '\t|_ SampleGenerator',
            '\t|_ Eval',
            '\t\t|_ subprocess',
            '\t\t\t|_ Sellar_Problem',
            '\t\t\t|_ Sellar_2',
            '\t\t\t|_ Sellar_1',
        ]
        exp_tv_str = '\n'.join(exp_tv_list)
        exec_eng.display_treeview_nodes(True)
        assert exp_tv_str == exec_eng.display_treeview_nodes(exec_display=True)
<<<<<<< HEAD
        eval_disc = exec_eng.dm.get_disciplines_with_name(
            'doe.Eval')[0].discipline_wrapp.discipline.sos_wrapp
=======
        eval_disc = exec_eng.dm.get_disciplines_with_name('doe.Eval')[0].mdo_discipline_wrapp.mdo_discipline.sos_wrapp
>>>>>>> a8ab83f8

        eval_disc_samples = eval_disc.get_sosdisc_outputs('samples_inputs_df')
        eval_disc_obj = eval_disc.get_sosdisc_outputs('obj_dict')
        eval_disc_y1 = eval_disc.get_sosdisc_outputs('y_1_dict')
        eval_disc_y2 = eval_disc.get_sosdisc_outputs('y_2_dict')
        assert len(eval_disc_samples) == n_samples + 1
        assert len(eval_disc_obj) == n_samples + 1
        reference_dict_eval_disc_y1 = {
            'scenario_1': array([10.491018977258355]),
            'scenario_2': array([7.24782387574203]),
            'scenario_3': array([2.975340931836132]),
            'scenario_4': array([1.7522750305335788]),
            'scenario_5': array([9.384097147979022]),
            'scenario_6': array([8.367043113388867]),
            'scenario_7': array([4.479056659260385]),
            'scenario_8': array([5.286890682142451]),
            'scenario_9': array([3.2401082970583297]),
            'scenario_10': array([6.194560558626323]),
            'reference_scenario': array([2.2968901115681137]),
        }
        reference_dict_eval_disc_y2 = {
            'scenario_1': array([5.238984250850621]),
            'scenario_2': array([4.692178277109826]),
            'scenario_3': array([3.724917659436569]),
            'scenario_4': array([3.3237352569655227]),
            'scenario_5': array([5.063347376315495]),
            'scenario_6': array([4.892584158393472]),
            'scenario_7': array([4.116378193816121]),
            'scenario_8': array([4.299323961981532]),
            'scenario_9': array([3.8000300822648296]),
            'scenario_10': array([4.488887413810902]),
            'reference_scenario': array([3.515549442159431]),
        }
        for key in eval_disc_y1:
            self.assertAlmostEqual(eval_disc_y1[key][0], reference_dict_eval_disc_y1[key][0], delta=1e-6)
        for key in eval_disc_y2:
            self.assertAlmostEqual(eval_disc_y2[key][0], reference_dict_eval_disc_y2[key][0], delta=1e-6)

        # we check that at the end of the run the dm contains the reference (or
        # initial ) point
        assert exec_eng.dm.get_value('doe.Eval.x') == array([1.0])

    def test_4_doe_eval_options_and_design_space_after_reconfiguration(self):
        """Different configurations of doe eval are tested here The aim is to assert that doe_eval configuration
        runs as intended Different inputs are modified (algo_name, design_space,...) and we check that the dm
        contains the expected values afterward
        """
        dspace_dict_x_eval = {'variable': ['x'], 'lower_bnd': [[5.0]], 'upper_bnd': [[11.0]]}
        dspace_x_eval = pd.DataFrame(dspace_dict_x_eval)

        dspace_dict_x_z = {
            'variable': ['x', 'z'],
            'lower_bnd': [[0.0], [0.0, 0.0]],
            'upper_bnd': [[10.0], [10.0, 10.0]],
        }
        dspace_x_z = pd.DataFrame(dspace_dict_x_z)

        dspace_dict_eval = {
            'variable': ['x', 'z'],
            'lower_bnd': [[0.0], [-10.0, 0.0]],
            'upper_bnd': [[10.0], [10.0, 10.0]],
        }
        dspace_eval = pd.DataFrame(dspace_dict_eval)

        exec_eng = ExecutionEngine(self.study_name)
        factory = exec_eng.factory

        proc_name = "test_mono_driver_with_sample_option_sellar"
        doe_eval_builder = factory.get_builder_from_process(repo=self.repo, mod_id=proc_name)

        exec_eng.factory.set_builders_to_coupling_builder(doe_eval_builder)

        exec_eng.configure()
        initial_input = {f'{self.ns}.Eval.with_sample_generator': True}
        exec_eng.load_study_from_input_dict(initial_input)

        exp_tv_list = [
            f'Nodes representation for Treeview {self.ns}',
            '|_ doe',
            '\t|_ SampleGenerator',
            '\t|_ Eval',
            '\t\t|_ subprocess',
            '\t\t\t|_ Sellar_Problem',
            '\t\t\t|_ Sellar_2',
            '\t\t\t|_ Sellar_1',
        ]
        exp_tv_str = '\n'.join(exp_tv_list)
        exec_eng.display_treeview_nodes(True)
        assert exp_tv_str == exec_eng.display_treeview_nodes(exec_display=True)

        # Sellar inputs
        local_dv = 10.0
        values_dict = {}
        # array([1.])
        values_dict[f'{self.ns}.Eval.x'] = array([1.0])
        values_dict[f'{self.ns}.Eval.y_1'] = array([1.0])
        values_dict[f'{self.ns}.Eval.y_2'] = array([1.0])
        values_dict[f'{self.ns}.Eval.z'] = array([1.0, 1.0])
        values_dict[f'{self.ns}.Eval.subprocess.Sellar_Problem.local_dv'] = local_dv
        exec_eng.load_study_from_input_dict(values_dict)

        # DoE + Eval inputs
        algo_name = "lhs"
        disc_dict = {}
        disc_dict[f'{self.ns}.SampleGenerator.sampling_method'] = self.sampling_method_doe
        disc_dict[f'{self.ns}.SampleGenerator.sampling_generation_mode'] = self.sampling_gen_mode

        disc_dict[f'{self.ns}.SampleGenerator.sampling_algo'] = algo_name
        disc_dict[f'{self.ns}.SampleGenerator.eval_inputs'] = self.input_selection_x
        disc_dict[f'{self.ns}.Eval.gather_outputs'] = self.output_selection_obj
        exec_eng.load_study_from_input_dict(disc_dict)

        default_algo_options_lhs, algo_options_descr_dict = DoeSampleGenerator().get_options_and_default_values(
            algo_name
        )

        self.assertDictEqual(exec_eng.dm.get_value('doe.SampleGenerator.algo_options'), default_algo_options_lhs)
        # WARNING: default design space with array is built with 2-elements arrays : [0., 0.]
        # but dspace_x contains 1-element arrays
        #         assert_frame_equal(exec_eng.dm.get_value('doe.DoEEval.design_space').reset_index(drop=True),
        # dspace_x.reset_index(drop=True), check_dtype=False)

        # trigger a reconfiguration after options and design space changes
        n_samples = 10
        disc_dict = {
            'doe.SampleGenerator.algo_options': {'n_samples': n_samples},
            'doe.SampleGenerator.design_space': dspace_x_eval,
        }
        exec_eng.load_study_from_input_dict(disc_dict)
        assert exec_eng.dm.get_value('doe.SampleGenerator.algo_options')['n_samples'] == n_samples
        assert_frame_equal(
            exec_eng.dm.get_value('doe.SampleGenerator.design_space').reset_index(drop=True)[dspace_x_eval.columns],
            dspace_x_eval.reset_index(drop=True),
            check_dtype=False,
        )

        # trigger a reconfiguration after algo name change
        algo_name = "fullfact"
        disc_dict = {'doe.SampleGenerator.sampling_algo': algo_name}
        exec_eng.load_study_from_input_dict(disc_dict)
        default_algo_options_fullfact, algo_options_descr_dict = DoeSampleGenerator().get_options_and_default_values(
            algo_name
        )
        assert exec_eng.dm.get_value('doe.SampleGenerator.algo_options')['n_samples'] == n_samples
        # Check options not previously defined (As n_samples had been defined, the new algo options will be constituted
        # of the new default algo options that depend on the algo name and the
        # already defined n_samples)
        for option in default_algo_options_fullfact:
            if option != 'n_samples':
                assert (
                    exec_eng.dm.get_value('doe.SampleGenerator.algo_options')[option]
                    == default_algo_options_fullfact[option]
                )
        assert_frame_equal(
            exec_eng.dm.get_value('doe.SampleGenerator.design_space').reset_index(drop=True)[dspace_x_eval.columns],
            dspace_x_eval.reset_index(drop=True),
            check_dtype=False,
        )

        # trigger a reconfiguration after eval_inputs and gather_outputs changes
        disc_dict = {
            f'{self.ns}.Eval.gather_outputs': self.output_selection_obj_y1_y2,
            f'{self.ns}.SampleGenerator.eval_inputs': self.input_selection_x_z,
        }
        exec_eng.load_study_from_input_dict(disc_dict)
        assert exec_eng.dm.get_value('doe.Eval.gather_outputs').equals(self.output_selection_obj_y1_y2)
        df1 = self.input_selection_x_z
        df2 = exec_eng.dm.get_value('doe.SampleGenerator.eval_inputs')
        df_all = df1.merge(df2, on=['selected_input', 'full_name'], how='left', indicator=True)
        assert df_all[['selected_input', 'full_name']].equals(self.input_selection_x_z)
        dspace_x_z_res = dspace_x_z.reset_index(drop=True)
        assert (
            exec_eng.dm.get_value('doe.SampleGenerator.design_space')
            .reset_index(drop=True)['variable']
            .equals(dspace_x_z_res['variable'])
        )  # pylint: disable=unsubscriptable-object
        assert exec_eng.dm.get_value('doe.SampleGenerator.algo_options')['n_samples'] == n_samples
        for option in default_algo_options_fullfact:
            if option != 'n_samples':
                assert (
                    exec_eng.dm.get_value('doe.SampleGenerator.algo_options')[option]
                    == default_algo_options_fullfact[option]
                )

        disc_dict = {
            f'{self.ns}.SampleGenerator.algo_options': {'n_samples': n_samples},
            f'{self.ns}.Eval.gather_outputs': self.output_selection_obj_y1_y2,
            f'{self.ns}.SampleGenerator.design_space': dspace_eval,
        }

        exec_eng.load_study_from_input_dict(disc_dict)
        algo_full_options = default_algo_options_fullfact
        algo_full_options.update({'n_samples': n_samples})

        self.assertDictEqual(exec_eng.dm.get_value('doe.SampleGenerator.algo_options'), algo_full_options)
        assert_frame_equal(
            exec_eng.dm.get_value('doe.SampleGenerator.design_space').reset_index(drop=True)[dspace_eval.columns],
            dspace_eval.reset_index(drop=True),
            check_dtype=False,
        )

    def test_5_Eval_User_defined_samples_reconfiguration(self):
        """Different configurations of user-defined samples are tested here
        The aim is to assert that eval configuration runs as intended
        Different inputs are modified and we check that the dm contains the expected values afterward
        At the end of the test we check that the generated samples are the ones expected and that
        the dm contains initial values after doe_eval run
        """
        exec_eng = ExecutionEngine(self.study_name)
        factory = exec_eng.factory

        proc_name = "test_mono_driver_sellar"
        eval_builder = factory.get_builder_from_process(repo=self.repo, mod_id=proc_name)

        exec_eng.factory.set_builders_to_coupling_builder(eval_builder)

        exec_eng.configure()
        builder_mode_input = {
            f'{self.ns}.Eval.with_sample_generator': True,
            f'{self.ns}.SampleGenerator.sampling_method': 'simple',
        }
        exec_eng.load_study_from_input_dict(builder_mode_input)

        exp_tv_list = [
            f'Nodes representation for Treeview {self.ns}',
            '|_ doe',
            '\t|_ SampleGenerator',
            '\t|_ Eval',
            '\t\t|_ subprocess',
            '\t\t\t|_ Sellar_Problem',
            '\t\t\t|_ Sellar_2',
            '\t\t\t|_ Sellar_1',
        ]
        exp_tv_str = '\n'.join(exp_tv_list)
        exec_eng.display_treeview_nodes(True)
        assert exp_tv_str == exec_eng.display_treeview_nodes(exec_display=True)

        # -- set up disciplines in Scenario
        disc_dict = {
            f'{self.ns}.SampleGenerator.eval_inputs': self.input_selection_x,
            f'{self.ns}.Eval.gather_outputs': self.output_selection_obj,
        }
        # DoE inputs
        exec_eng.load_study_from_input_dict(disc_dict)
        self.assertListEqual(
            exec_eng.dm.get_value('doe.Eval.samples_df').columns.tolist(),
            [ProxySampleGenerator.SELECTED_SCENARIO, ProxySampleGenerator.SCENARIO_NAME, 'x'],
        )
        disc_dict[f'{self.ns}.SampleGenerator.eval_inputs'] = self.input_selection_local_dv_x
        exec_eng.load_study_from_input_dict(disc_dict)
        self.assertListEqual(
            exec_eng.dm.get_value('doe.Eval.samples_df').columns.tolist(),
            [
                ProxySampleGenerator.SELECTED_SCENARIO,
                ProxySampleGenerator.SCENARIO_NAME,
                'subprocess.Sellar_Problem.local_dv',
                'x',
            ],
        )
        disc_dict[f'{self.ns}.SampleGenerator.eval_inputs'] = self.input_selection_local_dv
        exec_eng.load_study_from_input_dict(disc_dict)
        self.assertListEqual(
            exec_eng.dm.get_value('doe.Eval.samples_df').columns.tolist(),
            [
                ProxySampleGenerator.SELECTED_SCENARIO,
                ProxySampleGenerator.SCENARIO_NAME,
                'subprocess.Sellar_Problem.local_dv',
            ],
        )
        disc_dict[f'{self.ns}.Eval.gather_outputs'] = self.output_selection_obj_y1_y2
        disc_dict[f'{self.ns}.SampleGenerator.eval_inputs'] = self.input_selection_x_z
        exec_eng.load_study_from_input_dict(disc_dict)

        x_values = [
            array([9.379763880395856]),
            array([8.88644794300546]),
            array([3.7137135749628882]),
            array([0.0417022004702574]),
            array([6.954954792150857]),
        ]
        z_values = [
            array([1.515949043849158, 5.6317362409322165]),
            array([-1.1962705421254114, 6.523436208612142]),
            array([-1.9947578026244557, 4.822570933860785]),
            array([1.7490668861813, 3.617234050834533]),
            array([-9.316161097119341, 9.918161285133076]),
        ]

        samples_dict = {
            ProxySampleGenerator.SELECTED_SCENARIO: [True] * 5,
            ProxySampleGenerator.SCENARIO_NAME: [f'scenario_{i}' for i in range(1, 6)],
            'x': x_values,
            'z': z_values,
        }
        samples_df = pd.DataFrame(samples_dict)
        disc_dict[f'{self.ns}.Eval.samples_df'] = samples_df

        exec_eng.load_study_from_input_dict(disc_dict)

        # Sellar inputs
        local_dv = 10.0
        values_dict = {
            f'{self.ns}.Eval.x': array([1.0]),
            f'{self.ns}.Eval.y_1': array([1.0]),
            f'{self.ns}.Eval.y_2': array([1.0]),
            f'{self.ns}.Eval.z': array([1.0, 1.0]),
            f'{self.ns}.Eval.subprocess.Sellar_Problem.local_dv': local_dv,
        }
        exec_eng.load_study_from_input_dict(values_dict)

        exec_eng.execute()

        eval_disc = exec_eng.dm.get_disciplines_with_name('doe.Eval')[0]

        eval_disc_samples = eval_disc.get_sosdisc_outputs('samples_inputs_df')

        # check that the generated samples are the ones expected (custom sample
        # + reference value)
        expected_eval_disc_samples = pd.DataFrame({
            'scenario_name': [
                'scenario_1',
                'scenario_2',
                'scenario_3',
                'scenario_4',
                'scenario_5',
                'reference_scenario',
            ],
            'x': [*x_values, 1.0],
            'z': [*z_values, array([1.0, 1.0])],
        })
        assert_frame_equal(eval_disc_samples, expected_eval_disc_samples, check_dtype=False)

        # check that at the end of doe eval dm still contains initial
        # (reference) point
        assert exec_eng.dm.get_value('doe.Eval.x') == 1.0
        assert exec_eng.dm.get_value('doe.Eval.z').tolist() == array([1.0, 1.0]).tolist()

    def test_6_doe_eval_design_space_normalisation(self):
        """This tests aims at proving the ability of the
        doe factory to generate samples within the specified range
        """
        dspace_dict_x = {
            'variable': ['x'],
            'lower_bnd': [0.0],
            'upper_bnd': [10.0],
        }
        dspace_x = pd.DataFrame(dspace_dict_x)
        dspace_dict_x_eval = {'variable': ['x'], 'lower_bnd': [5.0], 'upper_bnd': [11.0]}
        dspace_x_eval = pd.DataFrame(dspace_dict_x_eval)

        dspace_dict_eval = {
            'variable': ['x', 'z'],
            'lower_bnd': [[-9.0], [-10.0, 4.0]],
            'upper_bnd': [[150.0], [10.0, 100.0]],
        }
        dspace_eval = pd.DataFrame(dspace_dict_eval)

        exec_eng = ExecutionEngine(self.study_name)
        factory = exec_eng.factory

        proc_name = "test_mono_driver_with_sample_option_sellar"
        doe_eval_builder = factory.get_builder_from_process(repo=self.repo, mod_id=proc_name)

        exec_eng.factory.set_builders_to_coupling_builder(doe_eval_builder)

        exec_eng.configure()
        initial_input = {f'{self.ns}.Eval.with_sample_generator': True}
        exec_eng.load_study_from_input_dict(initial_input)

        exp_tv_list = [
            f'Nodes representation for Treeview {self.ns}',
            '|_ doe',
            '\t|_ SampleGenerator',
            '\t|_ Eval',
            '\t\t|_ subprocess',
            '\t\t\t|_ Sellar_Problem',
            '\t\t\t|_ Sellar_2',
            '\t\t\t|_ Sellar_1',
        ]
        exp_tv_str = '\n'.join(exp_tv_list)
        exec_eng.display_treeview_nodes(True)
        assert exp_tv_str == exec_eng.display_treeview_nodes(exec_display=True)

        # Subprocess disciplines
        values_dict = {
            f'{self.ns}.Eval.x': array([1.0]),
            f'{self.ns}.Eval.y_1': array([1.0]),
            f'{self.ns}.Eval.y_2': array([1.0]),
            f'{self.ns}.Eval.z': array([1.0, 1.0]),
            f'{self.ns}.Eval.subprocess.Sellar_Problem.local_dv': 10,
        }
        exec_eng.load_study_from_input_dict(values_dict)

        # configure disciplines with the algo lhs and check that generated
        # samples are within default bounds
        disc_dict = {}
        # DoE + Eval
        n_samples = 10
        disc_dict[f'{self.ns}.SampleGenerator.sampling_method'] = self.sampling_method_doe
        disc_dict[f'{self.ns}.SampleGenerator.sampling_generation_mode'] = self.sampling_gen_mode
        disc_dict[f'{self.ns}.SampleGenerator.design_space'] = dspace_x
        disc_dict[f'{self.ns}.SampleGenerator.sampling_algo'] = "lhs"
        disc_dict[f'{self.ns}.SampleGenerator.algo_options'] = {'n_samples': n_samples, 'face': 'faced'}
        disc_dict[f'{self.ns}.SampleGenerator.eval_inputs'] = self.input_selection_x
        disc_dict[f'{self.ns}.Eval.gather_outputs'] = self.output_selection_obj_y1_y2

        exec_eng.load_study_from_input_dict(disc_dict)
        exec_eng.execute()
        # check that all generated samples (except the last one which is the
        # initial point) are within [0,10.] range
        sample_inputs_df = exec_eng.dm.get_value('doe.Eval.samples_inputs_df')
        generated_x = sample_inputs_df['x'].tolist()
        assert all(0 <= element[0] <= 10.0 for element in generated_x[:-1])

        # trigger a reconfiguration after options and design space changes
        disc_dict[f'{self.ns}.SampleGenerator.design_space'] = dspace_x_eval
        exec_eng.load_study_from_input_dict(disc_dict)
        exec_eng.execute()
        # check that all generated samples are within [5.,11.] range
        generated_x = exec_eng.dm.get_value('doe.Eval.samples_inputs_df')['x'].tolist()
        assert all(5.0 <= element[0] <= 11.0 for element in generated_x[:-1])

        # trigger a reconfiguration after algo name change
        disc_dict[f'{self.ns}.SampleGenerator.sampling_algo'] = "fullfact"
        disc_dict[f'{self.ns}.SampleGenerator.eval_inputs'] = self.input_selection_x_z
        disc_dict[f'{self.ns}.SampleGenerator.design_space'] = dspace_eval
        exec_eng.load_study_from_input_dict(disc_dict)
        # disc_dict['doe.DoEEval.algo_options'] = {
        #     'n_samples': 10, 'face': 'faced'}
        # exec_eng.load_study_from_input_dict(disc_dict)
        exec_eng.execute()
        generated_x = exec_eng.dm.get_value('doe.Eval.samples_inputs_df')['x'].tolist()
        assert all(-9.0 <= element[0] <= 150.0 for element in generated_x[:-1])

        generated_z = exec_eng.dm.get_value('doe.Eval.samples_inputs_df')['z'].tolist()
        assert all(-10.0 <= element[0] <= 10.0 and 4.0 <= element[1] <= 100.0 for element in generated_z[:-1])

    def test_7_Eval_User_defined_samples_reconfiguration_after_execution(self):
        """This tests aims at proving the ability of the doe_eval to
        be reconfigured after execution
        """
        exec_eng = ExecutionEngine(self.study_name)
        factory = exec_eng.factory

        proc_name = "test_mono_driver_sellar"
        doe_eval_builder = factory.get_builder_from_process(repo=self.repo, mod_id=proc_name)

        exec_eng.factory.set_builders_to_coupling_builder(doe_eval_builder)

        exec_eng.configure()
        builder_mode_input = {}
        exec_eng.load_study_from_input_dict(builder_mode_input)

        # -- set up disciplines in Scenario
        disc_dict = {
            f'{self.ns}.SampleGenerator.eval_inputs': self.input_selection_local_dv_x,
            f'{self.ns}.Eval.gather_outputs': self.output_selection_obj_y1_y2,
        }
        # DoE inputs

        x_values = [
            array([9.379763880395856]),
            array([8.88644794300546]),
            array([3.7137135749628882]),
            array([0.0417022004702574]),
            array([6.954954792150857]),
        ]
        local_dv_values = [
            9.379763880395856,
            8.88644794300546,
            3.7137135749628882,
            0.0417022004702574,
            6.954954792150857,
        ]

        samples_dict = {
            ProxySampleGenerator.SELECTED_SCENARIO: [True] * 5,
            ProxySampleGenerator.SCENARIO_NAME: [f'scenario_{i}' for i in range(1, 6)],
            'x': x_values,
            'subprocess.Sellar_Problem.local_dv': local_dv_values,
        }
        samples_df = pd.DataFrame(samples_dict)
        disc_dict[f'{self.ns}.Eval.samples_df'] = samples_df

        exec_eng.load_study_from_input_dict(disc_dict)

        # Sellar inputs
        local_dv = 10.0
        values_dict = {
            f'{self.ns}.Eval.x': array([1.0]),
            f'{self.ns}.Eval.y_1': array([1.0]),
            f'{self.ns}.Eval.y_2': array([1.0]),
            f'{self.ns}.Eval.z': array([1.0, 1.0]),
            f'{self.ns}.Eval.subprocess.Sellar_Problem.local_dv': local_dv,
        }
        exec_eng.load_study_from_input_dict(values_dict)

        exec_eng.execute()

        exp_tv_list = [
            f'Nodes representation for Treeview {self.ns}',
            '|_ doe',
            '\t|_ Eval',
            '\t\t|_ subprocess',
            '\t\t\t|_ Sellar_Problem',
            '\t\t\t|_ Sellar_2',
            '\t\t\t|_ Sellar_1',
        ]
        exp_tv_str = '\n'.join(exp_tv_list)
        exec_eng.display_treeview_nodes(True)
        assert exp_tv_str == exec_eng.display_treeview_nodes(exec_display=True)
        eval_disc = exec_eng.dm.get_disciplines_with_name('doe.Eval')[0]

        eval_disc_samples = eval_disc.get_sosdisc_outputs('samples_inputs_df')
        eval_disc_obj = eval_disc.get_sosdisc_outputs('obj_dict')
        eval_disc_y1 = eval_disc.get_sosdisc_outputs('y_1_dict')
        eval_disc_y2 = eval_disc.get_sosdisc_outputs('y_2_dict')
        assert len(eval_disc_samples) == 6
        assert len(eval_disc_obj) == 6
        assert len(eval_disc_y1) == 6
        assert len(eval_disc_y2) == 6

        disc_dict = {f'{self.ns}.SampleGenerator.eval_inputs': self.input_selection_x}
        exec_eng.load_study_from_input_dict(disc_dict)
        assert len(eval_disc_samples) == 6
        assert len(eval_disc_obj) == 6
        assert len(eval_disc_y1) == 6
        assert len(eval_disc_y2) == 6

    def test_9_doe_eval_with_2_outputs_with_the_same_name(self):
        """Here we test that the doe displays properly 2 outputs
        with the same short name
        """
        dspace_dict = {
            'variable': ['x', 'subprocess.Disc1.a'],
            'lower_bnd': [0.0, 50.0],
            'upper_bnd': [100.0, 200.0],
        }
        dspace = pd.DataFrame(dspace_dict)

        exec_eng = ExecutionEngine(self.study_name)
        factory = exec_eng.factory
        proc_name = "test_mono_driver_with_sample_option"
        doe_eval_builder = factory.get_builder_from_process(repo=self.repo, mod_id=proc_name)

        exec_eng.factory.set_builders_to_coupling_builder(doe_eval_builder)

        exec_eng.configure()
        initial_input = {f'{self.ns}.Eval.with_sample_generator': True}
        exec_eng.load_study_from_input_dict(initial_input)

        exp_tv_list = [
            f'Nodes representation for Treeview {self.ns}',
            '|_ doe',
            '\t|_ SampleGenerator',
            '\t|_ Eval',
            '\t\t|_ subprocess',
            '\t\t\t|_ Disc2',
            '\t\t\t|_ Disc1',
        ]
        exp_tv_str = '\n'.join(exp_tv_list)
        exec_eng.display_treeview_nodes(True)
        assert exp_tv_str == exec_eng.display_treeview_nodes(exec_display=True)

        # -- set up disciplines
        private_values = {
            self.study_name + '.Eval.x': 10.0,
            self.study_name + '.Eval.subprocess.Disc1.a': 5.0,
            self.study_name + '.Eval.subprocess.Disc1.b': 25431.0,
            self.study_name + '.Eval.y': 4.0,
            self.study_name + '.Eval.subprocess.Disc2.constant': math.pi,
            self.study_name + '.Eval.subprocess.Disc2.power': 2,
        }
        exec_eng.load_study_from_input_dict(private_values)

        input_selection_x_a = {'selected_input': [True, True], 'full_name': ['x', 'subprocess.Disc1.a']}
        input_selection_x_a = pd.DataFrame(input_selection_x_a)

        output_selection_z_z = {'selected_output': [True, True], 'full_name': ['z', 'subprocess.Disc1.z']}
        output_selection_z_z = pd.DataFrame(output_selection_z_z)

        disc_dict = {
            f'{self.ns}.SampleGenerator.sampling_method': self.sampling_method_doe,
            f'{self.ns}.SampleGenerator.sampling_generation_mode': self.sampling_gen_mode,
            f'{self.ns}.SampleGenerator.sampling_algo': "lhs",
            f'{self.ns}.SampleGenerator.eval_inputs': input_selection_x_a,
            f'{self.ns}.Eval.gather_outputs': output_selection_z_z,
            f'{self.ns}.SampleGenerator.algo_options': {'n_samples': 10, 'face': 'faced'},
            f'{self.ns}.SampleGenerator.design_space': dspace,
        }
        exec_eng.load_study_from_input_dict(disc_dict)
        exec_eng.execute()
        assert len(exec_eng.dm.get_value('doe.Eval.subprocess.Disc1.z_dict')) == 11
        assert len(exec_eng.dm.get_value('doe.Eval.z_dict')) == 11

        # Check coherence between ProxyCoupling of Eval and SoSMDAChain:
<<<<<<< HEAD
        self.assertEqual(set(exec_eng.root_process.proxy_disciplines[1].proxy_disciplines[0].get_output_data_names()),
                         set(exec_eng.root_process.proxy_disciplines[1].proxy_disciplines[
                                 0].discipline_wrapp.discipline.get_output_data_names()))

        self.assertEqual(set(exec_eng.root_process.proxy_disciplines[1].proxy_disciplines[0].get_input_data_names(
            numerical_inputs=False)),
                         set(exec_eng.root_process.proxy_disciplines[1].proxy_disciplines[
                                 0].discipline_wrapp.discipline.get_input_data_names()))
=======
        assert set(exec_eng.root_process.proxy_disciplines[1].proxy_disciplines[0].get_output_data_names()) == set(
            exec_eng.root_process.proxy_disciplines[1]
            .proxy_disciplines[0]
            .mdo_discipline_wrapp.mdo_discipline.get_output_data_names()
        )

        assert set(
            exec_eng.root_process.proxy_disciplines[1].proxy_disciplines[0].get_input_data_names(numerical_inputs=False)
        ) == set(
            exec_eng.root_process.proxy_disciplines[1]
            .proxy_disciplines[0]
            .mdo_discipline_wrapp.mdo_discipline.get_input_data_names()
        )
>>>>>>> a8ab83f8
        # Test that the lower-level coupling does not crush inputs nor
        # numerical variables of its subprocess:
        assert (
            'doe.Eval.subprocess.Disc2.cache_file_path'
            in exec_eng.root_process.proxy_disciplines[1].proxy_disciplines[0].get_input_data_names()
        )
        assert (
            'doe.Eval.subprocess.Disc1.cache_file_path'
            in exec_eng.root_process.proxy_disciplines[1].proxy_disciplines[0].get_input_data_names()
        )
        # Check that the root process does not crush variables with the same
        # short name:
        for var in ['doe.Eval.z_dict', 'doe.Eval.subprocess.Disc1.z_dict', 'doe.Eval.z', 'doe.Eval.subprocess.Disc1.z']:
            assert var in exec_eng.root_process.get_output_data_names()

    def test_10_warning_in_case_of_a_wrong_inputs_outputs_in_doe_eval(self):
        """We check that a warning is displayed in doe eval in case the user
        sets a value for eval inputs or outputs which is not among the possible
        values.
        """
        wrong_input_selection_x = {
            'selected_input': [False, True, False, False, False],
            'full_name': ['Eval.subprocess.Sellar_Problem.local_dv', 'debug_mode_sellar', 'y_1', 'y_2', 'z'],
        }
        wrong_input_selection_x = pd.DataFrame(wrong_input_selection_x)

        wrong_output_selection_obj = {
            'selected_output': [False, False, True, False, False],
            'full_name': ['z', 'c_2', 'acceleration_method', 'y_1', 'y_2'],
        }
        wrong_output_selection_obj = pd.DataFrame(wrong_output_selection_obj)

        exec_eng = ExecutionEngine(self.study_name)
        factory = exec_eng.factory

        exec_eng.logger.setLevel(logging.INFO)
        my_handler = UnitTestHandler()
        exec_eng.logger.addHandler(my_handler)

        proc_name = "test_mono_driver_with_sample_option_sellar"
        doe_eval_builder = factory.get_builder_from_process(repo=self.repo, mod_id=proc_name)

        exec_eng.factory.set_builders_to_coupling_builder(doe_eval_builder)

        exec_eng.configure()
        builder_mode_input = {}
        exec_eng.load_study_from_input_dict(builder_mode_input)

        # -- set up disciplines
        values_dict = {
            f'{self.ns}.Eval.x': 1.0,
            f'{self.ns}.Eval.y_1': 1.0,
            f'{self.ns}.Eval.y_2': 1.0,
            f'{self.ns}.Eval.z': array([1.0, 1.0]),
            f'{self.ns}.Eval.subprocess.Sellar_Problem.local_dv': 10,
            f'{self.ns}.Eval.with_sample_generator': True,
        }

        # configure disciplines with the algo lhs
        disc_dict = {
            f'{self.ns}.SampleGenerator.sampling_method': self.sampling_method_doe,
            f'{self.ns}.SampleGenerator.sampling_algo': "lhs",
            f'{self.ns}.SampleGenerator.eval_inputs': wrong_input_selection_x,
            f'{self.ns}.Eval.gather_outputs': wrong_output_selection_obj,
        }

        disc_dict.update(values_dict)
        exec_eng.load_study_from_input_dict(disc_dict)

        msg_log_error_output_z = "The output z in gather_outputs is not among possible values. Check if it is an output of the subprocess with the correct full name (without study name at the beginning). Dynamic inputs might  not be created. should be in ['c_1', 'c_2', 'obj', 'y_1', 'y_2']"
        msg_log_error_acceleration = "The output acceleration_method in gather_outputs is not among possible values. Check if it is an output of the subprocess with the correct full name (without study name at the beginning). Dynamic inputs might  not be created. should be in ['c_1', 'c_2', 'obj', 'y_1', 'y_2']"

        assert msg_log_error_output_z in my_handler.msg_list
        assert msg_log_error_acceleration in my_handler.msg_list

    def test_12_Eval_User_Defined_samples_non_alpha(self):
        """
        This test checks that the custom samples applied to an Eval driver delivers expected outputs
        It is a non regression test
        """
        study_name = 'root'
        ns = study_name

        exec_eng = ExecutionEngine(study_name)
        factory = exec_eng.factory
        exec_eng.logger.setLevel(logging.INFO)
        my_handler = UnitTestHandler()
        exec_eng.logger.addHandler(my_handler)

        proc_name = "test_mono_driver_sellar"
        eval_builder = factory.get_builder_from_process(repo=self.repo, mod_id=proc_name)

        exec_eng.factory.set_builders_to_coupling_builder(eval_builder)

        exec_eng.configure()
        # necessary to activate integrity checks for this test (dataframe checks)
        exec_eng.set_debug_mode('data_check_integrity')

        input_selection_x_z = {
            'selected_input': [False, True, False, False, True],
            'full_name': ['Eval.Sellar_Problem.local_dv', 'x', 'y_1', 'y_2', 'z'],
        }
        self.input_selection_x_z = pd.DataFrame(input_selection_x_z)

        output_selection_obj_y1_y2 = {
            'selected_output': [False, False, True, True, True],
            'full_name': ['c_1', 'c_2', 'obj', 'y_1', 'y_2'],
        }
        self.output_selection_obj_y1_y2 = pd.DataFrame(output_selection_obj_y1_y2)

        # -- set up disciplines in Scenario
        disc_dict = {  # f'{ns}.Eval.with_sample_generator': True,
            f'{ns}.SampleGenerator.eval_inputs': self.input_selection_x_z,
            f'{ns}.Eval.gather_outputs': self.output_selection_obj_y1_y2,
        }

        # Eval inputs
        x_values = [
            array([9.379763880395856]),
            array([8.88644794300546]),
            array([3.7137135749628882]),
            array([0.0417022004702574]),
            array([6.954954792150857]),
        ]
        z_values = [
            array([1.515949043849158, 5.6317362409322165]),
            array([-1.1962705421254114, 6.523436208612142]),
            array([-1.9947578026244557, 4.822570933860785]),
            array([1.7490668861813, 3.617234050834533]),
            array([-9.316161097119341, 9.918161285133076]),
        ]

        wrong_values = 5 * [0.0]

        # samples_dict = {'x': x_values, 'z': z_values,'wrong_values':wrong_values}
        samples_dict = {
            ProxySampleGenerator.SELECTED_SCENARIO: [True] * 5,
            ProxySampleGenerator.SCENARIO_NAME: ['scenario_1', 'scenario_2', 'scenario_3', 'scenario_4', 'scenario_5'],
            'z': z_values,
            'x': x_values,
            'wrong_values': wrong_values,
        }
        samples_df = pd.DataFrame(samples_dict)
        disc_dict[f'{ns}.Eval.samples_df'] = samples_df

        exec_eng.load_study_from_input_dict(disc_dict)

        # Sellar inputs
        local_dv = 10.0
        values_dict = {
            f'{ns}.Eval.x': array([1.0]),
            f'{ns}.Eval.y_1': array([1.0]),
            f'{ns}.Eval.y_2': array([1.0]),
            f'{ns}.Eval.z': array([1.0, 1.0]),
            f'{ns}.Eval.subprocess.Sellar_Problem.local_dv': local_dv,
        }
        exec_eng.load_study_from_input_dict(values_dict)
        with self.assertRaises(Exception) as cm:
            exec_eng.execute()

        error_message = "Variable root.Eval.samples_df : The variable wrong_values is not in the subprocess eval input values: It cannot be a column of the samples_df "

        assert str(cm.exception) == error_message
        samples_dict = {
            ProxySampleGenerator.SELECTED_SCENARIO: [True] * 5,
            ProxySampleGenerator.SCENARIO_NAME: ['scenario_1', 'scenario_2', 'scenario_3', 'scenario_4', 'scenario_5'],
            'z': z_values,
            'x': x_values,
        }
        samples_df = pd.DataFrame(samples_dict)
        disc_dict[f'{ns}.Eval.samples_df'] = samples_df

        exec_eng.load_study_from_input_dict(disc_dict)
        exec_eng.execute()
        exp_tv_list = [
            f'Nodes representation for Treeview {ns}',
            '|_ root',
            '\t|_ Eval',
            '\t\t|_ subprocess',
            '\t\t\t|_ Sellar_Problem',
            '\t\t\t|_ Sellar_2',
            '\t\t\t|_ Sellar_1',
        ]
        exp_tv_str = '\n'.join(exp_tv_list)
        exec_eng.display_treeview_nodes(True)
        assert exp_tv_str == exec_eng.display_treeview_nodes(exec_display=True)

        root_outputs = exec_eng.root_process.get_output_data_names()
        # TODO namespace of _dict values should be gathered dynamically
        assert 'root.Eval.obj_dict' in root_outputs
        assert 'root.Eval.y_1_dict' in root_outputs
        assert 'root.Eval.y_2_dict' in root_outputs

        # doe_disc = exec_eng.dm.get_disciplines_with_name(f'{ns}.Eval')[0].discipline_wrapp.discipline.sos_wrapp
        doe_disc = exec_eng.dm.get_disciplines_with_name(f'{ns}.Eval')[0]

        doe_disc_samples = doe_disc.get_sosdisc_outputs('samples_inputs_df')
        doe_disc_obj = doe_disc.get_sosdisc_outputs('obj_dict')
        doe_disc_y1 = doe_disc.get_sosdisc_outputs('y_1_dict')
        doe_disc_y2 = doe_disc.get_sosdisc_outputs('y_2_dict')
        assert len(doe_disc_samples) == 6
        assert len(doe_disc_obj) == 6
        reference_dict_doe_disc_y1 = {
            'scenario_1': array([15.10281769103777]),
            'scenario_2': array([15.000894464416369]),
            'scenario_3': array([11.278120786397253]),
            'scenario_4': array([5.18930989931766]),
            'scenario_5': array([101.52834766740203]),
            'reference_scenario': array([2.2968901115681137]),
        }
        reference_dict_doe_disc_y2 = {
            'scenario_1': array([11.033919669251484]),
            'scenario_2': array([9.200264485832342]),
            'scenario_3': array([6.186104480478865]),
            'scenario_4': array([7.644306621670211]),
            'scenario_5': array([10.67812780071307]),
            'reference_scenario': array([3.515549442159431]),
        }
        for key in doe_disc_y1:
            self.assertAlmostEqual(doe_disc_y1[key][0], reference_dict_doe_disc_y1[key][0], delta=2e-6)
        for key in doe_disc_y2:
            self.assertAlmostEqual(doe_disc_y2[key][0], reference_dict_doe_disc_y2[key][0], delta=2e-6)

        # reset of data integrity flag for next tests
        exec_eng.data_check_integrity = False

    def test_13_sameusecase_name_as_doe_eval(self):
        """We test that the number of samples generated by the fullfact algorithm is the theoretical expected number
        Pay attention to the fact that an additional sample (the reference one ) is added
        """
        same_usecase_name = 'DoE+Eval'
        exec_eng = ExecutionEngine(same_usecase_name)
        factory = exec_eng.factory

        proc_name = "test_mono_driver_with_sample_option_sellar"
        doe_eval_builder = factory.get_builder_from_process(repo=self.repo, mod_id=proc_name)

        exec_eng.factory.set_builders_to_coupling_builder(doe_eval_builder)

        exec_eng.configure()

        # -- set up disciplines in Scenario
        disc_dict = {}
        # DoE inputs
        n_samples = 10
        disc_dict[f'{same_usecase_name}.SampleGenerator.sampling_method'] = self.sampling_method_doe
        disc_dict[f'{same_usecase_name}.SampleGenerator.sampling_generation_mode'] = self.sampling_gen_mode
        disc_dict[f'{same_usecase_name}.SampleGenerator.sampling_algo'] = "fullfact"
        disc_dict[f'{same_usecase_name}.SampleGenerator.design_space'] = self.dspace_eval
        disc_dict[f'{same_usecase_name}.SampleGenerator.algo_options'] = {
            'n_samples': n_samples,
            'fake_option': 'fake_option',
        }
        disc_dict[f'{same_usecase_name}.Eval.with_sample_generator'] = True
        disc_dict[f'{same_usecase_name}.SampleGenerator.eval_inputs'] = self.input_selection_x_z
        disc_dict[f'{same_usecase_name}.Eval.gather_outputs'] = self.output_selection_obj_y1_y2
        exec_eng.load_study_from_input_dict(disc_dict)

        # Sellar inputs
        local_dv = 10.0
        values_dict = {}
        # array([1.])
        values_dict[f'{same_usecase_name}.Eval.x'] = array([1.0])
        values_dict[f'{same_usecase_name}.Eval.y_1'] = array([1.0])
        values_dict[f'{same_usecase_name}.Eval.y_2'] = array([1.0])
        values_dict[f'{same_usecase_name}.Eval.z'] = array([1.0, 1.0])
        values_dict[f'{same_usecase_name}.Eval.subprocess.Sellar_Problem.local_dv'] = local_dv
        exec_eng.load_study_from_input_dict(values_dict)

        exec_eng.execute()

        exp_tv_list = [
            f'Nodes representation for Treeview {same_usecase_name}',
            f'|_ {same_usecase_name}',
            '\t|_ SampleGenerator',
            '\t|_ Eval',
            '\t\t|_ subprocess',
            '\t\t\t|_ Sellar_Problem',
            '\t\t\t|_ Sellar_2',
            '\t\t\t|_ Sellar_1',
        ]
        exp_tv_str = '\n'.join(exp_tv_list)
        exec_eng.display_treeview_nodes(True)
        assert exp_tv_str == exec_eng.display_treeview_nodes(exec_display=True)
        doe_disc = exec_eng.dm.get_disciplines_with_name(f'{same_usecase_name}.Eval')[0]

        eval_disc_samples = doe_disc.get_sosdisc_outputs('samples_inputs_df')

        dimension = sum(
            len(sublist) if isinstance(sublist, list) else 1 for sublist in list(self.dspace_eval['lower_bnd'].values)
        )

        theoretical_fullfact_levels = int(n_samples ** (1.0 / dimension))

        theoretical_fullfact_samples = theoretical_fullfact_levels**dimension
        assert len(eval_disc_samples) == theoretical_fullfact_samples + 1

    def test_14_doe_eval_of_single_sub_discipline(self):
        """Here we test a DoEEval process on a single sub-discipline so that there is no ProxyCoupling built in node."""
        dspace_dict = {
            'variable': ['Disc1.a'],
            'lower_bnd': [0.0],
            'upper_bnd': [100.0],
        }
        dspace = pd.DataFrame(dspace_dict)

        exec_eng = ExecutionEngine(self.study_name)
        factory = exec_eng.factory
        proc_name = "test_mono_driver_sample_generator_simple"
        doe_eval_builder = factory.get_builder_from_process(repo=self.repo, mod_id=proc_name)

        exec_eng.factory.set_builders_to_coupling_builder(doe_eval_builder)

        exec_eng.configure()
        initial_input = {f'{self.study_name}.Eval.with_sample_generator': True}
        exec_eng.load_study_from_input_dict(initial_input)

        exp_tv_list = [
            f'Nodes representation for Treeview {self.ns}',
            '|_ doe',
            '\t|_ SampleGenerator',
            '\t|_ Eval',
            '\t\t|_ Disc1',
        ]
        exp_tv_str = '\n'.join(exp_tv_list)
        exec_eng.display_treeview_nodes(True)
        assert exp_tv_str == exec_eng.display_treeview_nodes(exec_display=True)

        assert not exec_eng.root_process.proxy_disciplines[1].proxy_disciplines[0].is_sos_coupling

        # -- set up disciplines
        private_values = {
            self.study_name + '.Eval.x': 10.0,
            self.study_name + '.Eval.Disc1.a': 5.0,
            self.study_name + '.Eval.Disc1.b': 25431.0,
            self.study_name + '.Eval.y': 4.0,
        }
        exec_eng.load_study_from_input_dict(private_values)
        input_selection_a = {'selected_input': [False, True, False], 'full_name': ['x', 'Disc1.a', 'Disc1.b']}
        input_selection_a = pd.DataFrame(input_selection_a)

        output_selection_ind = {'selected_output': [False, True], 'full_name': ['y', 'Disc1.indicator']}
        output_selection_ind = pd.DataFrame(output_selection_ind)

        disc_dict = {
            f'{self.ns}.SampleGenerator.sampling_method': self.sampling_method_doe,
            f'{self.ns}.SampleGenerator.sampling_generation_mode': self.sampling_gen_mode,
            f'{self.ns}.SampleGenerator.sampling_algo': "lhs",
            f'{self.ns}.SampleGenerator.eval_inputs': input_selection_a,
            f'{self.ns}.Eval.gather_outputs': output_selection_ind,
        }

        exec_eng.load_study_from_input_dict(disc_dict)
        disc_dict = {
            'doe.SampleGenerator.algo_options': {'n_samples': 10, 'face': 'faced'},
            'doe.SampleGenerator.design_space': dspace,
        }

        exec_eng.load_study_from_input_dict(disc_dict)
        exec_eng.execute()

        eval_disc = exec_eng.dm.get_disciplines_with_name('doe.Eval')[0]

        eval_disc_samples = eval_disc.get_sosdisc_outputs('samples_inputs_df')
        eval_disc_ind = eval_disc.get_sosdisc_outputs('Disc1.indicator_dict')

        assert len(eval_disc_ind) == 11

    def test_15_DoE_OT_FACTORIAL_Eval(self):
        """Test DoE + Eval of inputs and outputs of single subdiscipline not in root process with OT_FACTORIAL algo"""
        input_selection_a = {'selected_input': [False, True, False], 'full_name': ['x', 'Disc1.a', 'Disc1.b']}
        input_selection_a = pd.DataFrame(input_selection_a)

        output_selection_ind = {'selected_output': [False, True], 'full_name': ['y', 'Disc1.indicator']}
        output_selection_ind = pd.DataFrame(output_selection_ind)

        dspace_dict_a = {
            'variable': ['Disc1.a'],
            'lower_bnd': [0.0],
            'upper_bnd': [1.0],
        }
        dspace_a = pd.DataFrame(dspace_dict_a)

        study_name = 'doe'
        ns = study_name

        exec_eng = ExecutionEngine(study_name)
        factory = exec_eng.factory
        proc_name = "test_mono_driver_sample_generator_simple"
        doe_eval_builder = factory.get_builder_from_process(repo=self.repo, mod_id=proc_name)

        exec_eng.factory.set_builders_to_coupling_builder(doe_eval_builder)

        exec_eng.configure()
        initial_input = {f'{ns}.Eval.with_sample_generator': True}
        exec_eng.load_study_from_input_dict(initial_input)

        exp_tv_list = [
            f'Nodes representation for Treeview {ns}',
            '|_ doe',
            '\t|_ SampleGenerator',
            '\t|_ Eval',
            '\t\t|_ Disc1',
        ]
        exp_tv_str = '\n'.join(exp_tv_list)
        exec_eng.display_treeview_nodes(True)
        assert exp_tv_str == exec_eng.display_treeview_nodes(exec_display=True)

        assert not exec_eng.root_process.proxy_disciplines[1].proxy_disciplines[0].is_sos_coupling

        # -- set up disciplines in Scenario
        disc_dict = {}
        # DoE inputs
        n_samples = 20
        levels = [0.25, 0.5, 0.75]
        centers = [5]
        disc_dict[f'{self.ns}.SampleGenerator.sampling_method'] = self.sampling_method_doe
        disc_dict[f'{self.ns}.SampleGenerator.sampling_generation_mode'] = self.sampling_gen_mode
        disc_dict[f'{ns}.SampleGenerator.sampling_algo'] = 'OT_FACTORIAL'
        disc_dict[f'{ns}.SampleGenerator.design_space'] = dspace_a
        disc_dict[f'{ns}.SampleGenerator.algo_options'] = {'n_samples': n_samples, 'levels': levels, 'centers': centers}
        disc_dict[f'{ns}.SampleGenerator.eval_inputs'] = input_selection_a

        # Eval inputs
        disc_dict[f'{ns}.Eval.gather_outputs'] = output_selection_ind
        exec_eng.load_study_from_input_dict(disc_dict)

        # -- Discipline inputs
        private_values = {
            f'{ns}.Eval.x': 10.0,
            f'{ns}.Eval.Disc1.a': 0.5,
            f'{ns}.Eval.Disc1.b': 25431.0,
            f'{ns}.Eval.y': array([4.0]),
            f'{ns}.Eval.Disc1.indicator': array([53.0]),
        }
        exec_eng.load_study_from_input_dict(private_values)

        exec_eng.execute()

        root_outputs = exec_eng.root_process.get_output_data_names()
        assert 'doe.Eval.Disc1.indicator_dict' in root_outputs

        eval_disc = exec_eng.dm.get_disciplines_with_name(study_name + '.Eval')[0]

        eval_disc_samples = eval_disc.get_sosdisc_outputs('samples_inputs_df')

        eval_disc_ind = eval_disc.get_sosdisc_outputs('Disc1.indicator_dict')

        i = 0
        for key in eval_disc_ind:
            assert 0.0 <= eval_disc_samples['Disc1.a'][i] <= 1.0
            self.assertAlmostEqual(
                eval_disc_ind[key], private_values[f'{ns}.Eval.Disc1.b'] * eval_disc_samples['Disc1.a'][i]
            )
            i += 1

    def test_16_Eval_User_Defined_samples_custom_output_name(self):
        """
        This test checks that the custom samples applied to an Eval driver delivers expected outputs and these
        are stored with a custom out name specified in gather_outputs. It is a non regression test.
        """
        study_name = 'root'
        ns = study_name

        exec_eng = ExecutionEngine(study_name)
        factory = exec_eng.factory

        proc_name = "test_mono_driver_sellar"
        eval_builder = factory.get_builder_from_process(repo=self.repo, mod_id=proc_name)

        exec_eng.factory.set_builders_to_coupling_builder(eval_builder)

        exec_eng.configure()
        builder_mode_input = {}
        exec_eng.load_study_from_input_dict(builder_mode_input)

        # -- set up disciplines in Scenario
        disc_dict = {
            f'{ns}.SampleGenerator.eval_inputs': self.input_selection_x_z,
            f'{ns}.Eval.gather_outputs': self.output_selection_obj_y1_y2_with_out_name,
        }
        # Eval inputs

        x_values = [
            array([9.379763880395856]),
            array([8.88644794300546]),
            array([3.7137135749628882]),
            array([0.0417022004702574]),
            array([6.954954792150857]),
        ]
        z_values = [
            array([1.515949043849158, 5.6317362409322165]),
            array([-1.1962705421254114, 6.523436208612142]),
            array([-1.9947578026244557, 4.822570933860785]),
            array([1.7490668861813, 3.617234050834533]),
            array([-9.316161097119341, 9.918161285133076]),
        ]

        samples_dict = {
            ProxySampleGenerator.SELECTED_SCENARIO: [True] * 5,
            ProxySampleGenerator.SCENARIO_NAME: [f'scenario_{i}' for i in range(1, 6)],
            'x': x_values,
            'z': z_values,
        }
        samples_df = pd.DataFrame(samples_dict)
        disc_dict[f'{ns}.Eval.samples_df'] = samples_df

        exec_eng.load_study_from_input_dict(disc_dict)

        # Sellar inputs
        local_dv = 10.0
        values_dict = {
            f'{ns}.Eval.x': array([1.0]),
            f'{ns}.Eval.y_1': array([1.0]),
            f'{ns}.Eval.y_2': array([1.0]),
            f'{ns}.Eval.z': array([1.0, 1.0]),
            f'{ns}.Eval.subprocess.Sellar_Problem.local_dv': local_dv,
        }
        exec_eng.load_study_from_input_dict(values_dict)

        exec_eng.execute()

        exp_tv_list = [
            f'Nodes representation for Treeview {ns}',
            '|_ root',
            '\t|_ Eval',
            '\t\t|_ subprocess',
            '\t\t\t|_ Sellar_Problem',
            '\t\t\t|_ Sellar_2',
            '\t\t\t|_ Sellar_1',
        ]
        exp_tv_str = '\n'.join(exp_tv_list)
        exec_eng.display_treeview_nodes(True)
        assert exp_tv_str == exec_eng.display_treeview_nodes(exec_display=True)

        root_outputs = exec_eng.root_process.get_output_data_names()
        assert 'root.Eval.obj_d' in root_outputs
        assert 'root.Eval.y_1_d' in root_outputs
        assert 'root.Eval.y_2_dict' in root_outputs

        # doe_disc = exec_eng.dm.get_disciplines_with_name(f'{ns}.Eval')[0].discipline_wrapp.discipline.sos_wrapp
        doe_disc = exec_eng.dm.get_disciplines_with_name(f'{ns}.Eval')[0]

        doe_disc_samples = doe_disc.get_sosdisc_outputs('samples_inputs_df')
        doe_disc_obj = doe_disc.get_sosdisc_outputs('obj_d')
        doe_disc_y1 = doe_disc.get_sosdisc_outputs('y_1_d')
        doe_disc_y2 = doe_disc.get_sosdisc_outputs('y_2_dict')
        assert len(doe_disc_samples) == 6
        assert len(doe_disc_obj) == 6
        reference_dict_doe_disc_y1 = {
            'scenario_1': array([15.10281769103777]),
            'scenario_2': array([15.000894464416369]),
            'scenario_3': array([11.278120786397253]),
            'scenario_4': array([5.18930989931766]),
            'scenario_5': array([101.52834766740203]),
            'reference_scenario': array([2.2968901115681137]),
        }
        reference_dict_doe_disc_y2 = {
            'scenario_1': array([11.033919669251484]),
            'scenario_2': array([9.200264485832342]),
            'scenario_3': array([6.186104480478865]),
            'scenario_4': array([7.644306621670211]),
            'scenario_5': array([10.67812780071307]),
            'reference_scenario': array([3.515549442159431]),
        }
        for key in doe_disc_y1:
            self.assertAlmostEqual(doe_disc_y1[key][0], reference_dict_doe_disc_y1[key][0], delta=2e-6)
        for key in doe_disc_y2:
            self.assertAlmostEqual(doe_disc_y2[key][0], reference_dict_doe_disc_y2[key][0], delta=2e-6)

    def test_17_doe_and_eval_execution_lhs_on_1_var_run_time_vs_config_time_sampling(self):
        """
        Check that a DoE setup to sample at run-time does properly fill samples_df at run-time, and not before.
        Then check that,by changing to sampling at configuration-time + changing the design space input of the DoE, a
        resampling effectively takes place at configuration-time.
        """
        lb1 = 0.0
        ub1 = 100.0
        lb2 = -10.0
        ub2 = 10.0
        dspace_dict_x = {
            'variable': ['x'],
            'lower_bnd': [lb1],
            'upper_bnd': [ub1],
        }
        dspace_x = pd.DataFrame(dspace_dict_x)

        exec_eng = ExecutionEngine(self.study_name)
        factory = exec_eng.factory

        proc_name = "test_mono_driver_with_sample_option_sellar"
        doe_eval_builder = factory.get_builder_from_process(repo=self.repo, mod_id=proc_name)

        exec_eng.factory.set_builders_to_coupling_builder(doe_eval_builder)

        exec_eng.configure()
        initial_input = {f'{self.ns}.Eval.with_sample_generator': True}
        exec_eng.load_study_from_input_dict(initial_input)

        # -- set up disciplines in Scenario
        disc_dict = {}
        # DoE inputs
        n_samples = 10
        disc_dict[f'{self.ns}.SampleGenerator.sampling_method'] = self.sampling_method_doe
        disc_dict[f'{self.ns}.SampleGenerator.sampling_generation_mode'] = self.sampling_gen_mode
        disc_dict[f'{self.ns}.SampleGenerator.sampling_algo'] = "lhs"
        disc_dict[f'{self.ns}.SampleGenerator.design_space'] = dspace_x
        disc_dict[f'{self.ns}.SampleGenerator.algo_options'] = {
            'n_samples': n_samples,
            'seed': 1,
        }
        disc_dict[f'{self.ns}.SampleGenerator.eval_inputs'] = self.input_selection_x

        # Eval inputs
        disc_dict[f'{self.ns}.Eval.gather_outputs'] = self.output_selection_obj_y1_y2
        exec_eng.load_study_from_input_dict(disc_dict)

        # Sellar inputs
        local_dv = 10.0
        values_dict = {}
        # array([1.])
        values_dict[f'{self.ns}.Eval.x'] = array([1.0])
        values_dict[f'{self.ns}.Eval.y_1'] = array([1.0])
        values_dict[f'{self.ns}.Eval.y_2'] = array([1.0])
        values_dict[f'{self.ns}.Eval.z'] = array([1.0, 1.0])
        values_dict[f'{self.ns}.Eval.subprocess.Sellar_Problem.local_dv'] = local_dv
        exec_eng.load_study_from_input_dict(values_dict)

        samples_df = exec_eng.dm.get_value(f'{self.ns}.Eval.samples_df')
        # TODO: [wip] deactivate bc x is not in samples_df here and no data integrity check should b done bc at run-time
        # self.assertEqual(samples_df['x'].values.tolist(), [None])

        exec_eng.execute()
        ref_doe_x_unit = [
            0.9538816734003358,
            0.61862602113776724,
            0.1720324493442158,
            0.0417022004702574,
            0.8396767474230671,
            0.7345560727043048,
            0.33023325726318404,
            0.4146755890817113,
            0.2000114374817345,
            0.5092338594768798,
        ]

        ref_doe_x_1 = array(ref_doe_x_unit) * (ub1 - lb1) + lb1
        ref_doe_x_2 = array(ref_doe_x_unit) * (ub2 - lb2) + lb2

        samples_df = exec_eng.dm.get_value(f'{self.ns}.Eval.samples_df').copy()
        for ref, truth in zip(ref_doe_x_1.tolist(), samples_df['x'].values.tolist()):
            self.assertAlmostEqual(ref, float(truth))

        disc_dict[f'{self.ns}.SampleGenerator.sampling_generation_mode'] = ProxySampleGenerator.AT_CONFIGURATION_TIME
        disc_dict[f'{self.ns}.SampleGenerator.overwrite_samples_df'] = True
        dspace_x['lower_bnd'] = lb2
        dspace_x['upper_bnd'] = ub2
        exec_eng.load_study_from_input_dict(disc_dict)

        samples_df = exec_eng.dm.get_value(f'{self.ns}.Eval.samples_df').copy()
        for ref, truth in zip(ref_doe_x_2.tolist(), samples_df['x'].values.tolist()):
            self.assertAlmostEqual(ref, float(truth))

    def test_18_mono_instance_driver_execution_with_cartesian_product_generated_at_run_time(self):
        """
        This test checks the execution of a CartesianProduct at run-time independent of GridSearch execution.
        First it is checked that the sampling is not performed before execution, then the correctness of the sample
        is checked after execution.
        """
        exec_eng = ExecutionEngine(self.study_name)
        factory = exec_eng.factory

        proc_name = "test_mono_driver_with_sample_option_sellar"
        doe_eval_builder = factory.get_builder_from_process(repo=self.repo, mod_id=proc_name)

        exec_eng.factory.set_builders_to_coupling_builder(doe_eval_builder)

        exec_eng.configure()
        values_dict = {f'{self.ns}.Eval.with_sample_generator': True}
        values_dict[f'{self.ns}.SampleGenerator.sampling_method'] = "cartesian_product"
        values_dict[f'{self.ns}.SampleGenerator.sampling_generation_mode'] = "at_run_time"

        values_dict[f'{self.ns}.SampleGenerator.eval_inputs'] = self.input_selection_x_z_cp

        # Eval inputs
        values_dict[f'{self.ns}.Eval.gather_outputs'] = self.output_selection_obj_y1_y2
        exec_eng.load_study_from_input_dict(values_dict)

        # Sellar inputs
        local_dv = 10.0
        values_dict = {}
        # array([1.])
        values_dict[f'{self.ns}.Eval.x'] = array([1.0])
        values_dict[f'{self.ns}.Eval.y_1'] = array([1.0])
        values_dict[f'{self.ns}.Eval.y_2'] = array([1.0])
        values_dict[f'{self.ns}.Eval.z'] = array([1.0, 1.0])
        values_dict[f'{self.ns}.Eval.subprocess.Sellar_Problem.local_dv'] = local_dv
        exec_eng.load_study_from_input_dict(values_dict)
        samples_df = exec_eng.dm.get_value(f'{self.ns}.Eval.samples_df').copy()

        # check that it did not sample at configuration-time
        assert len(samples_df) == 1
        exec_eng.execute()
        # check the sample at run-time is as expected
        ref_x, ref_z = zip(*product(self.x_values_cp, self.z_values_cp))
        samples_df = exec_eng.dm.get_value(f'{self.ns}.Eval.samples_df')

        assert len(samples_df) == len(self.x_values_cp) * len(self.z_values_cp)
        samples_df = exec_eng.dm.get_value(f'{self.ns}.Eval.samples_df').copy()
        for ref_x, truth_x, ref_z, truth_z in zip(
            ref_x,
            samples_df['x'].values.tolist(),
            ref_z,
            samples_df['z'].values.tolist(),
        ):
            self.assertAlmostEqual(ref_x[0], float(truth_x[0]))
            self.assertAlmostEqual(ref_z[0], float(truth_z[0]))
            self.assertAlmostEqual(ref_z[1], float(truth_z[1]))

    def test_19_doe_fullfact_at_configuration_time(self):
        """We test that the number of samples generated by the fullfact algorithm is the theoretical expected number
        Pay attention to the fact that an additional sample (the reference one ) is added
        """
        same_usecase_name = 'DoE+Eval'
        exec_eng = ExecutionEngine(same_usecase_name)
        factory = exec_eng.factory

        proc_name = "test_mono_driver_with_sample_option_sellar"
        doe_eval_builder = factory.get_builder_from_process(repo=self.repo, mod_id=proc_name)

        exec_eng.factory.set_builders_to_coupling_builder(doe_eval_builder)

        exec_eng.configure()

        # -- set up disciplines in Scenario
        disc_dict = {}
        # DoE inputs
        n_samples = 10
        disc_dict[f'{same_usecase_name}.SampleGenerator.sampling_method'] = self.sampling_method_doe
        disc_dict[f'{same_usecase_name}.SampleGenerator.sampling_algo'] = "fullfact"
        disc_dict[f'{same_usecase_name}.SampleGenerator.design_space'] = self.dspace_eval
        disc_dict[f'{same_usecase_name}.SampleGenerator.algo_options'] = {
            'n_samples': n_samples,
            'fake_option': 'fake_option',
        }
        disc_dict[f'{same_usecase_name}.Eval.with_sample_generator'] = True
        disc_dict[f'{same_usecase_name}.SampleGenerator.eval_inputs'] = self.input_selection_x_z
        disc_dict[f'{same_usecase_name}.Eval.gather_outputs'] = self.output_selection_obj_y1_y2
        exec_eng.load_study_from_input_dict(disc_dict)

        # Sellar inputs
        local_dv = 10.0
        values_dict = {}
        # array([1.])
        values_dict[f'{same_usecase_name}.Eval.x'] = array([1.0])
        values_dict[f'{same_usecase_name}.Eval.y_1'] = array([1.0])
        values_dict[f'{same_usecase_name}.Eval.y_2'] = array([1.0])
        values_dict[f'{same_usecase_name}.Eval.z'] = array([1.0, 1.0])
        values_dict[f'{same_usecase_name}.Eval.subprocess.Sellar_Problem.local_dv'] = local_dv
        exec_eng.load_study_from_input_dict(values_dict)

        exec_eng.execute()

        exp_tv_list = [
            f'Nodes representation for Treeview {same_usecase_name}',
            f'|_ {same_usecase_name}',
            '\t|_ SampleGenerator',
            '\t|_ Eval',
            '\t\t|_ subprocess',
            '\t\t\t|_ Sellar_Problem',
            '\t\t\t|_ Sellar_2',
            '\t\t\t|_ Sellar_1',
        ]
        exp_tv_str = '\n'.join(exp_tv_list)
        exec_eng.display_treeview_nodes(True)
        assert exp_tv_str == exec_eng.display_treeview_nodes(exec_display=True)
        doe_disc = exec_eng.dm.get_disciplines_with_name(f'{same_usecase_name}.Eval')[0]

        eval_disc_samples = doe_disc.get_sosdisc_outputs('samples_inputs_df')

        dimension = sum(
            len(sublist) if isinstance(sublist, list) else 1 for sublist in list(self.dspace_eval['lower_bnd'].values)
        )

        theoretical_fullfact_levels = int(n_samples ** (1.0 / dimension))

        theoretical_fullfact_samples = theoretical_fullfact_levels**dimension
        assert len(eval_disc_samples) == theoretical_fullfact_samples + 1

    def test_20_doe_eval_output_conversion(self):
        """Here we test a DoEEval process on a single sub-discipline so that there is no ProxyCoupling built in node."""
        dspace_dict = {
            'variable': ['Disc1.a'],
            'lower_bnd': [0.0],
            'upper_bnd': [100.0],
        }
        dspace = pd.DataFrame(dspace_dict)

        exec_eng = ExecutionEngine(self.study_name)
        factory = exec_eng.factory
        proc_name = "test_mono_driver_sample_generator_simple"
        doe_eval_builder = factory.get_builder_from_process(repo=self.repo, mod_id=proc_name)

        exec_eng.factory.set_builders_to_coupling_builder(doe_eval_builder)

        exec_eng.configure()
        initial_input = {f'{self.study_name}.Eval.with_sample_generator': True}
        exec_eng.load_study_from_input_dict(initial_input)

        exp_tv_list = [
            f'Nodes representation for Treeview {self.ns}',
            '|_ doe',
            '\t|_ SampleGenerator',
            '\t|_ Eval',
            '\t\t|_ Disc1',
        ]
        exp_tv_str = '\n'.join(exp_tv_list)
        exec_eng.display_treeview_nodes(True)
        assert exp_tv_str == exec_eng.display_treeview_nodes(exec_display=True)

        assert not exec_eng.root_process.proxy_disciplines[1].proxy_disciplines[0].is_sos_coupling

        # -- set up disciplines
        private_values = {
            self.study_name + '.Eval.x': 10.0,
            self.study_name + '.Eval.Disc1.a': 5.0,
            self.study_name + '.Eval.Disc1.b': 25431.0,
            self.study_name + '.Eval.y': 4.0,
        }
        exec_eng.load_study_from_input_dict(private_values)
        input_selection_a = {'selected_input': [False, True, False], 'full_name': ['x', 'Disc1.a', 'Disc1.b']}
        input_selection_a = pd.DataFrame(input_selection_a)

        output_selection_ind = {'selected_output': [False, True], 'full_name': ['y', 'Disc1.indicator']}
        output_selection_ind = pd.DataFrame(output_selection_ind)

        disc_dict = {
            f'{self.ns}.SampleGenerator.sampling_method': self.sampling_method_doe,
            f'{self.ns}.SampleGenerator.sampling_generation_mode': self.sampling_gen_mode,
            f'{self.ns}.SampleGenerator.sampling_algo': "lhs",
            f'{self.ns}.SampleGenerator.eval_inputs': input_selection_a,
            f'{self.ns}.Eval.gather_outputs': output_selection_ind,
        }

        exec_eng.load_study_from_input_dict(disc_dict)
        disc_dict = {
            'doe.SampleGenerator.algo_options': {'n_samples': 10, 'face': 'faced'},
            'doe.SampleGenerator.design_space': dspace,
        }

        exec_eng.load_study_from_input_dict(disc_dict)
        exec_eng.execute()

        eval_disc = exec_eng.dm.get_disciplines_with_name('doe.Eval')[0]

        # check samples_df conversion into float
        samples_df = eval_disc.get_sosdisc_inputs('samples_df')
        assert isinstance(samples_df['Disc1.a'][0], float)


if __name__ == '__main__':
    cls = TestSoSDOEScenario()
    cls.setUp()
    cls.test_14_doe_eval_of_single_sub_discipline()<|MERGE_RESOLUTION|>--- conflicted
+++ resolved
@@ -198,12 +198,8 @@
         exp_tv_str = '\n'.join(exp_tv_list)
         exec_eng.display_treeview_nodes(True)
         assert exp_tv_str == exec_eng.display_treeview_nodes(exec_display=True)
-<<<<<<< HEAD
         doe_disc = exec_eng.dm.get_disciplines_with_name(
             'doe.Eval')[0].discipline_wrapp.discipline.sos_wrapp
-=======
-        doe_disc = exec_eng.dm.get_disciplines_with_name('doe.Eval')[0].mdo_discipline_wrapp.mdo_discipline.sos_wrapp
->>>>>>> a8ab83f8
 
         doe_disc_samples = doe_disc.get_sosdisc_outputs('samples_inputs_df')
 
@@ -213,7 +209,7 @@
 
         theoretical_fullfact_levels = int(n_samples ** (1.0 / dimension))
 
-        theoretical_fullfact_samples = theoretical_fullfact_levels**dimension
+        theoretical_fullfact_samples = theoretical_fullfact_levels ** dimension
         assert len(doe_disc_samples) == theoretical_fullfact_samples + 1
 
     def test_2_Eval_User_Defined_samples_alpha(self):
@@ -395,12 +391,8 @@
         exp_tv_str = '\n'.join(exp_tv_list)
         exec_eng.display_treeview_nodes(True)
         assert exp_tv_str == exec_eng.display_treeview_nodes(exec_display=True)
-<<<<<<< HEAD
         eval_disc = exec_eng.dm.get_disciplines_with_name(
             'doe.Eval')[0].discipline_wrapp.discipline.sos_wrapp
-=======
-        eval_disc = exec_eng.dm.get_disciplines_with_name('doe.Eval')[0].mdo_discipline_wrapp.mdo_discipline.sos_wrapp
->>>>>>> a8ab83f8
 
         eval_disc_samples = eval_disc.get_sosdisc_outputs('samples_inputs_df')
         eval_disc_obj = eval_disc.get_sosdisc_outputs('obj_dict')
@@ -997,16 +989,7 @@
         assert len(exec_eng.dm.get_value('doe.Eval.z_dict')) == 11
 
         # Check coherence between ProxyCoupling of Eval and SoSMDAChain:
-<<<<<<< HEAD
-        self.assertEqual(set(exec_eng.root_process.proxy_disciplines[1].proxy_disciplines[0].get_output_data_names()),
-                         set(exec_eng.root_process.proxy_disciplines[1].proxy_disciplines[
-                                 0].discipline_wrapp.discipline.get_output_data_names()))
-
-        self.assertEqual(set(exec_eng.root_process.proxy_disciplines[1].proxy_disciplines[0].get_input_data_names(
-            numerical_inputs=False)),
-                         set(exec_eng.root_process.proxy_disciplines[1].proxy_disciplines[
-                                 0].discipline_wrapp.discipline.get_input_data_names()))
-=======
+
         assert set(exec_eng.root_process.proxy_disciplines[1].proxy_disciplines[0].get_output_data_names()) == set(
             exec_eng.root_process.proxy_disciplines[1]
             .proxy_disciplines[0]
@@ -1020,7 +1003,6 @@
             .proxy_disciplines[0]
             .mdo_discipline_wrapp.mdo_discipline.get_input_data_names()
         )
->>>>>>> a8ab83f8
         # Test that the lower-level coupling does not crush inputs nor
         # numerical variables of its subprocess:
         assert (
@@ -1315,7 +1297,7 @@
 
         theoretical_fullfact_levels = int(n_samples ** (1.0 / dimension))
 
-        theoretical_fullfact_samples = theoretical_fullfact_levels**dimension
+        theoretical_fullfact_samples = theoretical_fullfact_levels ** dimension
         assert len(eval_disc_samples) == theoretical_fullfact_samples + 1
 
     def test_14_doe_eval_of_single_sub_discipline(self):
@@ -1807,7 +1789,7 @@
 
         theoretical_fullfact_levels = int(n_samples ** (1.0 / dimension))
 
-        theoretical_fullfact_samples = theoretical_fullfact_levels**dimension
+        theoretical_fullfact_samples = theoretical_fullfact_levels ** dimension
         assert len(eval_disc_samples) == theoretical_fullfact_samples + 1
 
     def test_20_doe_eval_output_conversion(self):

'''
Copyright 2024 Capgemini

Licensed under the Apache License, Version 2.0 (the "License");
you may not use this file except in compliance with the License.
You may obtain a copy of the License at

    http://www.apache.org/licenses/LICENSE-2.0

Unless required by applicable law or agreed to in writing, software
distributed under the License is distributed on an "AS IS" BASIS,
WITHOUT WARRANTIES OR CONDITIONS OF ANY KIND, either express or implied.
See the License for the specific language governing permissions and
limitations under the License.
'''
import logging
import os
import unittest

import numpy as np
import pandas as pd
from gemseo.utils.compare_data_manager_tooling import dict_are_equal

import sostrades_core.sos_processes.test.sellar.test_sellar_coupling.usecase_dataset_and_dict_sellar_coupling as uc_dataset_dict
import sostrades_core.sos_processes.test.sellar.test_sellar_coupling.usecase_dataset_sellar_coupling
import sostrades_core.sos_processes.test.test_disc1_all_types.usecase_dataset
import sostrades_core.sos_processes.test.test_disc1_disc2_dataset.usecase_dataset
import sostrades_core.sos_processes.test.test_disc1_nested_types.usecase_local_dataset
from sostrades_core.datasets.dataset_mapping import (
    DatasetsMapping,
    DatasetsMappingException,
)
from sostrades_core.datasets.datasets_connectors.abstract_datasets_connector import (
    DatasetGenericException,
)
from sostrades_core.study_manager.study_manager import StudyManager


class TestDatasets(unittest.TestCase):
    """
    Discipline to test datasets
    """

    def setUp(self):
        # Set logging level to debug for datasets
        logging.getLogger("sostrades_core.datasets").setLevel(logging.DEBUG)

        # nested types reference values to be completed with more nested types
        df1 = pd.DataFrame({'years': [2020, 2021, 2022],
                            'type': ['alpha', 'beta', 'gamma']})
        df2 = pd.DataFrame({'years': [2020, 2021, 2022],
                            'price': [20.33, 60.55, 72.67]})
        dict_df = {'df1': df1.copy(), 'df2': df2.copy()}
        dict_dict_df = {'dict': {'df1': df1.copy(), 'df2': df2.copy()}}
        dict_dict_float = {'dict': {'f1': 0.033, 'f2': 333.66}}
        array_string = np.array(['s1', 's2'])
        array_df = np.array([df1.copy(), df2.copy()])
        dspace_dict_lists = {'variable': ['x', 'z', 'y_1', 'y_2'],
                             'value': [[1.], [5., 2.], [1.], [1.]],
                             'lower_bnd': [[0.], [-10., 0.], [-100.], [-100.]],
                             'upper_bnd': [[10.], [10., 10.], [100.], [100.]],
                             'enable_variable': [True, True, True, True],
                             'activated_elem': [[True], [True, True], [True], [True]]}
        dspace_dict_array = {'variable': ['x', 'z', 'y_1', 'y_2'],
                             'value': [np.array([1.]), np.array([5., 2.]), np.array([1.]), np.array([1.])],
                             'lower_bnd': [np.array([0.]), np.array([-10., 0.]), np.array([-100.]), np.array([-100.])],
                             'upper_bnd': [np.array([10.]), np.array([10., 10.]), np.array([100.]), np.array([100.])],
                             'enable_variable': [True, True, True, True],
                             'activated_elem': [[True], [True, True], [True], [True]]}

        dspace_lists = pd.DataFrame(dspace_dict_lists)
        dspace_array = pd.DataFrame(dspace_dict_array)

        self.nested_types_reference_dict = {'X_dict_df': dict_df,
                                            'X_dict_dict_df': dict_dict_df,
                                            'X_dict_dict_float': dict_dict_float,
                                            'X_array_string': array_string,
                                            'X_array_df': array_df,
                                            'X_dspace_lists': dspace_lists,
                                            'X_dspace_array': dspace_array,
                                            }


    def test_01_usecase1(self):
        usecase_file_path = sostrades_core.sos_processes.test.test_disc1_disc2_dataset.usecase_dataset.__file__
        process_path = os.path.dirname(usecase_file_path)
        study = StudyManager(file_path=usecase_file_path)
        dm = study.execution_engine.dm
        # assert data are empty
        self.assertEqual(dm.get_value("usecase_dataset.a"), None)
        self.assertEqual(dm.get_value("usecase_dataset.Disc1VirtualNode.x"), None)
        self.assertEqual(dm.get_value("usecase_dataset.Disc2VirtualNode.x"), None)
        self.assertEqual(dm.get_value("usecase_dataset.Disc1.b"), None)
        self.assertEqual(dm.get_value("usecase_dataset.Disc2.b"), None)
        self.assertEqual(dm.get_value("usecase_dataset.Disc1.c"), None)
        self.assertEqual(dm.get_value("usecase_dataset.Disc2.c"), None)

        study.update_data_from_dataset_mapping(DatasetsMapping.from_json_file(os.path.join(process_path, "usecase_dataset.json")))

        self.assertEqual(dm.get_value("usecase_dataset.a"), 1)
        self.assertEqual(dm.get_value("usecase_dataset.Disc1VirtualNode.x"), 4)
        self.assertEqual(dm.get_value("usecase_dataset.Disc2VirtualNode.x"), 4)
        self.assertEqual(dm.get_value("usecase_dataset.Disc1.b"), "string_2")
        self.assertEqual(dm.get_value("usecase_dataset.Disc2.b"), "string_2")
        self.assertEqual(dm.get_value("usecase_dataset.Disc1.c"), "string_3")
        self.assertEqual(dm.get_value("usecase_dataset.Disc2.c"), "string_3")

        #check numerical parameters
        self.assertEqual(dm.get_value("usecase_dataset.linearization_mode"), "auto")
        self.assertEqual(dm.get_value("usecase_dataset.debug_mode"), "")
        self.assertEqual(dm.get_value("usecase_dataset.cache_type"), "None")
        self.assertEqual(dm.get_value("usecase_dataset.cache_file_path"), "")
        self.assertEqual(dm.get_value("usecase_dataset.sub_mda_class"), "MDAJacobi")
        self.assertEqual(dm.get_value("usecase_dataset.max_mda_iter"), 30)
        self.assertEqual(dm.get_value("usecase_dataset.n_processes"), 1)
        self.assertEqual(dm.get_value("usecase_dataset.chain_linearize"), False)
        self.assertEqual(dm.get_value("usecase_dataset.tolerance"), 1.0e-6)
        self.assertEqual(dm.get_value("usecase_dataset.use_lu_fact"), False)
        self.assertEqual(dm.get_value("usecase_dataset.warm_start"), False)
        self.assertEqual(dm.get_value("usecase_dataset.acceleration"), "m2d")
        self.assertEqual(dm.get_value("usecase_dataset.warm_start_threshold"), -1)
        self.assertEqual(dm.get_value("usecase_dataset.n_subcouplings_parallel"), 1)
        self.assertEqual(dm.get_value("usecase_dataset.tolerance_gs"), 10.0)
        self.assertEqual(dm.get_value("usecase_dataset.relax_factor"), 0.99)
        self.assertEqual(dm.get_value("usecase_dataset.epsilon0"), 1.0e-6)
        self.assertEqual(dm.get_value("usecase_dataset.linear_solver_MDO"), "GMRES")
        self.assertEqual(dm.get_value("usecase_dataset.linear_solver_MDO_preconditioner"), "None")
        self.assertEqual(dm.get_value("usecase_dataset.linear_solver_MDO_options"), {
            "max_iter": 1000,
            "tol": 1.0e-8})
        self.assertEqual(dm.get_value("usecase_dataset.linear_solver_MDA"), "GMRES")
        self.assertEqual(dm.get_value("usecase_dataset.linear_solver_MDA_preconditioner"), "None")
        self.assertEqual(dm.get_value("usecase_dataset.linear_solver_MDA_options"), {
            "max_iter": 1000,
            "tol": 1.0e-8})
        self.assertEqual(dm.get_value("usecase_dataset.group_mda_disciplines"), False)
        self.assertEqual(dm.get_value("usecase_dataset.propagate_cache_to_children"), False)


    def test_02_usecase2(self):
        usecase_file_path = sostrades_core.sos_processes.test.test_disc1_disc2_dataset.usecase_dataset.__file__
        process_path = os.path.dirname(usecase_file_path)
        study = StudyManager(file_path=usecase_file_path)
        dm = study.execution_engine.dm
        # assert data are empty
        self.assertEqual(dm.get_value("usecase_dataset.a"), None)
        self.assertEqual(dm.get_value("usecase_dataset.Disc1VirtualNode.x"), None)
        self.assertEqual(dm.get_value("usecase_dataset.Disc2VirtualNode.x"), None)
        self.assertEqual(dm.get_value("usecase_dataset.Disc1.b"), None)
        self.assertEqual(dm.get_value("usecase_dataset.Disc2.b"), None)
        self.assertEqual(dm.get_value("usecase_dataset.Disc1.c"), None)
        self.assertEqual(dm.get_value("usecase_dataset.Disc2.c"), None)

        study.update_data_from_dataset_mapping(DatasetsMapping.from_json_file(os.path.join(process_path, "usecase_2datasets.json")))

        self.assertEqual(dm.get_value("usecase_dataset.a"), 10)
        self.assertEqual(dm.get_value("usecase_dataset.Disc1VirtualNode.x"), 20)
        self.assertEqual(dm.get_value("usecase_dataset.Disc2VirtualNode.x"), 20)
        self.assertEqual(dm.get_value("usecase_dataset.Disc1.b"), "string_1")
        self.assertEqual(dm.get_value("usecase_dataset.Disc2.b"), "string_1")
        self.assertEqual(dm.get_value("usecase_dataset.Disc1.c"), "string_2")
        self.assertEqual(dm.get_value("usecase_dataset.Disc2.c"), "string_2")

    def test_03_mapping(self):
        """
        Some example to work with dataset mapping
        """
        test_data_folder = os.path.join(os.path.dirname(__file__), "data")
        json_file_path = os.path.join(test_data_folder, "test_92_example_mapping.json")

        dataset_mapping = DatasetsMapping.from_json_file(file_path=json_file_path)
        self.assertEqual(dataset_mapping.datasets_infos["<1connector_id>|<1dataset_id>"].connector_id, "<1connector_id>")
        self.assertEqual(dataset_mapping.datasets_infos["<1connector_id>|<1dataset_id>"].dataset_id, "<1dataset_id>")
        self.assertEqual(dataset_mapping.datasets_infos["<2connector_id>|<2dataset_id>"].connector_id, "<2connector_id>")
        self.assertEqual(dataset_mapping.datasets_infos["<2connector_id>|<2dataset_id>"].dataset_id, "<2dataset_id>")

        self.assertEqual(
            dataset_mapping.namespace_datasets_mapping["namespace1"], ["<1connector_id>|<1dataset_id>"]
        )
        self.assertEqual(
            set(dataset_mapping.namespace_datasets_mapping["namespace2"]),
            set(["<1connector_id>|<1dataset_id>", "<2connector_id>|<2dataset_id>"]),
        )


    def test_04_datasets_types(self):
        usecase_file_path = sostrades_core.sos_processes.test.test_disc1_all_types.usecase_dataset.__file__
        process_path = os.path.dirname(usecase_file_path)
        study = StudyManager(file_path=usecase_file_path)

        dm = study.execution_engine.dm

        study.update_data_from_dataset_mapping(DatasetsMapping.from_json_file(os.path.join(process_path, "usecase_dataset.json")))

        self.assertEqual(dm.get_value("usecase_dataset.Disc1.a"), 1)
        self.assertEqual(dm.get_value("usecase_dataset.Disc1.x"), 4.0)
        self.assertEqual(dm.get_value("usecase_dataset.Disc1.b"), 2)
        self.assertEqual(dm.get_value("usecase_dataset.Disc1.name"), "A1")
        self.assertEqual(dm.get_value("usecase_dataset.Disc1.x_dict"), {"test1":1,"test2":2})
        self.assertTrue(np.array_equal(dm.get_value("usecase_dataset.Disc1.y_array"), np.array([1.0,2.0,3.0])))
        self.assertEqual(dm.get_value("usecase_dataset.Disc1.z_list"), [1.0,2.0,3.0])
        self.assertEqual(dm.get_value("usecase_dataset.Disc1.b_bool"), False)
        self.assertTrue((dm.get_value("usecase_dataset.Disc1.d") == pd.DataFrame({"years":[2023,2024],"x":[1.0,10.0]})).all().all())

    def test_05_nested_process_level0(self):
        usecase_file_path = sostrades_core.sos_processes.test.sellar.test_sellar_coupling.usecase_dataset_sellar_coupling.__file__
        process_path = os.path.dirname(usecase_file_path)
        study = StudyManager(file_path=usecase_file_path)
        study_name = "usecase_dataset_sellar_coupling"

        dm = study.execution_engine.dm

        study.update_data_from_dataset_mapping(DatasetsMapping.from_json_file(os.path.join(process_path, "usecase_dataset_sellar_coupling.json")))

        self.assertEqual(dm.get_value(f"{study_name}.SellarCoupling.x"), [1.0])
        self.assertEqual(dm.get_value(f"{study_name}.SellarCoupling.y_1"), [2.0])
        self.assertEqual(dm.get_value(f"{study_name}.SellarCoupling.y_2"), [3.0])
        self.assertTrue((dm.get_value(f"{study_name}.SellarCoupling.z")== [4.0,5.0]).all())
        self.assertEqual(dm.get_value(f"{study_name}.SellarCoupling.Sellar_Problem.local_dv"), 10.0)


    def test_06_parameter_change_returned_in_load_data_using_both_dict_and_datasets(self):
        usecase_file_path = uc_dataset_dict.__file__
        process_path = os.path.dirname(usecase_file_path)
        study = StudyManager(file_path=usecase_file_path)
        uc = uc_dataset_dict.Study()

        param_changes = study.load_data(from_input_dict=uc.setup_usecase())
        param_changes.extend(study.update_data_from_dataset_mapping(DatasetsMapping.from_json_file(os.path.join(process_path, "usecase_dataset_sellar_coupling.json"))))
        x_parameterchanges = [_pc for _pc in param_changes if _pc.parameter_id == 'usecase_dataset_and_dict_sellar_coupling.SellarCoupling.x']
        z_parameterchanges = [_pc for _pc in param_changes if _pc.parameter_id == 'usecase_dataset_and_dict_sellar_coupling.SellarCoupling.z']

        self.assertEqual(x_parameterchanges[0].variable_type, 'array')
        self.assertEqual(x_parameterchanges[0].old_value, None)
        self.assertTrue(np.all(x_parameterchanges[0].new_value == [21.]))
        self.assertEqual(z_parameterchanges[0].variable_type, 'array')
        self.assertEqual(z_parameterchanges[0].old_value, None)
        self.assertTrue(np.all(z_parameterchanges[0].new_value == [21., 21.]))
        self.assertEqual(x_parameterchanges[0].dataset_id, None)
        self.assertEqual(x_parameterchanges[0].connector_id, None)
        self.assertEqual(z_parameterchanges[0].dataset_id, None)
        self.assertEqual(z_parameterchanges[0].connector_id, None)

        self.assertEqual(x_parameterchanges[1].variable_type, 'array')
        self.assertTrue(np.all(x_parameterchanges[1].old_value == [21.]))
        self.assertTrue(np.all(x_parameterchanges[1].new_value == [1.]))
        self.assertEqual(z_parameterchanges[1].variable_type, 'array')
        self.assertTrue(np.all(z_parameterchanges[1].old_value == [21., 21.]))
        self.assertTrue(np.all(z_parameterchanges[1].new_value == [4., 5.]))
        self.assertEqual(x_parameterchanges[1].dataset_id, 'dataset_sellar')
        self.assertEqual(x_parameterchanges[1].connector_id, 'MVP0_datasets_connector')
        self.assertEqual(z_parameterchanges[1].dataset_id, 'dataset_sellar')
        self.assertEqual(z_parameterchanges[1].connector_id, 'MVP0_datasets_connector')

    def test_07_datasets_local_connector_with_all_non_nested_types(self):
        """
        Check correctness of loaded values after loading a handcrafted local directories' dataset,  testing usage of
        LocalDatasetsConnector and FileSystemDatasetsSerializer.
        """
        usecase_file_path = sostrades_core.sos_processes.test.test_disc1_all_types.usecase_dataset.__file__
        process_path = os.path.dirname(usecase_file_path)
        study = StudyManager(file_path=usecase_file_path)

        dm = study.execution_engine.dm

        study.update_data_from_dataset_mapping(DatasetsMapping.from_json_file(os.path.join(process_path, "usecase_local_dataset.json")))

        self.assertEqual(dm.get_value("usecase_dataset.Disc1.a"), 1)
        self.assertEqual(dm.get_value("usecase_dataset.Disc1.x"), 4.0)
        self.assertEqual(dm.get_value("usecase_dataset.Disc1.b"), 2)
        self.assertEqual(dm.get_value("usecase_dataset.Disc1.name"), "A1")
        self.assertEqual(dm.get_value("usecase_dataset.Disc1.x_dict"), {"test1":1,"test2":2})
        self.assertTrue(np.array_equal(dm.get_value("usecase_dataset.Disc1.y_array"), np.array([1.0,2.0,3.0])))
        self.assertEqual(dm.get_value("usecase_dataset.Disc1.z_list"), [1.0,2.0,3.0])
        self.assertEqual(dm.get_value("usecase_dataset.Disc1.b_bool"), False)
        self.assertTrue((dm.get_value("usecase_dataset.Disc1.d") == pd.DataFrame({"years":[2023,2024],"x":[1.0,10.0]})).all().all())

    def test_08_json_to_local_connector_conversion_and_loading(self):
        """
        Use a local connector to copy values from a JSON connector then load them in the study and check correctness,
        thus testing ability of LocalConnector to both write and load values.
        """
        from sostrades_core.datasets.datasets_connectors.datasets_connector_factory import (
            DatasetConnectorType,
        )
        from sostrades_core.datasets.datasets_connectors.datasets_connector_manager import (
            DatasetsConnectorManager,
        )
        connector_args = {
            "root_directory_path": "./sostrades_core/tests/data/local_datasets_db_copy_test/",
            "create_if_not_exists": True
        }
        DatasetsConnectorManager.register_connector(connector_identifier="MVP0_local_datasets_connector_copy_test",
                                                    connector_type=DatasetConnectorType.get_enum_value("Local"),
                                                    **connector_args)
        usecase_file_path = sostrades_core.sos_processes.test.test_disc1_all_types.usecase_dataset.__file__
        process_path = os.path.dirname(usecase_file_path)
        study = StudyManager(file_path=usecase_file_path)

        dm = study.execution_engine.dm
        connector_to = DatasetsConnectorManager.get_connector('MVP0_local_datasets_connector_copy_test')
        connector_json = DatasetsConnectorManager.get_connector('MVP0_datasets_connector')

        dataset_vars = ["a",
                        "x",
                        "b",
                        "name",
                        "x_dict",
                        "y_array",
                        "z_list",
                        "b_bool",
                        "d"]

        data_types_dict = {_k: dm.get_data(f"usecase_dataset.Disc1.{_k}", "type") for _k in dataset_vars}

        try:
            connector_to.copy_dataset_from(connector_from=connector_json,
                                           dataset_identifier="dataset_all_types",
                                           data_types_dict=data_types_dict,
                                           create_if_not_exists=True)

            study.update_data_from_dataset_mapping(
                DatasetsMapping.from_json_file(os.path.join(process_path, "usecase_local_dataset_copy_test.json")))
            self.assertEqual(dm.get_value("usecase_dataset.Disc1.a"), 1)
            self.assertEqual(dm.get_value("usecase_dataset.Disc1.x"), 4.0)
            self.assertEqual(dm.get_value("usecase_dataset.Disc1.b"), 2)
            self.assertEqual(dm.get_value("usecase_dataset.Disc1.name"), "A1")
            self.assertEqual(dm.get_value("usecase_dataset.Disc1.x_dict"), {"test1":1,"test2":2})
            self.assertTrue(np.array_equal(dm.get_value("usecase_dataset.Disc1.y_array"), np.array([1.0,2.0,3.0])))
            self.assertEqual(dm.get_value("usecase_dataset.Disc1.z_list"), [1.0,2.0,3.0])
            self.assertEqual(dm.get_value("usecase_dataset.Disc1.b_bool"), False)
            self.assertTrue((dm.get_value("usecase_dataset.Disc1.d") == pd.DataFrame({"years":[2023,2024],"x":[1.0,10.0]})).all().all())
            connector_to.clear(remove_root_directory=True)
        except Exception as cm:
            connector_to.clear(remove_root_directory=True)
            raise cm

    def test_09_dataset_error(self):
        """
        Some example to check datasets error
        """
        test_data_folder = os.path.join(os.path.dirname(__file__), "data")

        # check mapping file error
        mapping_error_json_file_path = os.path.join(test_data_folder, "test_92_example_mapping_error_format.json")
        with self.assertRaises(DatasetsMappingException):
            DatasetsMapping.from_json_file(mapping_error_json_file_path)

        # check dataset reading error
        usecase_file_path = sostrades_core.sos_processes.test.test_disc1_all_types.usecase_dataset.__file__
        process_path = os.path.dirname(usecase_file_path)
        study = StudyManager(file_path=usecase_file_path)
        mapping = DatasetsMapping.from_json_file(os.path.join(process_path, "usecase_local_dataset_error.json"))
        with self.assertRaises(DatasetGenericException):
            study.update_data_from_dataset_mapping(mapping)

    def test_10_repository_dataset_connector(self):
        """
        Some example to check repository datasets connector
        """
        test_data_folder = os.path.join(os.path.dirname(__file__), "data")

        mapping_repo_file_path = os.path.join(test_data_folder, "test_92_mapping_repository.json")


        usecase_file_path = sostrades_core.sos_processes.test.test_disc1_all_types.usecase_dataset.__file__
        process_path = os.path.dirname(usecase_file_path)
        study = StudyManager(file_path=usecase_file_path)
        dm = study.execution_engine.dm
        study.update_data_from_dataset_mapping(DatasetsMapping.from_json_file(mapping_repo_file_path))

        self.assertEqual(dm.get_value("usecase_dataset.Disc1.a"), 1)
        self.assertEqual(dm.get_value("usecase_dataset.Disc1.x"), 4.0)
        self.assertEqual(dm.get_value("usecase_dataset.Disc1.b"), 2)
        self.assertEqual(dm.get_value("usecase_dataset.Disc1.name"), "A1")
        self.assertEqual(dm.get_value("usecase_dataset.Disc1.x_dict"), {"test1":1,"test2":2})
        self.assertTrue(np.array_equal(dm.get_value("usecase_dataset.Disc1.y_array"), np.array([1.0,2.0,3.0])))
        self.assertEqual(dm.get_value("usecase_dataset.Disc1.z_list"), [1.0,2.0,3.0])
        self.assertEqual(dm.get_value("usecase_dataset.Disc1.b_bool"), False)
        self.assertTrue((dm.get_value("usecase_dataset.Disc1.d") == pd.DataFrame({"years":[2023,2024],"x":[1.0,10.0]})).all().all())

    def test_11_datasets_local_connector_nested_types(self):
        """
        Check correctness of loaded values after loading a handcrafted local directories' dataset, testing usage of
        LocalDatasetsConnector and FileSystemDatasetsSerializer pickle-based loading for the following nested types:
            - dict[str: DataFrame]
            - dict[str: dict[str: DataFrame]]
            - dict[str: dict[str: float]]  (THIS IS JSONIFIABLE)
            - array[str]
            - array[DataFrame]
            - design space with lists (DataFrame with string, list, and bool columns)
            - design space with arrays (DataFrame with string, array, list and bool columns)
        """

        usecase_file_path = sostrades_core.sos_processes.test.test_disc1_nested_types.usecase_local_dataset.__file__
        process_path = os.path.dirname(usecase_file_path)
        study = StudyManager(file_path=usecase_file_path)
        dm = study.execution_engine.dm
        study.update_data_from_dataset_mapping(DatasetsMapping.from_json_file(os.path.join(process_path, "usecase_local_dataset.json")))
        dm_dict = {var: dm.get_value(f"usecase_local_dataset.Disc1.{var}") for var in self.nested_types_reference_dict}
        self.assertTrue(dict_are_equal(self.nested_types_reference_dict, dm_dict))

    def test_12_local_to_local_connector_conversion_and_loading_for_nested_types(self):
        """
        Use a local connector to copy values from a validated local connector then load them in the study and check
        correctness, thus testing ability of LocalConnector to both write and load values in the scope of the nested
        types listed in test_11 above, some of which need to be stored in a separate pickle (1 pickle per dataset).

        Note the following differences between connector dump to pickle and the hand-crafted dataset used for test_11:
        - since dict[str: dict[str: float]] is jsonifiable it will be saved in the descriptor.json, and not pickled
        - since dataframe dumping is based on GUI method, it can dump design-space-like dataframes to csv, not pickled
        """
        from sostrades_core.datasets.datasets_connectors.datasets_connector_factory import (
            DatasetConnectorType,
        )
        from sostrades_core.datasets.datasets_connectors.datasets_connector_manager import (
            DatasetsConnectorManager,
        )
        connector_args = {
            "root_directory_path": "./sostrades_core/tests/data/local_datasets_db_copy_test_nested/",
            "create_if_not_exists": True
        }
        DatasetsConnectorManager.register_connector(connector_identifier="MVP0_local_datasets_connector_copy_test_nested",
                                                    connector_type=DatasetConnectorType.get_enum_value("Local"),
                                                    **connector_args)
        usecase_file_path = sostrades_core.sos_processes.test.test_disc1_nested_types.usecase_local_dataset.__file__
        process_path = os.path.dirname(usecase_file_path)
        study = StudyManager(file_path=usecase_file_path)

        dm = study.execution_engine.dm
        connector_to = DatasetsConnectorManager.get_connector('MVP0_local_datasets_connector_copy_test_nested')
        connector_local = DatasetsConnectorManager.get_connector('MVP0_local_datasets_connector')

        data_types_dict = {_k: dm.get_data(f"usecase_local_dataset.Disc1.{_k}", "type") for _k in self.nested_types_reference_dict}

        try:
            connector_to.copy_dataset_from(connector_from=connector_local,
                                           dataset_identifier="dataset_nested_types",
                                           data_types_dict=data_types_dict,
                                           create_if_not_exists=True)

            study.update_data_from_dataset_mapping(
                DatasetsMapping.from_json_file(os.path.join(process_path, "usecase_local_dataset_copy_test.json")))
            dm_dict = {var: dm.get_value(f"usecase_local_dataset.Disc1.{var}") for var in self.nested_types_reference_dict}

            self.assertTrue(dict_are_equal(self.nested_types_reference_dict, dm_dict))
            connector_to.clear(remove_root_directory=True)
        except Exception as cm:
            connector_to.clear(remove_root_directory=True)
            raise cm



    def test_13_export_with_repository_dataset_connector(self):
        """
        Some example to check repository datasets connector export
        """
        from sostrades_core.datasets.datasets_connectors.datasets_connector_factory import (
            DatasetConnectorType,
        )
        from sostrades_core.datasets.datasets_connectors.datasets_connector_manager import (
            DatasetsConnectorManager,
        )


        #create usecase with data
        test_data_folder = os.path.join(os.path.dirname(__file__), "data")
        mapping_repo_file_path = os.path.join(test_data_folder, "test_92_mapping_repository.json")
        usecase_file_path = sostrades_core.sos_processes.test.test_disc1_all_types.usecase_dataset.__file__
        process_path = os.path.dirname(usecase_file_path)
        study = StudyManager(file_path=usecase_file_path)
        study.update_data_from_dataset_mapping(DatasetsMapping.from_json_file(mapping_repo_file_path))

        # export study in another folder to compare the datasets
        # create connector test for export
        connector_args = {
            "root_directory_path": "./sostrades_core/tests/data/local_datasets_db_export_test/",
            "create_if_not_exists": True
        }

        DatasetsConnectorManager.register_connector(connector_identifier="MVP0_local_datasets_connector_export_test",
                                                    connector_type=DatasetConnectorType.get_enum_value("Local"),
                                                    **connector_args)
        export_mapping_repo_file_path = os.path.join(test_data_folder, "test_92_export_mapping_repository.json")

        study.export_data_from_dataset_mapping(DatasetsMapping.from_json_file(export_mapping_repo_file_path))




        dm = study.execution_engine.dm
        connector_export = DatasetsConnectorManager.get_connector('MVP0_local_datasets_connector_export_test')

        dataset_vars = ["a",
                        "x",
                        "b",
                        "name",
                        "x_dict",
                        "y_array",
                        "z_list",
                        "b_bool",
                        "d"]

        data_types_dict = {_k: dm.get_data(f"usecase_dataset.Disc1.{_k}", "type") for _k in dataset_vars}

        try:
            values = connector_export.get_values_all(dataset_identifier="dataset_disc1",
                                           data_types_dict=data_types_dict)

            self.assertEqual(values["a"], 1)
            self.assertEqual(values["x"], 4.0)
            self.assertEqual(values["b"], 2)
            self.assertEqual(values["name"], "A1")
            self.assertEqual(values["x_dict"], {"test1":1,"test2":2})
            self.assertTrue(np.array_equal(values["y_array"], np.array([1.0,2.0,3.0])))
            self.assertEqual(values["z_list"], [1.0,2.0,3.0])
            self.assertEqual(values["b_bool"], False)
            self.assertTrue((values["d"] == pd.DataFrame({"years":[2023,2024],"x":[1.0,10.0]})).all().all())
            connector_export.clear(remove_root_directory=True)
        except Exception as cm:
            connector_export.clear(remove_root_directory=True)
<<<<<<< HEAD
            raise 

    def test_14_test_import_parameter_level(self):

        usecase_file_path = sostrades_core.sos_processes.test.test_disc1_all_types.usecase_dataset.__file__
        test_data_folder = os.path.join(os.path.dirname(__file__), "data")
        # this 
        mapping_repo_file_path = os.path.join(test_data_folder, "test_92_mapping_parameters_level_repository.json")
        process_path = os.path.dirname(usecase_file_path)
        study = StudyManager(file_path=usecase_file_path)
        dm = study.execution_engine.dm
        # assert data are empty
        self.assertEqual(dm.get_value("usecase_dataset.Disc1.a"), None)
        self.assertEqual(dm.get_value("usecase_dataset.Disc1.x"), None)
        self.assertEqual(dm.get_value("usecase_dataset.Disc1.b"), None)
        self.assertEqual(dm.get_value("usecase_dataset.Disc1.x_dict"), {})
        self.assertEqual(len(dm.get_value("usecase_dataset.Disc1.d")), 0)
        self.assertEqual(dm.get_value("usecase_dataset.linearization_mode"), "auto")
        self.assertEqual(dm.get_value("usecase_dataset.Disc1.linearization_mode"), "auto")

        study.update_data_from_dataset_mapping(DatasetsMapping.from_json_file(mapping_repo_file_path))

        self.assertEqual(dm.get_value("usecase_dataset.Disc1.a"), 2)
        self.assertEqual(dm.get_value("usecase_dataset.Disc1.x"), 4.0)
        self.assertEqual(dm.get_value("usecase_dataset.Disc1.b"), None)
        self.assertEqual(dm.get_value("usecase_dataset.Disc1.x_dict"), {})
        self.assertEqual(len(dm.get_value("usecase_dataset.Disc1.d")), 2)

        #check numerical parameters
        self.assertEqual(dm.get_value("usecase_dataset.linearization_mode"), "auto")
        self.assertEqual(dm.get_value("usecase_dataset.Disc1.linearization_mode"), "auto")

    def test_15_test_export_parameter_level(self):
        """
        Some example to check repository datasets connector export
        """
        from sostrades_core.datasets.datasets_connectors.datasets_connector_factory import (
            DatasetConnectorType,
        )
        from sostrades_core.datasets.datasets_connectors.datasets_connector_manager import (
            DatasetsConnectorManager,
        )

       
        #create usecase with data
        test_data_folder = os.path.join(os.path.dirname(__file__), "data")
        mapping_repo_file_path = os.path.join(test_data_folder, "test_92_mapping_repository.json")
        usecase_file_path = sostrades_core.sos_processes.test.test_disc1_all_types.usecase_dataset.__file__
        process_path = os.path.dirname(usecase_file_path)
        study = StudyManager(file_path=usecase_file_path)
        study.update_data_from_dataset_mapping(DatasetsMapping.from_json_file(mapping_repo_file_path))

        # export study in another folder to compare the datasets
        # create connector test for export
        connector_args = {
            "root_directory_path": "./sostrades_core/tests/data/local_test_export_param/",
            "create_if_not_exists": True
        }

        DatasetsConnectorManager.register_connector(connector_identifier="MVP0_local_export_test_param",
                                                    connector_type=DatasetConnectorType.get_enum_value("Local"),
                                                    **connector_args)
        export_mapping_repo_file_path = os.path.join(test_data_folder, "test_92_export_mapping_param_level.json")
        try:
            study.export_data_from_dataset_mapping(DatasetsMapping.from_json_file(export_mapping_repo_file_path))
            

            

            dm = study.execution_engine.dm
            connector_export = DatasetsConnectorManager.get_connector('MVP0_local_export_test_param')
            
            dataset_vars = ["a",
                            "x",
                            "b",
                            "name",
                            "x_dict",
                            "y_array",
                            "z_list",
                            "b_bool",
                            "d"]

            data_types_dict = {_k: dm.get_data(f"usecase_dataset.Disc1.{_k}", "type") for _k in dataset_vars}

        
            values = connector_export.get_values_all(dataset_identifier="dataset_all_types",
                                           data_types_dict=data_types_dict)

            self.assertEqual(values["x"], 4.0)
            self.assertEqual(values["b"], 1)
            self.assertTrue((values["d"] == pd.DataFrame({"years":[2023,2024],"x":[1.0,10.0]})).all().all())
            connector_export.clear(remove_root_directory=True)
        except Exception as cm:
            connector_export.clear(remove_root_directory=True)
            raise 

    def _test_xx_bq(self):
        """
        Use a local connector to copy values from a JSON connector then load them in the study and check correctness,
        thus testing ability of LocalConnector to both write and load values.
        """
        # FIXME: utility test for revision branch with local config etc. to be updated upon merge
        os.environ["GOOGLE_APPLICATION_CREDENTIALS"] = ""
        from sostrades_core.datasets.datasets_connectors.datasets_connector_factory import (
            DatasetConnectorType,
        )
        from sostrades_core.datasets.datasets_connectors.datasets_connector_manager import (
            DatasetsConnectorManager,
        )
        connector_args = {
            "project_id": "gcp-businessplanet"
        }
        DatasetsConnectorManager.register_connector(connector_identifier="MVP0_bigquery_connector_copy_test",
                                                    connector_type=DatasetConnectorType.get_enum_value("Bigquery"),
                                                    **connector_args)
        usecase_file_path = sostrades_core.sos_processes.test.test_disc1_all_types.usecase_dataset.__file__
        process_path = os.path.dirname(usecase_file_path)
        study = StudyManager(file_path=usecase_file_path)

        dm = study.execution_engine.dm
        connector_to = DatasetsConnectorManager.get_connector('MVP0_bigquery_connector_copy_test')
        connector_json = DatasetsConnectorManager.get_connector('MVP0_datasets_connector')

        dataset_vars = ["a",
                        "x",
                        "b",
                        "name",
                        "x_dict",
                        "y_array",
                        "z_list",
                        "b_bool",
                        "d"]

        data_types_dict = {_k: dm.get_data(f"usecase_dataset.Disc1.{_k}", "type") for _k in dataset_vars}

        connector_to.copy_dataset_from(connector_from=connector_json,
                                       dataset_identifier="dataset_all_types",
                                       data_types_dict=data_types_dict,
                                       create_if_not_exists=True)

        study.update_data_from_dataset_mapping(
            DatasetsMapping.from_json_file(os.path.join(process_path, "usecase_bigquery_dataset_copy_test.json")))
        self.assertEqual(dm.get_value("usecase_dataset.Disc1.a"), 1)
        self.assertEqual(dm.get_value("usecase_dataset.Disc1.x"), 4.0)
        self.assertEqual(dm.get_value("usecase_dataset.Disc1.b"), 2)
        self.assertEqual(dm.get_value("usecase_dataset.Disc1.name"), "A1")
        self.assertEqual(dm.get_value("usecase_dataset.Disc1.x_dict"), {"test1":1,"test2":2})
        self.assertTrue(np.array_equal(dm.get_value("usecase_dataset.Disc1.y_array"), np.array([1.0,2.0,3.0])))
        self.assertEqual(dm.get_value("usecase_dataset.Disc1.z_list"), [1.0,2.0,3.0])
        self.assertEqual(dm.get_value("usecase_dataset.Disc1.b_bool"), False)
        self.assertTrue((dm.get_value("usecase_dataset.Disc1.d") == pd.DataFrame({"years":[2023,2024],"x":[1.0,10.0]})).all().all())


if __name__=="__main__":
    cls = TestDatasets()
    cls.setUp()
    cls.test_13_export_with_repository_dataset_connector()
=======
            raise
>>>>>>> 60418497
<|MERGE_RESOLUTION|>--- conflicted
+++ resolved
@@ -519,14 +519,13 @@
             connector_export.clear(remove_root_directory=True)
         except Exception as cm:
             connector_export.clear(remove_root_directory=True)
-<<<<<<< HEAD
-            raise 
+            raise
 
     def test_14_test_import_parameter_level(self):
 
         usecase_file_path = sostrades_core.sos_processes.test.test_disc1_all_types.usecase_dataset.__file__
         test_data_folder = os.path.join(os.path.dirname(__file__), "data")
-        # this 
+        # this
         mapping_repo_file_path = os.path.join(test_data_folder, "test_92_mapping_parameters_level_repository.json")
         process_path = os.path.dirname(usecase_file_path)
         study = StudyManager(file_path=usecase_file_path)
@@ -563,7 +562,7 @@
             DatasetsConnectorManager,
         )
 
-       
+
         #create usecase with data
         test_data_folder = os.path.join(os.path.dirname(__file__), "data")
         mapping_repo_file_path = os.path.join(test_data_folder, "test_92_mapping_repository.json")
@@ -585,13 +584,13 @@
         export_mapping_repo_file_path = os.path.join(test_data_folder, "test_92_export_mapping_param_level.json")
         try:
             study.export_data_from_dataset_mapping(DatasetsMapping.from_json_file(export_mapping_repo_file_path))
-            
-
-            
+
+
+
 
             dm = study.execution_engine.dm
             connector_export = DatasetsConnectorManager.get_connector('MVP0_local_export_test_param')
-            
+
             dataset_vars = ["a",
                             "x",
                             "b",
@@ -604,7 +603,7 @@
 
             data_types_dict = {_k: dm.get_data(f"usecase_dataset.Disc1.{_k}", "type") for _k in dataset_vars}
 
-        
+
             values = connector_export.get_values_all(dataset_identifier="dataset_all_types",
                                            data_types_dict=data_types_dict)
 
@@ -614,7 +613,8 @@
             connector_export.clear(remove_root_directory=True)
         except Exception as cm:
             connector_export.clear(remove_root_directory=True)
-            raise 
+            raise
+
 
     def _test_xx_bq(self):
         """
@@ -676,7 +676,4 @@
 if __name__=="__main__":
     cls = TestDatasets()
     cls.setUp()
-    cls.test_13_export_with_repository_dataset_connector()
-=======
-            raise
->>>>>>> 60418497
+    cls.test_13_export_with_repository_dataset_connector()
--- conflicted
+++ resolved
@@ -22,9 +22,7 @@
 import pandas as pd
 
 from sostrades_core.datasets.dataset_mapping import DatasetsMapping
-from sostrades_core.datasets.datasets_connectors.datasets_connector_factory import DatasetConnectorType
-from sostrades_core.datasets.datasets_connectors.datasets_connector_manager import DatasetsConnectorManager
-from sostrades_core.study_manager.base_study_manager import BaseStudyManager
+from sostrades_core.study_manager.study_manager import StudyManager
 
 
 class TestDatasets(unittest.TestCase):
@@ -35,24 +33,11 @@
     def setUp(self):
         # Set logging level to debug for datasets
         logging.getLogger("sostrades_core.datasets").setLevel(logging.DEBUG)
-        # register connector for tests
-        self.test_data_folder = os.path.join(os.path.dirname(__file__), "data")
-        # DatasetsConnectorManager.register_connector(
-        #     connector_identifier="JSON_datasets",
-        #     connector_type=DatasetConnectorType.JSON,
-        #     file_path=os.path.join(self.test_data_folder, "test_92_datasets_db.json"),
-        # )
-
-        self.repo = "sostrades_core.sos_processes.test.test_disc1_disc2_dataset"
+
+        self.process_module_name = "sostrades_core.sos_processes.test.test_disc1_disc2_dataset"
         self.study_name = "usecase_dataset"
-<<<<<<< HEAD
-        self.proc_name = "test_disc1_disc2_dataset"
-        self.process_path = os.path.join(Path(__file__).parents[1], "sos_processes", "test", self.proc_name)
-        self.study = BaseStudyManager(self.repo, self.proc_name, self.study_name)
-=======
         self.process_path = os.path.join(Path(__file__).parents[1], "sos_processes", "test", "test_disc1_disc2_dataset")
-        self.study = StudyManager(self.repo, self.study_name)
->>>>>>> 8fab74a9
+        self.study = StudyManager(self.process_module_name, self.study_name)
 
     def test_01_usecase1(self):
         dm = self.study.execution_engine.dm
@@ -159,7 +144,8 @@
         """
         Some example to work with dataset mapping
         """
-        json_file_path = os.path.join(self.test_data_folder, "test_92_example_mapping.json")
+        test_data_folder = os.path.join(os.path.dirname(__file__), "data")
+        json_file_path = os.path.join(test_data_folder, "test_92_example_mapping.json")
 
         dataset_mapping = DatasetsMapping.from_json_file(file_path=json_file_path)
         self.assertEqual(dataset_mapping.datasets_infos["Dataset1"].connector_id, "<1connector_id>")
@@ -177,11 +163,10 @@
     
 
     def test_04_datasets_types(self):
-        repo = "sostrades_core.sos_processes.test"
+        process_module_name = "sostrades_core.sos_processes.test.test_disc1_all_types"
         study_name = "usecase_dataset"
-        proc_name = "test_disc1_all_types"
-        process_path = os.path.join(Path(__file__).parents[1], "sos_processes", "test", proc_name)
-        study = BaseStudyManager(repo, proc_name, study_name)
+        process_path = os.path.join(Path(__file__).parents[1], "sos_processes", "test", "test_disc1_all_types")
+        study = StudyManager(process_module_name, study_name)
 
         dm = study.execution_engine.dm
         # assert data are empty
@@ -208,11 +193,10 @@
         self.assertTrue((dm.get_value("usecase_dataset.Disc1.d") == pd.DataFrame({"years":[2023,2024],"x":[1.0,10.0]})).all().all())
     
     def test_05_nested_process_level0(self):
-        repo = "sostrades_core.sos_processes.test.sellar"
+        process_module_name = "sostrades_core.sos_processes.test.sellar.test_sellar_coupling"
         study_name = "usecase_dataset_sellar_coupling"
-        proc_name = "test_sellar_coupling"
-        process_path = os.path.join(Path(__file__).parents[1], "sos_processes", "test","sellar", proc_name)
-        study = BaseStudyManager(repo, proc_name, study_name)
+        process_path = os.path.join(Path(__file__).parents[1], "sos_processes", "test", "sellar", "test_sellar_coupling")
+        study = StudyManager(process_module_name, study_name)
 
         dm = study.execution_engine.dm
         # assert data are empty

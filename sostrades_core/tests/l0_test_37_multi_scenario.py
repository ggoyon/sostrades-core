'''
Copyright 2022 Airbus SAS
Modifications on 2023/04/13-2023/11/03 Copyright 2023 Capgemini

Licensed under the Apache License, Version 2.0 (the "License");
you may not use this file except in compliance with the License.
You may obtain a copy of the License at

    http://www.apache.org/licenses/LICENSE-2.0

Unless required by applicable law or agreed to in writing, software
distributed under the License is distributed on an "AS IS" BASIS,
WITHOUT WARRANTIES OR CONDITIONS OF ANY KIND, either express or implied.
See the License for the specific language governing permissions and
limitations under the License.
'''
'''
mode: python; py-indent-offset: 4; tab-width: 4; coding: utf-8
'''
import unittest
from time import sleep
from shutil import rmtree
from pathlib import Path
from os.path import join
import pandas as pd
from numpy import array

from sostrades_core.execution_engine.execution_engine import ExecutionEngine
from tempfile import gettempdir
from sostrades_core.tools.rw.load_dump_dm_data import DirectLoadDump
from sostrades_core.study_manager.base_study_manager import BaseStudyManager
from sostrades_core.sos_processes.test.tests_driver_eval.multi.test_multi_driver_sample_generator_simple.usecase_without_ref import \
    Study


class TestMultiScenario(unittest.TestCase):
    """
    SoSMultiScenario test class
    """

    def setUp(self):
        '''
        Initialize third data needed for testing
        '''
        self.dirs_to_del = []
        self.namespace = 'MyCase'
        self.study_name = f'{self.namespace}'
        self.repo = 'sostrades_core.sos_processes.test'
        self.base_path = 'sostrades_core.sos_wrapping.test_discs'
        self.exec_eng = ExecutionEngine(self.namespace)
        self.factory = self.exec_eng.factory
        self.root_dir = gettempdir()

        # reference var values
        self.x1 = 2.
        self.a1 = 3
        self.constant = 3
        self.power = 2
        self.b1 = 4
        self.b2 = 2
        self.z1 = 1.2
        self.z2 = 1.5

        self.b3 = 1
        self.z3 = 1.8

        self.power1 = 1
        self.constant1 = 4
        self.power2 = 3

    def setUp_cp(self):
        self.sampling_generation_mode_cp = 'at_configuration_time'
        # self.sampling_generation_mode_cp = 'at_run_time'

        self.study_name_cp = 'cp'
        self.sampling_method_cp = 'cartesian_product'

        dict_of_list_values = {
            'Disc1.b': [self.b1, self.b2],
            'z': [self.z1, self.z2]
        }
        list_of_values_b_z = [[], dict_of_list_values['Disc1.b'],
                              [], [], dict_of_list_values['z']]

        input_selection_cp_b_z = {'selected_input': [False, True, False, False, True],
                                  'full_name': ['', 'Disc1.b', '', '', 'z'],
                                  'list_of_values': list_of_values_b_z
                                  }
        self.input_selection_cp_b_z = pd.DataFrame(input_selection_cp_b_z)

        dict_of_list_values_3 = {
            'Disc1.b': [self.b1, self.b2, self.b3],
            'z': [self.z1, self.z2, self.z3]
        }
        list_of_values_b_z_3 = [[], dict_of_list_values_3['Disc1.b'],
                                [], [], dict_of_list_values_3['z']]

        input_selection_cp_b_z_3 = {'selected_input': [False, True, False, False, True],
                                    'full_name': ['', 'Disc1.b', '', '', 'z'],
                                    'list_of_values': list_of_values_b_z_3
                                    }
        self.input_selection_cp_b_z_3 = pd.DataFrame(input_selection_cp_b_z_3)

        dict_of_list_values_b_z_p = {
            'Disc1.b': [self.b1, self.b2],
            'z': [self.z1, self.z2],
            'Disc3.power': [self.power1, self.power2]
        }
        list_of_values_b_z_p = [[], dict_of_list_values_b_z_p['Disc1.b'],
                                [], [], dict_of_list_values_b_z_p['z'], dict_of_list_values_b_z_p['Disc3.power']]

        input_selection_cp_b_z_p = {'selected_input': [False, True, False, False, True, True],
                                    'full_name': ['', 'Disc1.b', '', '', 'z', 'Disc3.power'],
                                    'list_of_values': list_of_values_b_z_p
                                    }
        self.input_selection_cp_b_z_p = pd.DataFrame(input_selection_cp_b_z_p)

    def setUp_cp_sellar(self):
        self.sampling_generation_mode_cp = 'at_configuration_time'
        # self.sampling_generation_mode_cp = 'at_run_time'

        self.study_name_cp = 'cp'
        self.sampling_method_cp = 'cartesian_product'

        dict_of_list_values = {
            'x': [array([3.]), array([4.])],
            'z': [array([-10., 0.])]
        }

        list_of_values = [[], dict_of_list_values['x'],
                          [], [], dict_of_list_values['z']]

        input_selection_cp_x_z = {'selected_input': [False, True, False, False, True],
                                  'full_name': ['Eval.SellarProblem.local_dv', 'x', 'y_1',
                                                'y_2',
                                                'z'],
                                  'list_of_values': list_of_values
                                  }
        self.input_selection_cp_x_z = pd.DataFrame(input_selection_cp_x_z)

    def tearDown(self):

        for dir_to_del in self.dirs_to_del:
            sleep(0.5)
            if Path(dir_to_del).is_dir():
                rmtree(dir_to_del)
        sleep(0.5)

    def test_01_multiscenario_with_sample_generator_cp(self):
        """
        This test checks the configuration and execution of a multi-instance driver with a simple subprocess and a
        cartesian product sample generator. It also checks the proper management of eval_inputs variable when changing
        generation method from simple to cartesian product and back.
        """
        # # simple 2-disc process NOT USING nested scatters
        repo_name = self.repo + ".tests_driver_eval.multi"
        proc_name = 'test_multi_driver_sample_generator_simple'
        builders = self.exec_eng.factory.get_builder_from_process(repo_name,
                                                                  proc_name)
        self.exec_eng.factory.set_builders_to_coupling_builder(builders)
        self.exec_eng.configure()

        # get the sample generator inputs
        self.setUp_cp()
        # setup the driver and the sample generator jointly
        dict_values = {}
        dict_values[f'{self.study_name}.multi_scenarios.with_sample_generator'] = True
        dict_values[f'{self.study_name}.SampleGenerator.sampling_method'] = 'cartesian_product'
        self.exec_eng.load_study_from_input_dict(dict_values)

        # check management of eval_inputs columns and dataframe descriptor
        eval_inputs = self.exec_eng.dm.get_value(f'{self.study_name}.multi_scenarios.eval_inputs')
        eval_inputs_df_desc = self.exec_eng.dm.get_data(f'{self.study_name}.multi_scenarios.eval_inputs',
                                                        'dataframe_descriptor')
        self.assertListEqual(eval_inputs.columns.tolist(),
                             ['selected_input', 'full_name', 'list_of_values'])
        self.assertListEqual(list(eval_inputs_df_desc.keys()),
                             ['selected_input', 'full_name', 'list_of_values'])

        dict_values[f'{self.study_name}.multi_scenarios.eval_inputs'] = self.input_selection_cp_b_z
        self.exec_eng.load_study_from_input_dict(dict_values)

        self.assertEqual(self.exec_eng.dm.get_value(
            'MyCase.multi_scenarios.samples_df')['scenario_name'].values.tolist(), ['scenario_1',
                                                                                    'scenario_2',
                                                                                    'scenario_3',
                                                                                    'scenario_4'])

        # manually configure the scenarios non-varying values (~reference)
        scenario_list = ['scenario_1', 'scenario_2', 'scenario_4']
        for scenario in scenario_list:
            dict_values[f'{self.study_name}.multi_scenarios.{scenario}.a'] = self.a1
            dict_values[f'{self.study_name}.multi_scenarios.{scenario}.x'] = self.x1
            dict_values[f'{self.study_name}.multi_scenarios.{scenario}.Disc3.constant'] = self.constant
            dict_values[f'{self.study_name}.multi_scenarios.{scenario}.Disc3.power'] = self.power
            dict_values[f'{self.study_name}.multi_scenarios.{scenario}.z'] = self.z1

        # activate some of the scenarios, deactivated by default
        samples_df = self.exec_eng.dm.get_value(
            f'{self.study_name}.multi_scenarios.samples_df')
        samples_df['selected_scenario'] = [True, True, False, True]
        dict_values[f'{self.study_name}.multi_scenarios.samples_df'] = samples_df
        self.exec_eng.load_study_from_input_dict(dict_values)

        ## flatten_subprocess
        # ms_disc = self.exec_eng.dm.get_disciplines_with_name(
        #     'MyCase.multi_scenarios')[0]
        # ms_sub_disc_names = [d.sos_name for d in ms_disc.proxy_disciplines]
        # self.assertEqual(ms_sub_disc_names, ['scenario_1',
        #                                      'scenario_2',
        #                                      'scenario_4'])

        self.exec_eng.execute()

        y1, o1 = (self.a1 * self.x1 + self.b1,
                  self.constant + self.z1 ** self.power)
        y2, o2 = (self.a1 * self.x1 + self.b1,
                  self.constant + self.z2 ** self.power)
        y4, o4 = (self.a1 * self.x1 + self.b2,
                  self.constant + self.z2 ** self.power)

        self.assertEqual(self.exec_eng.dm.get_value(
            'MyCase.multi_scenarios.scenario_1.y'), y1)
        self.assertEqual(self.exec_eng.dm.get_value(
            'MyCase.multi_scenarios.scenario_2.y'), y2)
        self.assertEqual(self.exec_eng.dm.get_value(
            'MyCase.multi_scenarios.scenario_4.y'), y4)

        self.assertEqual(self.exec_eng.dm.get_value(
            'MyCase.multi_scenarios.scenario_1.o'), o1)
        self.assertEqual(self.exec_eng.dm.get_value(
            'MyCase.multi_scenarios.scenario_2.o'), o2)
        self.assertEqual(self.exec_eng.dm.get_value(
            'MyCase.multi_scenarios.scenario_4.o'), o4)

        # check management of eval_inputs columns and dataframe descriptor when changing back to simple mode
        self.exec_eng.load_study_from_input_dict({f'{self.study_name}.SampleGenerator.sampling_method': 'simple'})
        eval_inputs = self.exec_eng.dm.get_value(f'{self.study_name}.multi_scenarios.eval_inputs')
        eval_inputs_df_desc = self.exec_eng.dm.get_data(f'{self.study_name}.multi_scenarios.eval_inputs',
                                                        'dataframe_descriptor')
        self.assertListEqual(eval_inputs.columns.tolist(),
                             ['selected_input', 'full_name'])
        self.assertListEqual(list(eval_inputs_df_desc.keys()),
                             ['selected_input', 'full_name'])

    def test_02_multiscenario_with_sample_generator_cp_sellar(self):

        # # simple 2-disc process NOT USING nested scatters
        repo_name = self.repo + ".tests_driver_eval.multi"
        proc_name = 'test_multi_driver_with_sample_option_sellar'
        builders = self.exec_eng.factory.get_builder_from_process(repo_name,
                                                                  proc_name)
        self.exec_eng.factory.set_builders_to_coupling_builder(builders)
        self.exec_eng.configure()

        # get the sample generator inputs
        self.setUp_cp_sellar()
        # setup the driver and the sample generator jointly
        dict_values = {}
        dict_values[f'{self.study_name}.Eval.with_sample_generator'] = True
        dict_values[f'{self.study_name}.SampleGenerator.sampling_method'] = 'cartesian_product'
        self.exec_eng.load_study_from_input_dict(dict_values)

        dict_values[f'{self.study_name}.Eval.eval_inputs'] = self.input_selection_cp_x_z
        self.exec_eng.load_study_from_input_dict(dict_values)

        # manually configure the scenarios non-varying values (~reference)
        scenario_list = ['scenario_1', 'scenario_2']
        for scenario in scenario_list:
            dict_values[self.study_name + '.Eval.' +
                        scenario + '.Sellar_Problem.local_dv'] = 10.
            dict_values[self.study_name + '.Eval.' +
                        scenario + '.y_1'] = array([1.])
            dict_values[self.study_name + '.Eval.' +
                        scenario + '.y_2'] = array([1.])
        self.exec_eng.load_study_from_input_dict(dict_values)

        self.exec_eng.execute()

    def test_03_multiscenario_with_sample_generator_cp_sellar_study(self):
        # # simple 2-disc process NOT USING nested scatters

        from os.path import join, dirname
        from sostrades_core.study_manager.base_study_manager import BaseStudyManager
        ref_dir = join(dirname(__file__), 'data')
        dump_dir = join(ref_dir, 'dump_load_cache')

        self.study_name = 'MyStudy'
        repo_name = self.repo + ".tests_driver_eval.multi"
        proc_name = 'test_multi_driver_with_sample_option_sellar'

        # get the sample generator inputs
        self.setUp_cp_sellar()

        study_dump = BaseStudyManager(
            repo_name, proc_name, self.study_name)
        study_dump.set_dump_directory(dump_dir)
        study_dump.load_data()

        ################ Start checks ##########################
        self.ns = f'{self.study_name}'

        self.exec_eng = study_dump.ee

        # setup the driver and the sample generator jointly
        dict_values = {}
        dict_values[f'{self.study_name}.Eval.with_sample_generator'] = True
        dict_values[f'{self.study_name}.SampleGenerator.sampling_method'] = 'cartesian_product'
        self.exec_eng.load_study_from_input_dict(dict_values)

        dict_values[f'{self.study_name}.Eval.eval_inputs'] = self.input_selection_cp_x_z
        study_dump.load_data(from_input_dict=dict_values)

        # manually configure the scenarios non-varying values (~reference)
        scenario_list = ['scenario_1', 'scenario_2']
        for scenario in scenario_list:
            dict_values[self.study_name + '.Eval.' +
                        scenario + '.Sellar_Problem.local_dv'] = 10.
            dict_values[self.study_name + '.Eval.' +
                        scenario + '.y_1'] = array([1.])
            dict_values[self.study_name + '.Eval.' +
                        scenario + '.y_2'] = array([1.])
        study_dump.load_data(from_input_dict=dict_values)
        study_dump.dump_data(dump_dir)
        study_dump.run()

        ########################
        study_load = BaseStudyManager(
            repo_name, proc_name, self.study_name)
        study_load.load_data(from_path=dump_dir)
        # print(study_load.ee.dm.get_data_dict_values())
        study_load.run()
        from shutil import rmtree
        rmtree(dump_dir)

    def test_04_multi_scenario_from_process_with_basic_config_from_usecase(self):
        repo_name = self.repo + ".tests_driver_eval.multi"
        proc_name = 'test_multi_driver_sample_generator_simple'
        builder_process = self.exec_eng.factory.get_builder_from_process(
            repo_name, proc_name)
        self.exec_eng.factory.set_builders_to_coupling_builder(
            builder_process)

        self.exec_eng.configure()
        self.exec_eng.display_treeview_nodes()
        usecase = Study(execution_engine=self.exec_eng)
        usecase.study_name = self.namespace
        values_dict = usecase.setup_usecase()

        self.exec_eng.load_study_from_input_dict(values_dict[0])

        scenario_list = ['scenario_1', 'scenario_2', 'scenario_4']
        dict_values = {}
        for scenario in scenario_list:
            dict_values[f'{self.study_name}.multi_scenarios.{scenario}.a'] = self.a1
            dict_values[f'{self.study_name}.multi_scenarios.{scenario}.x'] = self.x1
            dict_values[f'{self.study_name}.multi_scenarios.{scenario}.Disc3.constant'] = self.constant
            dict_values[f'{self.study_name}.multi_scenarios.{scenario}.Disc3.power'] = self.power
            dict_values[f'{self.study_name}.multi_scenarios.{scenario}.z'] = self.z1

        # activate some of the scenarios, deactivated by default
        samples_df = self.exec_eng.dm.get_value(
            f'{self.study_name}.multi_scenarios.samples_df')
        samples_df['selected_scenario'] = [True, True, False, True]
        dict_values[f'{self.study_name}.multi_scenarios.samples_df'] = samples_df
        self.exec_eng.load_study_from_input_dict(dict_values)

        ## flatten_subprocess
        # ms_disc = self.exec_eng.dm.get_disciplines_with_name(
        #     'MyCase.multi_scenarios')[0]
        # ms_sub_disc_names = [d.sos_name for d in ms_disc.proxy_disciplines]
        # self.assertEqual(ms_sub_disc_names, ['scenario_1',
        #                                      'scenario_2',
        #                                      'scenario_4'])

        self.exec_eng.execute()

        y1, o1 = (self.a1 * self.x1 + self.b1,
                  self.constant + self.z1 ** self.power)
        y2, o2 = (self.a1 * self.x1 + self.b1,
                  self.constant + self.z2 ** self.power)
        y3, o3 = (self.a1 * self.x1 + self.b2,
                  self.constant + self.z1 ** self.power)
        y4, o4 = (self.a1 * self.x1 + self.b2,
                  self.constant + self.z2 ** self.power)

        self.assertEqual(self.exec_eng.dm.get_value(
            'MyCase.multi_scenarios.scenario_1.y'), y1)
        self.assertEqual(self.exec_eng.dm.get_value(
            'MyCase.multi_scenarios.scenario_2.y'), y2)
        self.assertEqual(self.exec_eng.dm.get_value(
            'MyCase.multi_scenarios.scenario_4.y'), y4)

        self.assertEqual(self.exec_eng.dm.get_value(
            'MyCase.multi_scenarios.scenario_1.o'), o1)
        self.assertEqual(self.exec_eng.dm.get_value(
            'MyCase.multi_scenarios.scenario_2.o'), o2)
        self.assertEqual(self.exec_eng.dm.get_value(
            'MyCase.multi_scenarios.scenario_4.o'), o4)

    def test_05_multi_scenario_from_process_with_basic_config_from_usecase_and_with_ref(self):
        # FIXME: there seems to be a problem with reference instance + flatten_subprocess
        from sostrades_core.sos_processes.test.tests_driver_eval.multi.test_multi_driver_sample_generator_simple.usecase_without_ref import \
            Study

        repo_name = self.repo + ".tests_driver_eval.multi"
        proc_name = 'test_multi_driver_sample_generator_simple'
        builder_process = self.exec_eng.factory.get_builder_from_process(
            repo_name, proc_name)
        self.exec_eng.factory.set_builders_to_coupling_builder(
            builder_process)

        self.exec_eng.configure()
        self.exec_eng.display_treeview_nodes()
        usecase = Study(execution_engine=self.exec_eng)
        usecase.study_name = self.namespace
        values_dict = usecase.setup_usecase()

        self.exec_eng.load_study_from_input_dict(values_dict[0])

        # activate some of the scenarios, deactivated by default
        dict_values = {}
        samples_df = self.exec_eng.dm.get_value(
            f'{self.study_name}.multi_scenarios.samples_df')
        samples_df['selected_scenario'] = [True, True, False, True]
        dict_values[f'{self.study_name}.multi_scenarios.samples_df'] = samples_df
        dict_values[f'{self.study_name}.multi_scenarios.instance_reference'] = True
        dict_values[f'{self.study_name}.multi_scenarios.reference_mode'] = 'linked_mode'
        # self.exec_eng.load_study_from_input_dict(dict_values)

        # reference var values
        self.x = 2.
        self.a = 3
        self.b = 8
        self.z = 12
        # configure the Reference scenario
        # Non-trade variables (to propagate)
        dict_values[self.study_name +
                    '.multi_scenarios.ReferenceScenario.a'] = self.a
        dict_values[self.study_name +
                    '.multi_scenarios.ReferenceScenario.x'] = self.x
        dict_values[self.study_name +
                    '.multi_scenarios.ReferenceScenario.Disc3.constant'] = self.constant
        dict_values[self.study_name +
                    '.multi_scenarios.ReferenceScenario.Disc3.power'] = self.power
        # Trade variables reference (not to propagate)
        dict_values[self.study_name +
                    '.multi_scenarios.ReferenceScenario.Disc1.b'] = self.b
        dict_values[self.study_name +
                    '.multi_scenarios.ReferenceScenario.z'] = self.z
        self.exec_eng.load_study_from_input_dict(dict_values)

        # Check trades variables are ok and that non-trade variables have been
        # propagated to other scenarios
        self.assertEqual(self.exec_eng.dm.get_value(
            self.study_name + '.multi_scenarios.scenario_1.Disc1.b'), self.b1)
        self.assertEqual(self.exec_eng.dm.get_value(
            self.study_name + '.multi_scenarios.scenario_2.Disc1.b'), self.b1)
        self.assertEqual(self.exec_eng.dm.get_value(
            self.study_name + '.multi_scenarios.scenario_4.Disc1.b'), self.b2)
        self.assertEqual(self.exec_eng.dm.get_value(
            self.study_name + '.multi_scenarios.scenario_1.z'), self.z1)
        self.assertEqual(self.exec_eng.dm.get_value(
            self.study_name + '.multi_scenarios.scenario_2.z'), self.z2)
        self.assertEqual(self.exec_eng.dm.get_value(
            self.study_name + '.multi_scenarios.scenario_4.z'), self.z2)
        self.assertEqual(self.exec_eng.dm.get_value(
            self.study_name + '.multi_scenarios.scenario_1.a'), self.a)
        self.assertEqual(self.exec_eng.dm.get_value(
            self.study_name + '.multi_scenarios.scenario_2.a'), self.a)
        self.assertEqual(self.exec_eng.dm.get_value(
            self.study_name + '.multi_scenarios.scenario_4.a'), self.a)
        self.assertEqual(self.exec_eng.dm.get_value(
            self.study_name + '.multi_scenarios.scenario_1.x'), self.x)
        self.assertEqual(self.exec_eng.dm.get_value(
            self.study_name + '.multi_scenarios.scenario_2.x'), self.x)
        self.assertEqual(self.exec_eng.dm.get_value(
            self.study_name + '.multi_scenarios.scenario_4.x'), self.x)
        scenario_list = ['scenario_1', 'scenario_2', 'scenario_4']
        for scenario in scenario_list:
            self.assertEqual(self.exec_eng.dm.get_value(self.study_name + '.multi_scenarios.' +
                                                        scenario + '.Disc3.constant'), self.constant)
            self.assertEqual(self.exec_eng.dm.get_value(self.study_name + '.multi_scenarios.' +
                                                        scenario + '.Disc3.power'), self.power)

        # Since reference values have been propagated, it should be able to
        # already execute.
        self.exec_eng.execute()

        # Change non-trade variable value from reference and check it has
        # induced a reconfiguration and re-propagation
        dict_values[self.study_name +
                    '.multi_scenarios.ReferenceScenario.Disc3.constant'] = 23
        self.exec_eng.load_study_from_input_dict(dict_values)
        for scenario in scenario_list:
            self.assertEqual(self.exec_eng.dm.get_value(self.study_name + '.multi_scenarios.' +
                                                        scenario + '.Disc3.constant'), 23)

        ## flatten_subprocess
        # ms_disc = self.exec_eng.dm.get_disciplines_with_name(
        #     'MyCase.multi_scenarios')[0]
        # ms_sub_disc_names = [d.sos_name for d in ms_disc.proxy_disciplines]
        # self.assertEqual(ms_sub_disc_names, [
        #     'scenario_1', 'scenario_2', 'scenario_4', 'ReferenceScenario'])

        # Now, check that, since we are in LINKED_MODE, that the non-trade variables from non-reference scenarios have
        # 'editable' in False.
        self.assertEqual(self.exec_eng.dm.get_data(
            self.study_name + '.multi_scenarios.scenario_1.a', 'editable'), False)
        self.assertEqual(self.exec_eng.dm.get_data(
            self.study_name + '.multi_scenarios.scenario_2.a', 'editable'), False)
        self.assertEqual(self.exec_eng.dm.get_data(
            self.study_name + '.multi_scenarios.scenario_4.a', 'editable'), False)
        self.assertEqual(self.exec_eng.dm.get_data(
            self.study_name + '.multi_scenarios.scenario_1.x', 'editable'), False)
        self.assertEqual(self.exec_eng.dm.get_data(
            self.study_name + '.multi_scenarios.scenario_2.x', 'editable'), False)
        self.assertEqual(self.exec_eng.dm.get_data(
            self.study_name + '.multi_scenarios.scenario_4.x', 'editable'), False)
        scenario_list = ['scenario_1', 'scenario_2']
        for scenario in scenario_list:
            self.assertEqual(self.exec_eng.dm.get_data(self.study_name + '.multi_scenarios.' +
                                                       scenario + '.Disc3.constant', 'editable'), False)
            self.assertEqual(self.exec_eng.dm.get_data(self.study_name + '.multi_scenarios.' +
                                                       scenario + '.Disc3.power', 'editable'), False)

        # Now, change to REFERENCE_MODE to COPY_MODE and check that the non-trade variables from non-reference scenarios have
        # 'editable' in True.
        dict_values[f'{self.study_name}.multi_scenarios.reference_mode'] = 'copy_mode'
        self.exec_eng.load_study_from_input_dict(dict_values)
        self.assertEqual(self.exec_eng.dm.get_data(
            self.study_name + '.multi_scenarios.scenario_1.a', 'editable'), True)
        self.assertEqual(self.exec_eng.dm.get_data(
            self.study_name + '.multi_scenarios.scenario_2.a', 'editable'), True)
        self.assertEqual(self.exec_eng.dm.get_data(
            self.study_name + '.multi_scenarios.scenario_4.a', 'editable'), True)
        self.assertEqual(self.exec_eng.dm.get_data(
            self.study_name + '.multi_scenarios.scenario_1.x', 'editable'), True)
        self.assertEqual(self.exec_eng.dm.get_data(
            self.study_name + '.multi_scenarios.scenario_2.x', 'editable'), True)
        self.assertEqual(self.exec_eng.dm.get_data(
            self.study_name + '.multi_scenarios.scenario_4.x', 'editable'), True)
        scenario_list = ['scenario_1', 'scenario_2']
        for scenario in scenario_list:
            self.assertEqual(self.exec_eng.dm.get_data(self.study_name + '.multi_scenarios.' +
                                                       scenario + '.Disc3.constant', 'editable'), True)
            self.assertEqual(self.exec_eng.dm.get_data(self.study_name + '.multi_scenarios.' +
                                                       scenario + '.Disc3.power', 'editable'), True)

    def test_06_consecutive_configure(self):
        # # simple 2-disc process NOT USING nested scatters
        repo_name = self.repo + ".tests_driver_eval.multi"
        proc_name = 'test_multi_driver_sample_generator_simple'
        builders = self.exec_eng.factory.get_builder_from_process(repo_name,
                                                                  proc_name)
        self.exec_eng.factory.set_builders_to_coupling_builder(builders)
        self.exec_eng.configure()

        # get the sample generator inputs
        self.setUp_cp()
        # setup the driver and the sample generator jointly
        dict_values = {}
        dict_values[f'{self.study_name}.multi_scenarios.with_sample_generator'] = True
        dict_values[f'{self.study_name}.SampleGenerator.sampling_method'] = 'cartesian_product'
        self.exec_eng.load_study_from_input_dict(dict_values)

        # same input selection as first test, all scenarios activated
        dict_values[f'{self.study_name}.multi_scenarios.eval_inputs'] = self.input_selection_cp_b_z
        self.exec_eng.load_study_from_input_dict(dict_values)
        samples_df = self.exec_eng.dm.get_value(
            f'{self.study_name}.multi_scenarios.samples_df')
        scenario_names = ['scenario_1',
                          'scenario_2', 'scenario_3', 'scenario_4']
        scenario_vars = ['Disc1.b', 'z']
        self.assertEqual(
            samples_df['scenario_name'].values.tolist(), scenario_names)
        self.assertEqual(samples_df['Disc1.b'].values.tolist(), [self.b1,
                                                                 self.b1,
                                                                 self.b2,
                                                                 self.b2])
        self.assertEqual(samples_df['z'].values.tolist(), [self.z1,
                                                           self.z2,
                                                           self.z1,
                                                           self.z2])
        samples_df['selected_scenario'] = True
        self.exec_eng.load_study_from_input_dict(dict_values)
        ## flatten_subprocess
        # ms_disc = self.exec_eng.dm.get_disciplines_with_name(
        #     'MyCase.multi_scenarios')[0]
        # ms_sub_disc_names = [d.sos_name for d in ms_disc.proxy_disciplines]
        # self.assertEqual(ms_sub_disc_names, scenario_names)
        for sc in scenario_names:
            for var in scenario_vars:
                self.assertEqual(self.exec_eng.dm.get_value('MyCase.multi_scenarios.' + sc + '.' + var),
                                 samples_df[samples_df['scenario_name'] == sc].iloc[0][var])

        # modify the eval inputs of the cartesian product and check that
        # the scenarios disappear and new ones are created
        dict_values[f'{self.study_name}.multi_scenarios.eval_inputs']['selected_input'] = [False, True, False, False,
                                                                                           False]
        self.exec_eng.load_study_from_input_dict(dict_values)
        samples_df = self.exec_eng.dm.get_value(
            f'{self.study_name}.multi_scenarios.samples_df')
        samples_df_th = pd.DataFrame({'selected_scenario': [True, True],
                                      'scenario_name': ['scenario_1', 'scenario_2'],
                                      'Disc1.b': [4, 2]})

        self.assertTrue(samples_df.equals(samples_df_th))

        # change the trade variables values
        dict_values[f'{self.study_name}.multi_scenarios.eval_inputs'] = self.input_selection_cp_b_z_3
        self.exec_eng.load_study_from_input_dict(dict_values)
        samples_df = self.exec_eng.dm.get_value(
            f'{self.study_name}.multi_scenarios.samples_df')
        scenario_names = ['scenario_1', 'scenario_2', 'scenario_3',
                          'scenario_4', 'scenario_5', 'scenario_6',
                          'scenario_7', 'scenario_8', 'scenario_9']
        scenario_vars = ['Disc1.b', 'z']
        self.assertEqual(
            samples_df['scenario_name'].values.tolist(), scenario_names)
        self.assertEqual(samples_df['Disc1.b'].values.tolist(), [self.b1,
                                                                 self.b1,
                                                                 self.b1,
                                                                 self.b2,
                                                                 self.b2,
                                                                 self.b2,
                                                                 self.b3,
                                                                 self.b3,
                                                                 self.b3
                                                                 ])
        self.assertEqual(samples_df['z'].values.tolist(), [self.z1,
                                                           self.z2,
                                                           self.z3,
                                                           self.z1,
                                                           self.z2,
                                                           self.z3,
                                                           self.z1,
                                                           self.z2,
                                                           self.z3])
        samples_df['selected_scenario'] = True
        self.exec_eng.load_study_from_input_dict(dict_values)
        ## flatten_subprocess
        # ms_sub_disc_names = [d.sos_name for d in ms_disc.proxy_disciplines]
        # self.assertEqual(ms_sub_disc_names, scenario_names)
        for sc in scenario_names:
            for var in scenario_vars:
                self.assertEqual(self.exec_eng.dm.get_value('MyCase.multi_scenarios.' + sc + '.' + var),
                                 samples_df[samples_df['scenario_name'] == sc].iloc[0][var])

        # change the trade variables themselves
        dict_values[f'{self.study_name}.multi_scenarios.eval_inputs'] = self.input_selection_cp_b_z_p
        self.exec_eng.load_study_from_input_dict(dict_values)
        samples_df = self.exec_eng.dm.get_value(
            f'{self.study_name}.multi_scenarios.samples_df')
        scenario_names = ['scenario_1', 'scenario_2', 'scenario_3',
                          'scenario_4', 'scenario_5', 'scenario_6',
                          'scenario_7', 'scenario_8']
        scenario_vars = ['Disc1.b', 'z', 'Disc3.power']
        self.assertEqual(samples_df['Disc1.b'].values.tolist(), [self.b1,
                                                                 self.b1,
                                                                 self.b1,
                                                                 self.b1,
                                                                 self.b2,
                                                                 self.b2,
                                                                 self.b2,
                                                                 self.b2
                                                                 ])

        self.assertEqual(samples_df['Disc3.power'].values.tolist(), [self.power1,
                                                                     self.power1,
                                                                     self.power2,
                                                                     self.power2,
                                                                     self.power1,
                                                                     self.power1,
                                                                     self.power2,
                                                                     self.power2,
                                                                     ])

        self.assertEqual(samples_df['z'].values.tolist(), [self.z1,
                                                           self.z2,
                                                           self.z1,
                                                           self.z2,
                                                           self.z1,
                                                           self.z2,
                                                           self.z1,
                                                           self.z2,
                                                           ])

        samples_df['selected_scenario'] = True
        self.exec_eng.load_study_from_input_dict(dict_values)
        ## flatten_subprocess
        # ms_sub_disc_names = [d.sos_name for d in ms_disc.proxy_disciplines]
        # self.assertEqual(ms_sub_disc_names, scenario_names)
        for sc in scenario_names:
            for var in scenario_vars:
                self.assertEqual(self.exec_eng.dm.get_value('MyCase.multi_scenarios.' + sc + '.' + var),
                                 samples_df[samples_df['scenario_name'] == sc].iloc[0][var])

        # configure the reference values...
        private_values = {}

        for scenario in scenario_names:
            private_values[f'{self.study_name}.multi_scenarios.{scenario}.a'] = self.a1
            private_values[f'{self.study_name}.multi_scenarios.{scenario}.x'] = self.x1
            private_values[f'{self.study_name}.multi_scenarios.{scenario}.Disc3.constant'] = self.constant
        self.exec_eng.load_study_from_input_dict(private_values)

        self.exec_eng.execute()
        for _, sc_row in samples_df.iterrows():
            scenario_name = sc_row['scenario_name']
            b = sc_row['Disc1.b']
            z = sc_row['z']
            power = sc_row['Disc3.power']
            y, o = (self.a1 * self.x1 + b, self.constant + z ** power)
            self.assertEqual(self.exec_eng.dm.get_value(
                'MyCase.multi_scenarios.' + scenario_name + '.y'), y)
            self.assertEqual(self.exec_eng.dm.get_value(
                'MyCase.multi_scenarios.' + scenario_name + '.o'), o)

    def test_07_dump_and_load_after_execute_with_2_trade_vars(self):
        # # simple 2-disc process NOT USING nested scatters
        repo_name = self.repo + ".tests_driver_eval.multi"
        proc_name = 'test_multi_driver_sample_generator_simple'
        builders = self.exec_eng.factory.get_builder_from_process(repo_name,
                                                                  proc_name)
        self.exec_eng.factory.set_builders_to_coupling_builder(builders)
        self.exec_eng.configure()

        # get the sample generator inputs
        self.setUp_cp()
        # setup the driver and the sample generator jointly
        dict_values = {}
        dict_values[f'{self.study_name}.multi_scenarios.with_sample_generator'] = True
        dict_values[f'{self.study_name}.SampleGenerator.sampling_method'] = 'cartesian_product'
        self.exec_eng.load_study_from_input_dict(dict_values)

        dict_values[f'{self.study_name}.multi_scenarios.eval_inputs'] = self.input_selection_cp_b_z
        self.exec_eng.load_study_from_input_dict(dict_values)

        self.assertEqual(self.exec_eng.dm.get_value(
            'MyCase.multi_scenarios.samples_df')['scenario_name'].values.tolist(), ['scenario_1',
                                                                                    'scenario_2',
                                                                                    'scenario_3',
                                                                                    'scenario_4'])

        # manually configure the scenarios non-varying values (~reference)
        scenario_list = ['scenario_1', 'scenario_2', 'scenario_4']
        dict_values = {}
        for scenario in scenario_list:
            dict_values[f'{self.study_name}.multi_scenarios.{scenario}.a'] = self.a1
            dict_values[f'{self.study_name}.multi_scenarios.{scenario}.x'] = self.x1
            dict_values[f'{self.study_name}.multi_scenarios.{scenario}.Disc3.constant'] = self.constant
            dict_values[f'{self.study_name}.multi_scenarios.{scenario}.Disc3.power'] = self.power
        # activate some of the scenarios, deactivated by default
        samples_df = self.exec_eng.dm.get_value(
            f'{self.study_name}.multi_scenarios.samples_df')
        samples_df['selected_scenario'] = [True, True, False, True]
        dict_values[f'{self.study_name}.multi_scenarios.samples_df'] = samples_df
        self.exec_eng.load_study_from_input_dict(dict_values)

        ## flatten_subprocess
        # ms_disc = self.exec_eng.dm.get_disciplines_with_name(
        #     'MyCase.multi_scenarios')[0]
        # ms_sub_disc_names = [d.sos_name for d in ms_disc.proxy_disciplines]
        # self.assertEqual(ms_sub_disc_names, ['scenario_1',
        #                                      'scenario_2',
        #                                      'scenario_4'])

        self.exec_eng.execute()

        y1, o1 = (self.a1 * self.x1 + self.b1,
                  self.constant + self.z1 ** self.power)
        y2, o2 = (self.a1 * self.x1 + self.b1,
                  self.constant + self.z2 ** self.power)
        y3, o3 = (self.a1 * self.x1 + self.b2,
                  self.constant + self.z1 ** self.power)
        y4, o4 = (self.a1 * self.x1 + self.b2,
                  self.constant + self.z2 ** self.power)

        dump_dir = join(self.root_dir, self.namespace)

        BaseStudyManager.static_dump_data(
            dump_dir, self.exec_eng, DirectLoadDump())

        exec_eng2 = ExecutionEngine(self.namespace)
        builders = exec_eng2.factory.get_builder_from_process(
            repo_name, proc_name)
        exec_eng2.factory.set_builders_to_coupling_builder(builders)
        exec_eng2.configure()

        BaseStudyManager.static_load_data(
            dump_dir, exec_eng2, DirectLoadDump())

        self.assertEqual(self.exec_eng.dm.get_value(
            'MyCase.multi_scenarios.scenario_1.y'), y1)
        self.assertEqual(self.exec_eng.dm.get_value(
            'MyCase.multi_scenarios.scenario_2.y'), y2)
        self.assertEqual(self.exec_eng.dm.get_value(
            'MyCase.multi_scenarios.scenario_4.y'), y4)
        self.assertEqual(self.exec_eng.dm.get_value(
            'MyCase.multi_scenarios.scenario_1.o'), o1)
        self.assertEqual(self.exec_eng.dm.get_value(
            'MyCase.multi_scenarios.scenario_2.o'), o2)
        self.assertEqual(self.exec_eng.dm.get_value(
            'MyCase.multi_scenarios.scenario_4.o'), o4)

        self.assertEqual(exec_eng2.dm.get_value(
            'MyCase.multi_scenarios.scenario_1.y'), y1)
        self.assertEqual(exec_eng2.dm.get_value(
            'MyCase.multi_scenarios.scenario_2.y'), y2)
        self.assertEqual(exec_eng2.dm.get_value(
            'MyCase.multi_scenarios.scenario_4.y'), y4)
        self.assertEqual(exec_eng2.dm.get_value(
            'MyCase.multi_scenarios.scenario_1.o'), o1)
        self.assertEqual(exec_eng2.dm.get_value(
            'MyCase.multi_scenarios.scenario_2.o'), o2)
        self.assertEqual(exec_eng2.dm.get_value(
            'MyCase.multi_scenarios.scenario_4.o'), o4)

        # Clean the dump folder at the end of the test
        self.dirs_to_del.append(
            join(self.root_dir, self.namespace))

    def test_08_multi_instance_with_gridsearch_plus_change_samples_df(self):
        """
        Test the creation of a multi-instance using a grid search sampling at configuration-time. Then check that, when
        samples_df is changed (scenario name and values), the changes properly propagate to the subprocess (i.e. without
        resampling taking place and crashing user-input samples_df).
        """
        # # simple 2-disc process NOT USING nested scatters
        repo_name = self.repo + ".tests_driver_eval.multi"
        proc_name = 'test_multi_driver_sample_generator_simple'
        builders = self.exec_eng.factory.get_builder_from_process(repo_name,
                                                                  proc_name)
        self.exec_eng.factory.set_builders_to_coupling_builder(builders)
        self.exec_eng.configure()

        # get the sample generator inputs
        input_selection_cp_b_z = pd.DataFrame({
            'selected_input': [False, True, False, False, True],
            'full_name': ['', 'Disc1.b', '', '', 'z']
        })
        # setup the driver and the sample generator jointly
        dict_values = {}
        dict_values[f'{self.study_name}.multi_scenarios.with_sample_generator'] = True
        dict_values[f'{self.study_name}.SampleGenerator.sampling_method'] = 'grid_search'
        dict_values[f'{self.study_name}.SampleGenerator.sampling_generation_mode'] = 'at_configuration_time'
        dict_values[f'{self.study_name}.multi_scenarios.eval_inputs'] = input_selection_cp_b_z
        self.exec_eng.load_study_from_input_dict(dict_values)

        self.assertEqual(self.exec_eng.dm.get_value(
            'MyCase.multi_scenarios.samples_df')['scenario_name'].values.tolist(), ['scenario_1',
                                                                                    'scenario_2',
                                                                                    'scenario_3',
                                                                                    'scenario_4'])

        # manually configure the scenarios non-varying values (~reference)
        scenario_list = ['scenario_1', 'scenario_2', 'W', 'scenario_4']
        dict_values = {}
        for scenario in scenario_list:
            dict_values[f'{self.study_name}.multi_scenarios.{scenario}.a'] = self.a1
            dict_values[f'{self.study_name}.multi_scenarios.{scenario}.x'] = self.x1
            dict_values[f'{self.study_name}.multi_scenarios.{scenario}.Disc3.constant'] = self.constant
            dict_values[f'{self.study_name}.multi_scenarios.{scenario}.Disc3.power'] = self.power
        # activate some of the scenarios, deactivated by default
        samples_df = self.exec_eng.dm.get_value(
            f'{self.study_name}.multi_scenarios.samples_df')
        samples_df['selected_scenario'] = [True, True, True, True]
        samples_df['scenario_name'] = scenario_list

        b = [0., 0., 100., 100.]  # default gridsearch values for b
        new_z = [0., 100., 5., 5.]  # modify default gridsearch values for z
        samples_df['z'] = new_z

        dict_values[f'{self.study_name}.multi_scenarios.samples_df'] = samples_df
        self.exec_eng.load_study_from_input_dict(dict_values)

        samples_df = self.exec_eng.dm.get_value(
            f'{self.study_name}.multi_scenarios.samples_df')

        self.assertListEqual(scenario_list, samples_df['scenario_name'].values.tolist())
        self.assertListEqual(b, samples_df['Disc1.b'].values.tolist())
        self.assertListEqual(new_z, samples_df['z'].values.tolist())

        self.exec_eng.execute()

        y1, o1 = (self.a1 * self.x1 + b[0],
                  self.constant + new_z[0] ** self.power)
        y2, o2 = (self.a1 * self.x1 + b[1],
                  self.constant + new_z[1] ** self.power)
        y3, o3 = (self.a1 * self.x1 + b[2],
                  self.constant + new_z[2] ** self.power)
        y4, o4 = (self.a1 * self.x1 + b[3],
                  self.constant + new_z[3] ** self.power)

        self.assertEqual(self.exec_eng.dm.get_value(
            'MyCase.multi_scenarios.scenario_1.y'), y1)
        self.assertEqual(self.exec_eng.dm.get_value(
            'MyCase.multi_scenarios.scenario_2.y'), y2)
        self.assertEqual(self.exec_eng.dm.get_value(
            'MyCase.multi_scenarios.W.y'), y3)
        self.assertEqual(self.exec_eng.dm.get_value(
            'MyCase.multi_scenarios.scenario_4.y'), y4)
        self.assertEqual(self.exec_eng.dm.get_value(
            'MyCase.multi_scenarios.scenario_1.o'), o1)
        self.assertEqual(self.exec_eng.dm.get_value(
            'MyCase.multi_scenarios.scenario_2.o'), o2)
        self.assertEqual(self.exec_eng.dm.get_value(
            'MyCase.multi_scenarios.W.o'), o3)
        self.assertEqual(self.exec_eng.dm.get_value(
            'MyCase.multi_scenarios.scenario_4.o'), o4)

        exp_tv_tree = ('\n').join([
            "Nodes representation for Treeview MyCase",
            "|_ MyCase",
            "	|_ multi_scenarios",
            "		|_ scenario_1",
            "			|_ Disc1",
            "			|_ Disc3",
            "		|_ scenario_2",
            "			|_ Disc1",
            "			|_ Disc3",
            "		|_ scenario_4",
            "			|_ Disc1",
            "			|_ Disc3",
            "		|_ W",
            "			|_ Disc1",
            "			|_ Disc3",
            "	|_ SampleGenerator",
        ])
        self.assertEqual(exp_tv_tree, self.exec_eng.display_treeview_nodes())

<<<<<<< HEAD
    def test_09_multi_instance_with_gridsearch_plus_change_samples_df_dumping_to_force_study_reload(self):
        """
        This test performs a configuration and some checks equivalent to the test_08 and after the configuration is
        complete it dumps the study to create a new exec engine and load it in order to check that the output of such
        configuration is equivalent as well as execution equivalent to the test_08. Success proves that the
        configuration sequence of a sample generator and a driver evaluator is solid wrt. reload of the study.
        """
        # # simple 2-disc process NOT USING nested scatters
        repo_name = self.repo + ".tests_driver_eval.multi"
        proc_name = 'test_multi_driver_sample_generator_simple'
        builders = self.exec_eng.factory.get_builder_from_process(repo_name,
                                                                  proc_name)
        self.exec_eng.factory.set_builders_to_coupling_builder(builders)
        self.exec_eng.configure()

        # get the sample generator inputs
        input_selection_cp_b_z = pd.DataFrame({
            'selected_input': [False, True, False, False, True],
            'full_name': ['', 'Disc1.b', '', '', 'z']
        })
        # setup the driver and the sample generator jointly
        dict_values = {}
        dict_values[f'{self.study_name}.multi_scenarios.with_sample_generator'] = True
        dict_values[f'{self.study_name}.SampleGenerator.sampling_method'] = 'grid_search'
        dict_values[f'{self.study_name}.SampleGenerator.sampling_generation_mode'] = 'at_configuration_time'
        dict_values[f'{self.study_name}.multi_scenarios.eval_inputs'] = input_selection_cp_b_z
        self.exec_eng.load_study_from_input_dict(dict_values)

        self.assertEqual(self.exec_eng.dm.get_value(
            'MyCase.multi_scenarios.samples_df')['scenario_name'].values.tolist(), ['scenario_1',
                                                                                    'scenario_2',
                                                                                    'scenario_3',
                                                                                    'scenario_4'])

        # manually configure the scenarios non-varying values (~reference)
        scenario_list = ['scenario_1', 'scenario_2', 'W', 'scenario_4']
        dict_values = {}
        for scenario in scenario_list:
            dict_values[f'{self.study_name}.multi_scenarios.{scenario}.a'] = self.a1
            dict_values[f'{self.study_name}.multi_scenarios.{scenario}.x'] = self.x1
            dict_values[f'{self.study_name}.multi_scenarios.{scenario}.Disc3.constant'] = self.constant
            dict_values[f'{self.study_name}.multi_scenarios.{scenario}.Disc3.power'] = self.power
        # activate some of the scenarios, deactivated by default
        samples_df = self.exec_eng.dm.get_value(
            f'{self.study_name}.multi_scenarios.samples_df')
        samples_df['selected_scenario'] = [True, True, True, True]
        samples_df['scenario_name'] = scenario_list

        b = [0., 0., 100., 100.]    # default gridsearch values for b
        new_z = [0., 100., 5., 5.]  # modify default gridsearch values for z
        samples_df['z'] = new_z

        dict_values[f'{self.study_name}.multi_scenarios.samples_df'] = samples_df
        self.exec_eng.load_study_from_input_dict(dict_values)

        samples_df = self.exec_eng.dm.get_value(
            f'{self.study_name}.multi_scenarios.samples_df')

        self.assertListEqual(scenario_list, samples_df['scenario_name'].values.tolist())
        self.assertListEqual(b, samples_df['Disc1.b'].values.tolist())
        self.assertListEqual(new_z, samples_df['z'].values.tolist())

        exp_tv_tree = ('\n').join([
            "Nodes representation for Treeview MyCase",
            "|_ MyCase",
            "	|_ multi_scenarios",
            "		|_ scenario_1",
            "			|_ Disc1",
            "			|_ Disc3",
            "		|_ scenario_2",
            "			|_ Disc1",
            "			|_ Disc3",
            "		|_ scenario_4",
            "			|_ Disc1",
            "			|_ Disc3",
            "		|_ W",
            "			|_ Disc1",
            "			|_ Disc3",
            "	|_ SampleGenerator",
        ])

        self.assertEqual(exp_tv_tree, self.exec_eng.display_treeview_nodes())
        # now dump and build a new exec_engine to assure that the configuration sequence is solid wrt to study reload
        dump_dir = join(self.root_dir, self.namespace)
        BaseStudyManager.static_dump_data(
            dump_dir, self.exec_eng, DirectLoadDump())
        exec_eng2 = ExecutionEngine(self.namespace)
        builders = exec_eng2.factory.get_builder_from_process(
            repo_name, proc_name)
        exec_eng2.factory.set_builders_to_coupling_builder(builders)
        exec_eng2.configure()
        BaseStudyManager.static_load_data(
            dump_dir, exec_eng2, DirectLoadDump())

        samples_df = exec_eng2.dm.get_value(
            f'{self.study_name}.multi_scenarios.samples_df')

        self.assertListEqual(scenario_list, samples_df['scenario_name'].values.tolist())
        self.assertListEqual(b, samples_df['Disc1.b'].values.tolist())
        self.assertListEqual(new_z, samples_df['z'].values.tolist())

        exec_eng2.execute()

        y1, o1 = (self.a1 * self.x1 + b[0],
                  self.constant + new_z[0] ** self.power)
        y2, o2 = (self.a1 * self.x1 + b[1],
                  self.constant + new_z[1] ** self.power)
        y3, o3 = (self.a1 * self.x1 + b[2],
                  self.constant + new_z[2] ** self.power)
        y4, o4 = (self.a1 * self.x1 + b[3],
                  self.constant + new_z[3] ** self.power)

        self.assertEqual(exec_eng2.dm.get_value(
            'MyCase.multi_scenarios.scenario_1.y'), y1)
        self.assertEqual(exec_eng2.dm.get_value(
            'MyCase.multi_scenarios.scenario_2.y'), y2)
        self.assertEqual(exec_eng2.dm.get_value(
            'MyCase.multi_scenarios.W.y'), y3)
        self.assertEqual(exec_eng2.dm.get_value(
            'MyCase.multi_scenarios.scenario_4.y'), y4)
        self.assertEqual(exec_eng2.dm.get_value(
            'MyCase.multi_scenarios.scenario_1.o'), o1)
        self.assertEqual(exec_eng2.dm.get_value(
            'MyCase.multi_scenarios.scenario_2.o'), o2)
        self.assertEqual(exec_eng2.dm.get_value(
            'MyCase.multi_scenarios.W.o'), o3)
        self.assertEqual(exec_eng2.dm.get_value(
            'MyCase.multi_scenarios.scenario_4.o'), o4)

        exp_tv_tree = ('\n').join([
            "Nodes representation for Treeview MyCase",
            "|_ MyCase",
            "	|_ multi_scenarios",
            "		|_ scenario_1",
            "			|_ Disc1",
            "			|_ Disc3",
            "		|_ scenario_2",
            "			|_ Disc1",
            "			|_ Disc3",
            "		|_ W",
            "			|_ Disc1",
            "			|_ Disc3",
            "		|_ scenario_4",
            "			|_ Disc1",
            "			|_ Disc3",
            "	|_ SampleGenerator",
        ])
        self.assertEqual(exp_tv_tree, exec_eng2.display_treeview_nodes())
=======
>>>>>>> 768704d9

if '__main__' == __name__:
    cls = TestMultiScenario()
    cls.setUp()
    cls.test_05_dump_and_load_after_execute_with_2_trade_vars()<|MERGE_RESOLUTION|>--- conflicted
+++ resolved
@@ -930,7 +930,6 @@
         ])
         self.assertEqual(exp_tv_tree, self.exec_eng.display_treeview_nodes())
 
-<<<<<<< HEAD
     def test_09_multi_instance_with_gridsearch_plus_change_samples_df_dumping_to_force_study_reload(self):
         """
         This test performs a configuration and some checks equivalent to the test_08 and after the configuration is
@@ -1079,8 +1078,6 @@
             "	|_ SampleGenerator",
         ])
         self.assertEqual(exp_tv_tree, exec_eng2.display_treeview_nodes())
-=======
->>>>>>> 768704d9
 
 if '__main__' == __name__:
     cls = TestMultiScenario()

--- conflicted
+++ resolved
@@ -318,11 +318,8 @@
         # 2 : revert to Auto
         # 1: Set to Finite difference
 
-<<<<<<< HEAD
         disc_dict[f'{self.study_name}.{coupling_name}.{LINEARIZATION_MODE}'] = MDODiscipline.LinearizationMode.AUTO
-=======
-        disc_dict[f'{self.study_name}.{LINEARIZATION_MODE}'] = "auto"
->>>>>>> 72a803da
+
         exec_eng.load_study_from_input_dict(disc_dict)
 
         proxy_discs = exec_eng.root_process.proxy_disciplines

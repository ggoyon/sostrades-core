'''
Copyright 2022 Airbus SAS
Modifications on 2024/05/16-2024/06/28 Copyright 2024 Capgemini

Licensed under the Apache License, Version 2.0 (the "License");
you may not use this file except in compliance with the License.
You may obtain a copy of the License at

    http://www.apache.org/licenses/LICENSE-2.0

Unless required by applicable law or agreed to in writing, software
distributed under the License is distributed on an "AS IS" BASIS,
WITHOUT WARRANTIES OR CONDITIONS OF ANY KIND, either express or implied.
See the License for the specific language governing permissions and
limitations under the License.
'''
import base64
import inspect
import os
import re
from json import dumps
from os import listdir
from os.path import dirname, isdir, isfile, join

from sostrades_core.execution_engine.proxy_discipline import ProxyDiscipline
from sostrades_core.tools.base_functions.compute_size import compute_data_size_in_Mo
from sostrades_core.tools.tree.data_management_discipline import (
    DataManagementDiscipline,
)

"""
mode: python; py-indent-offset: 4; tab-width: 4; coding: utf-8
"""


class TreeNode:
    """
    Class to build tree node from data manager
    """
    STATUS_INPUT_DATA = 'INPUT_DATA'
    MARKDOWN_NAME_KEY = 'name'
    MARKDOWN_DOCUMENTATION_KEY = 'documentation'

    needed_variables = [ProxyDiscipline.TYPE, ProxyDiscipline.USER_LEVEL, ProxyDiscipline.EDITABLE,
                        ProxyDiscipline.COUPLING, ProxyDiscipline.VALUE, ProxyDiscipline.NUMERICAL,
                        ProxyDiscipline.OPTIONAL]

    def __init__(self, name, exec_display=False):
        """ class constructor
        """
        self.name = name

        self.exec_display = exec_display
        # Children treenode: TreeNode[]
        self.children = []

        # Data coming from DataManager.data_dict for the associated namespace
        self.data = {}  # current node data

        # Store the discipline type
        self.node_type = 'data'

        # Treenode status (bijective with associated discipline if exist)
        self.status = TreeNode.STATUS_INPUT_DATA

        # Namespace associated to the disciplines
        self.full_namespace = ''

        # Disciplines indentifier (execution engine side => uuid)
        self.identifier = ''

        # Lisf of discipline identifier associated to this TreeNode
        self.disc_ids = []

        # Dict with addition of maturity for each discipline on this TreeNode
        self.multi_discipline_maturity = {}

        # Disciplines maturity (determined using the discipline maturity)
        self.maturity = ''

        # Data at discipline level (not namespace level => cf. self.data
        self.disc_data = {}  # to be able to show all variable at each discipline level

        # Treenode documentation (markdown format)
        self.markdown_documentation = []

        # List of models present at current treenode
        self.models_full_path_list = []

        # List of disciplines at this node
        self.data_management_disciplines = {}

        # List of discipline_full_path_list for each variables
        self.disciplines_by_variable = {}

        self.model_name = None
        self.model_name_full_path = None
        self.last_treenode = None

    def to_json(self):
        dict_obj = self.to_dict()
        return dumps(dict_obj)

    def to_dict(self):
        dict_obj = {}
        # Serialize name attribute
        dict_obj.update({'name': self.name})

        # Serialize data attribute
        dict_obj.update({'data': self.data})

        # Serialize node_type attribute
        dict_obj.update({'node_type': self.node_type})

        # Serialize status attribute
        dict_obj.update({'status': self.status})

        # Serialize full_namespace attribute
        dict_obj.update({'full_namespace': self.full_namespace})

        # Serialize identifier attribute
        dict_obj.update({'identifier': self.identifier})

        # Serialize maturity attribute
        dict_obj.update({'maturity': self.maturity})

        # Serialize disc_data attribute
        dict_obj.update({'disc_data': self.disc_data})

        # Serialize model_name_full_path attribute
        dict_obj.update({'model_name_full_path': self.model_name_full_path})

        # Serialize models_full_path_list attribute
        dict_obj.update({'models_full_path_list': self.models_full_path_list})

        # Serialize data_management_disciplines attribute
        json_data_management_disciplines = {}
        for key in self.data_management_disciplines.keys():
            json_data_management_disciplines[key] = self.data_management_disciplines[key].to_json()
        dict_obj.update({'data_management_disciplines': json_data_management_disciplines})

        # Serialize children attribute
        dict_child = [tn.to_dict() for tn in self.children]

        dict_obj.update({'children': dict_child})
        return dict_obj

    def update_treenode_attributes(self, discipline, no_data=False, read_only=False):
        """ Inject discipline data into the current treenode

        :params: discipline to set into the treenode
        :type: ProxyDiscipline
        """
        self.full_namespace = discipline.get_disc_display_name(
            self.exec_display)
        self.identifier = discipline.disc_id
        self.disc_ids.append(self.identifier)
        self.node_type = discipline.__class__.__name__

        self.model_name_full_path = discipline.get_module()
        self.models_full_path_list.append(self.model_name_full_path)

        # add a new data_management_discipline
        data_management_discipline = DataManagementDiscipline()
        data_management_discipline.namespace = self.full_namespace
        data_management_discipline.model_name_full_path = self.model_name_full_path
        data_management_discipline.discipline_label = discipline.get_disc_label()

        # Some modification has to be done on variable:
        # identifier : variable namespace + variable name
        # I/O type : 'in' for data_in and 'out' for data_out
        disc_in = discipline.get_data_in()
        if not no_data:
            for key, data_key in disc_in.items():
                # if self.exec_display:

                namespaced_key = discipline.get_var_full_name(
                    key, disc_in)
                # else:
                #     namespaced_key = discipline.get_var_display_name(
                #         key, disc_in)
                new_disc_data = {k: v for k, v in data_key.items()}
                new_disc_data[ProxyDiscipline.IO_TYPE] = ProxyDiscipline.IO_TYPE_IN
                if read_only:
                    new_disc_data[ProxyDiscipline.EDITABLE] = False
<<<<<<< HEAD
                new_disc_data[ProxyDiscipline.VARIABLE_KEY] = self.create_data_key(self.model_name_full_path,
                                                                                   ProxyDiscipline.IO_TYPE_IN, key)
=======
                new_disc_data[ProxyDiscipline.SIZE_MO] = compute_data_size_in_Mo(new_disc_data[ProxyDiscipline.VALUE])

                new_disc_data[ProxyDiscipline.VARIABLE_KEY] = self.create_data_key(self.model_name_full_path, ProxyDiscipline.IO_TYPE_IN, key)
>>>>>>> 72a803da
                self.update_disc_data(
                    new_disc_data, namespaced_key, discipline)

                if namespaced_key not in self.disciplines_by_variable.keys():
                    self.disciplines_by_variable[namespaced_key] = []
                self.disciplines_by_variable[namespaced_key].append(data_management_discipline.discipline_label)
                if new_disc_data[ProxyDiscipline.NUMERICAL]:
                    self.add_disc_data_in_data_management_discipline(new_disc_data,
                                                                     namespaced_key,
                                                                     data_management_discipline.model_name_full_path,
                                                                     data_management_discipline.numerical_parameters)
                else:
                    self.add_disc_data_in_data_management_discipline(new_disc_data,
                                                                     namespaced_key,
                                                                     data_management_discipline.model_name_full_path,
                                                                     data_management_discipline.disciplinary_inputs)

        disc_out = discipline.get_data_out()
        if not no_data:
            for key, data_key in disc_out.items():
                # if self.exec_display:
                namespaced_key = discipline.get_var_full_name(
                    key, disc_out)
                # else:
                #     namespaced_key = discipline.get_var_display_name(
                #         key, disc_out)

                new_disc_data = {
                    needed_key: data_key[needed_key] for needed_key in self.needed_variables}
                new_disc_data[ProxyDiscipline.IO_TYPE] = ProxyDiscipline.IO_TYPE_OUT
                if read_only:
                    new_disc_data[ProxyDiscipline.EDITABLE] = False
<<<<<<< HEAD
                new_disc_data[ProxyDiscipline.VARIABLE_KEY] = self.create_data_key(self.model_name_full_path,
                                                                                   ProxyDiscipline.IO_TYPE_OUT, key)
=======
                new_disc_data[ProxyDiscipline.SIZE_MO] = compute_data_size_in_Mo(new_disc_data[ProxyDiscipline.VALUE])

                new_disc_data[ProxyDiscipline.VARIABLE_KEY] = self.create_data_key(self.model_name_full_path, ProxyDiscipline.IO_TYPE_OUT, key)
>>>>>>> 72a803da
                self.update_disc_data(
                    new_disc_data, namespaced_key, discipline)

                if namespaced_key not in self.disciplines_by_variable.keys():
                    self.disciplines_by_variable[namespaced_key] = []
                self.disciplines_by_variable[namespaced_key].append(data_management_discipline.discipline_label)
                if new_disc_data[ProxyDiscipline.NUMERICAL]:
                    self.add_disc_data_in_data_management_discipline(new_disc_data,
                                                                     namespaced_key,
                                                                     data_management_discipline.model_name_full_path,
                                                                     data_management_discipline.numerical_parameters)
                else:
                    self.add_disc_data_in_data_management_discipline(new_disc_data,
                                                                     namespaced_key,
                                                                     data_management_discipline.model_name_full_path,
                                                                     data_management_discipline.disciplinary_outputs)

        self.__manage_status(discipline.status)

        # Convert maturity dictionary to string for display purpose
        # Update multi_discipline_maturity with current discipline maturity
        o_mat = discipline.get_maturity()
        if isinstance(o_mat, dict):
            for k, v in o_mat.items():
                if k in self.multi_discipline_maturity:
                    self.multi_discipline_maturity[k] += v
                else:
                    self.multi_discipline_maturity[k] = v
        else:
            if len(o_mat) > 0:
                if o_mat in self.multi_discipline_maturity:
                    self.multi_discipline_maturity[o_mat] += 1
                else:
                    self.multi_discipline_maturity[o_mat] = 1

        if len(self.multi_discipline_maturity.items()) > 0:
            l_mat = [
                f'{k}({v})' for k, v in self.multi_discipline_maturity.items() if v != 0]
            s_mat = ' '.join(l_mat)
        else:
            s_mat = ''
        self.maturity = s_mat

        # save maturity in discipline data
        data_management_discipline.maturity = o_mat
        self.data_management_disciplines[f'{data_management_discipline.discipline_label}'] = data_management_discipline

        # Manage markdown documentation
        filepath = inspect.getfile(discipline.__class__)
<<<<<<< HEAD
        markdown_data = TreeNode.get_markdown_documentation(filepath)
        self.add_markdown_documentation(markdown_data, self.model_name_full_path)
=======
        #markdown_data = TreeNode.get_markdown_documentation(filepath)
        #self.add_markdown_documentation(markdown_data, self.model_name_full_path)
>>>>>>> 72a803da

    def create_data_key(self, disc_name, io_type, variable_name):
        io_type = io_type.lower()
        return f'{disc_name}_{io_type}put_{variable_name}'

    def update_disc_data(self, new_disc_data, namespace, discipline):
        """ Set variable from discipline into treenode disc_data
        :params: new_disc_data, variable data
        :type: ProxyDiscipline variable data_dict

        :params: namespace, namespace of the variable
        :type: string

        :params: discipline to set into the treenode
        :type: ProxyDiscipline
        """

        disc_full_path = discipline.get_module()

        if namespace not in self.disc_data:
            self.disc_data[namespace] = new_disc_data
            self.disc_data[namespace][ProxyDiscipline.DISCIPLINES_FULL_PATH_LIST] = [disc_full_path]
        else:
            for key, value in new_disc_data.items():
                self.disc_data[namespace][key] = value
            if disc_full_path not in self.disc_data[namespace][ProxyDiscipline.DISCIPLINES_FULL_PATH_LIST]:
                self.disc_data[namespace][ProxyDiscipline.DISCIPLINES_FULL_PATH_LIST].append(disc_full_path)

    def add_disc_data_in_data_management_discipline(self, new_disc_data, namespace, disc_full_path,
                                                    discipline_variable_list):
        """ Set variable from discipline into treenode disc_data
        :params: new_disc_data, variable data
        :type: ProxyDiscipline variable data_dict

        :params: namespace, namespace of the variable
        :type: string

        :params: discipline to set into the treenode
        :type: ProxyDiscipline
        """
        # because variable is in discipline, it is not initialy editable. If it is also in data it will be
        new_disc_data[ProxyDiscipline.EDITABLE] = False
        if namespace not in discipline_variable_list:
            discipline_variable_list[namespace] = new_disc_data
            discipline_variable_list[namespace][ProxyDiscipline.DISCIPLINES_FULL_PATH_LIST] = [disc_full_path]
        else:
            for key, value in new_disc_data.items():
                discipline_variable_list[namespace][key] = value
            if disc_full_path not in discipline_variable_list[namespace][ProxyDiscipline.DISCIPLINES_FULL_PATH_LIST]:
                discipline_variable_list[namespace][ProxyDiscipline.DISCIPLINES_FULL_PATH_LIST].append(disc_full_path)

    def add_markdown_documentation(self, markdown_data, key):
        """ Add a markdon documentation to the treenode

        :params: markdown_data, markdown documenation to set
        :type: str

        :params: key, associated key (used to manage multiple documentation into the same treenode
        :type: key
        """

        if markdown_data is not None and markdown_data != "":
            self.markdown_documentation.append({
                TreeNode.MARKDOWN_NAME_KEY: key,
                TreeNode.MARKDOWN_DOCUMENTATION_KEY: markdown_data
            })

    @staticmethod
    def get_markdown_documentation(filepath):
        # Manage markdown documentation

        doc_folder_path = join(dirname(filepath), 'documentation')
        filename = os.path.basename(filepath).split('.')[0]
        markdown_data = ""
        if isdir(doc_folder_path):
            # look for markdown file with extension .markdown or .md
            markdown_list = [join(doc_folder_path, md_file) for md_file in listdir(doc_folder_path) if ((
                                                                                                                md_file.endswith(
                                                                                                                    r".markdown") or md_file.endswith(
                                                                                                            r".md")) and md_file.startswith(
                filename))]

            if len(markdown_list) > 0:
                # build file path
                markdown_filepath = markdown_list[0]

                if isfile(markdown_filepath):
                    markdown_data = ''

                    with open(markdown_filepath, 'r+t', encoding='utf-8') as f:
                        markdown_data = f.read()

                    # Find file reference in markdown file
                    place_holder = '!\\[(.*)\\]\\((.*)\\)'
                    matches = re.finditer(place_holder, markdown_data)

                    images_base_64 = {}
                    base64_image_tags = []

                    for matche in matches:
                        # Format:
                        # (0) => full matche line
                        # (1) => first group (place holder name)
                        # (2) => second group (image path/name)

                        image_name = matche.group(2)

                        # Convert markdown image link to link to base64 image
                        image_filepath = join(doc_folder_path, image_name)

                        if isfile(image_filepath):
                            image_data = open(image_filepath, 'r+b').read()
                            encoded = base64.b64encode(
                                image_data).decode('utf-8')

                            images_base_64.update({image_name: encoded})

                            # first replace the matches
                            matche_value = matche.group(1)
                            matches_replace = f'![{matche_value}]({image_name})'
                            matches_replace_by = f'![{matche_value}][{image_name}]'

                            base64_image_tag = f'[{image_name}]:data:image/png;base64,{images_base_64[image_name]}'
                            base64_image_tags.append(base64_image_tag)

                            markdown_data = markdown_data.replace(
                                matches_replace, matches_replace_by)

                    for image_tag in base64_image_tags:
                        markdown_data = f'{markdown_data}\n\n{image_tag}'

        return markdown_data

    def __str__(self):
        children_str = ''.join([str(c) for c in self.children])
        return f'name : {self.name}, data : {self.data}, node_type : {self.node_type}, status : {self.status}, maturity: {self.maturity}\nchildren : {children_str}'

    def __manage_status(self, new_status):
        """ Each treenode can have multiple discipline
            for each new discipline, we compare the new status with the old one to choose
            which status is the most prioritary
        """
        current_status_priority = TreeNode.status_to_integer(self.status)
        new_status_priority = TreeNode.status_to_integer(new_status)

        if new_status_priority > current_status_priority:
            self.status = new_status

    @staticmethod
    def status_to_integer(status):
        """ Convert status to integer value to make some sort with status

            :params: status, disciplines status name
            :type: string

            :return: integer
        """

        if status == TreeNode.STATUS_INPUT_DATA:
            return -1
        elif status == ProxyDiscipline.STATUS_VIRTUAL:
            return 0
        elif status == ProxyDiscipline.STATUS_CONFIGURE:
            return 10
        elif status == ProxyDiscipline.STATUS_DONE:
            return 20
        elif status == ProxyDiscipline.STATUS_PENDING:
            return 30
        elif status == ProxyDiscipline.STATUS_RUNNING:
            return 40
<<<<<<< HEAD
        else:  # status = ProxyDiscipline.ExecutionStatus.FAILED
            return 50
=======
        else:  # status = ProxyDiscipline.STATUS_FAILED
            return 50

>>>>>>> 72a803da
<|MERGE_RESOLUTION|>--- conflicted
+++ resolved
@@ -183,14 +183,11 @@
                 new_disc_data[ProxyDiscipline.IO_TYPE] = ProxyDiscipline.IO_TYPE_IN
                 if read_only:
                     new_disc_data[ProxyDiscipline.EDITABLE] = False
-<<<<<<< HEAD
+                new_disc_data[ProxyDiscipline.SIZE_MO] = compute_data_size_in_Mo(new_disc_data[ProxyDiscipline.VALUE])
+
                 new_disc_data[ProxyDiscipline.VARIABLE_KEY] = self.create_data_key(self.model_name_full_path,
                                                                                    ProxyDiscipline.IO_TYPE_IN, key)
-=======
-                new_disc_data[ProxyDiscipline.SIZE_MO] = compute_data_size_in_Mo(new_disc_data[ProxyDiscipline.VALUE])
-
-                new_disc_data[ProxyDiscipline.VARIABLE_KEY] = self.create_data_key(self.model_name_full_path, ProxyDiscipline.IO_TYPE_IN, key)
->>>>>>> 72a803da
+
                 self.update_disc_data(
                     new_disc_data, namespaced_key, discipline)
 
@@ -223,14 +220,12 @@
                 new_disc_data[ProxyDiscipline.IO_TYPE] = ProxyDiscipline.IO_TYPE_OUT
                 if read_only:
                     new_disc_data[ProxyDiscipline.EDITABLE] = False
-<<<<<<< HEAD
+
+                new_disc_data[ProxyDiscipline.SIZE_MO] = compute_data_size_in_Mo(new_disc_data[ProxyDiscipline.VALUE])
+
                 new_disc_data[ProxyDiscipline.VARIABLE_KEY] = self.create_data_key(self.model_name_full_path,
                                                                                    ProxyDiscipline.IO_TYPE_OUT, key)
-=======
-                new_disc_data[ProxyDiscipline.SIZE_MO] = compute_data_size_in_Mo(new_disc_data[ProxyDiscipline.VALUE])
-
-                new_disc_data[ProxyDiscipline.VARIABLE_KEY] = self.create_data_key(self.model_name_full_path, ProxyDiscipline.IO_TYPE_OUT, key)
->>>>>>> 72a803da
+
                 self.update_disc_data(
                     new_disc_data, namespaced_key, discipline)
 
@@ -280,13 +275,9 @@
 
         # Manage markdown documentation
         filepath = inspect.getfile(discipline.__class__)
-<<<<<<< HEAD
-        markdown_data = TreeNode.get_markdown_documentation(filepath)
-        self.add_markdown_documentation(markdown_data, self.model_name_full_path)
-=======
-        #markdown_data = TreeNode.get_markdown_documentation(filepath)
-        #self.add_markdown_documentation(markdown_data, self.model_name_full_path)
->>>>>>> 72a803da
+        # markdown_data = TreeNode.get_markdown_documentation(filepath)
+        # self.add_markdown_documentation(markdown_data, self.model_name_full_path)
+
 
     def create_data_key(self, disc_name, io_type, variable_name):
         io_type = io_type.lower()
@@ -457,11 +448,5 @@
             return 30
         elif status == ProxyDiscipline.STATUS_RUNNING:
             return 40
-<<<<<<< HEAD
         else:  # status = ProxyDiscipline.ExecutionStatus.FAILED
-            return 50
-=======
-        else:  # status = ProxyDiscipline.STATUS_FAILED
-            return 50
-
->>>>>>> 72a803da
+            return 50
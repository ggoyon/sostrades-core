--- conflicted
+++ resolved
@@ -186,13 +186,9 @@
                     new_disc_data[ProxyDiscipline.EDITABLE] = False
                 new_disc_data[ProxyDiscipline.SIZE_MO] = compute_data_size_in_Mo(new_disc_data[ProxyDiscipline.VALUE])
 
-<<<<<<< HEAD
-                new_disc_data[ProxyDiscipline.VARIABLE_KEY] = self.create_data_key(self.model_name_full_path,
-                                                                                   ProxyDiscipline.IO_TYPE_IN, key)
-
-=======
-                new_disc_data[ProxyDiscipline.VARIABLE_KEY] = create_data_key(self.model_name_full_path, ProxyDiscipline.IO_TYPE_IN, key)
->>>>>>> 07c35616
+                new_disc_data[ProxyDiscipline.VARIABLE_KEY] = create_data_key(self.model_name_full_path,
+                                                                              ProxyDiscipline.IO_TYPE_IN, key)
+
                 self.update_disc_data(
                     new_disc_data, namespaced_key, discipline)
 
@@ -228,13 +224,9 @@
 
                 new_disc_data[ProxyDiscipline.SIZE_MO] = compute_data_size_in_Mo(new_disc_data[ProxyDiscipline.VALUE])
 
-<<<<<<< HEAD
-                new_disc_data[ProxyDiscipline.VARIABLE_KEY] = self.create_data_key(self.model_name_full_path,
-                                                                                   ProxyDiscipline.IO_TYPE_OUT, key)
-
-=======
-                new_disc_data[ProxyDiscipline.VARIABLE_KEY] = create_data_key(self.model_name_full_path, ProxyDiscipline.IO_TYPE_OUT, key)
->>>>>>> 07c35616
+                new_disc_data[ProxyDiscipline.VARIABLE_KEY] = create_data_key(self.model_name_full_path,
+                                                                              ProxyDiscipline.IO_TYPE_OUT, key)
+
                 self.update_disc_data(
                     new_disc_data, namespaced_key, discipline)
 
@@ -287,9 +279,6 @@
         # markdown_data = TreeNode.get_markdown_documentation(filepath)
         # self.add_markdown_documentation(markdown_data, self.model_name_full_path)
 
-
-
-
     def update_disc_data(self, new_disc_data, namespace, discipline):
         """ Set variable from discipline into treenode disc_data
         :params: new_disc_data, variable data

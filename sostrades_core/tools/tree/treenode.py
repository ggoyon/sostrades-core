--- conflicted
+++ resolved
@@ -168,10 +168,6 @@
         data_management_discipline.namespace = self.full_namespace
         data_management_discipline.model_name_full_path = self.model_name_full_path
         data_management_discipline.discipline_label = discipline.get_disc_label()
-<<<<<<< HEAD
-=======
-
->>>>>>> a4696ed9
 
         # Some modification has to be done on variable:
         # identifier : variable namespace + variable name
@@ -200,7 +196,6 @@
                 self.disciplines_by_variable[namespaced_key].append(data_management_discipline.discipline_label)
                 if new_disc_data[ProxyDiscipline.NUMERICAL]:
                     self.add_disc_data_in_data_management_discipline(new_disc_data,
-<<<<<<< HEAD
                                                                      namespaced_key,
                                                                      data_management_discipline.model_name_full_path,
                                                                      data_management_discipline.numerical_parameters)
@@ -209,17 +204,7 @@
                                                                      namespaced_key,
                                                                      data_management_discipline.model_name_full_path,
                                                                      data_management_discipline.disciplinary_inputs)
-=======
-                                                                    namespaced_key,
-                                                                    data_management_discipline.model_name_full_path,
-                                                                    data_management_discipline.numerical_parameters)
-                else:
-                    self.add_disc_data_in_data_management_discipline(new_disc_data,
-                                                                    namespaced_key,
-                                                                    data_management_discipline.model_name_full_path,
-                                                                    data_management_discipline.disciplinary_inputs)
-
->>>>>>> a4696ed9
+
 
         disc_out = discipline.get_data_out()
         if not no_data:
@@ -246,7 +231,6 @@
                 self.disciplines_by_variable[namespaced_key].append(data_management_discipline.discipline_label)
                 if new_disc_data[ProxyDiscipline.NUMERICAL]:
                     self.add_disc_data_in_data_management_discipline(new_disc_data,
-<<<<<<< HEAD
                                                                      namespaced_key,
                                                                      data_management_discipline.model_name_full_path,
                                                                      data_management_discipline.numerical_parameters)
@@ -255,16 +239,6 @@
                                                                      namespaced_key,
                                                                      data_management_discipline.model_name_full_path,
                                                                      data_management_discipline.disciplinary_outputs)
-=======
-                                                                    namespaced_key,
-                                                                    data_management_discipline.model_name_full_path,
-                                                                    data_management_discipline.numerical_parameters)
-                else:
-                    self.add_disc_data_in_data_management_discipline(new_disc_data,
-                                                                    namespaced_key,
-                                                                    data_management_discipline.model_name_full_path,
-                                                                    data_management_discipline.disciplinary_outputs)
->>>>>>> a4696ed9
 
         self.__manage_status(discipline.status)
 

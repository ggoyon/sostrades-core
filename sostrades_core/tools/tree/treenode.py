'''
Copyright 2022 Airbus SAS
Modifications on 2024/05/16-2024/06/28 Copyright 2024 Capgemini

Licensed under the Apache License, Version 2.0 (the "License");
you may not use this file except in compliance with the License.
You may obtain a copy of the License at

    http://www.apache.org/licenses/LICENSE-2.0

Unless required by applicable law or agreed to in writing, software
distributed under the License is distributed on an "AS IS" BASIS,
WITHOUT WARRANTIES OR CONDITIONS OF ANY KIND, either express or implied.
See the License for the specific language governing permissions and
limitations under the License.
'''
import base64
import inspect
import os
import re
from json import dumps
from os import listdir
from os.path import dirname, isdir, isfile, join

from sostrades_core.execution_engine.proxy_discipline import ProxyDiscipline
from sostrades_core.tools.base_functions.compute_size import compute_data_size_in_Mo
from sostrades_core.tools.ontology_variables.ontology_variable_key import create_data_key
from sostrades_core.tools.tree.data_management_discipline import (
    DataManagementDiscipline,
)

"""
mode: python; py-indent-offset: 4; tab-width: 4; coding: utf-8
"""


class TreeNode:
    """
    Class to build tree node from data manager
    """
    STATUS_INPUT_DATA = 'INPUT_DATA'
    MARKDOWN_NAME_KEY = 'name'
    MARKDOWN_DOCUMENTATION_KEY = 'documentation'

    needed_variables = [ProxyDiscipline.TYPE, ProxyDiscipline.USER_LEVEL, ProxyDiscipline.EDITABLE,
                        ProxyDiscipline.COUPLING, ProxyDiscipline.VALUE, ProxyDiscipline.NUMERICAL,
                        ProxyDiscipline.OPTIONAL]

    def __init__(self, name, exec_display=False):
        """ class constructor
        """
        self.name = name

        self.exec_display = exec_display
        # Children treenode: TreeNode[]
        self.children = []

        # Data coming from DataManager.data_dict for the associated namespace
        self.data = {}  # current node data

        # Store the discipline type
        self.node_type = 'data'

        # Treenode status (bijective with associated discipline if exist)
        self.status = TreeNode.STATUS_INPUT_DATA

        # Namespace associated to the disciplines
        self.full_namespace = ''

        # Disciplines indentifier (execution engine side => uuid)
        self.identifier = ''

        # Lisf of discipline identifier associated to this TreeNode
        self.disc_ids = []

        # Dict with addition of maturity for each discipline on this TreeNode
        self.multi_discipline_maturity = {}

        # Disciplines maturity (determined using the discipline maturity)
        self.maturity = ''

        # Data at discipline level (not namespace level => cf. self.data
        self.disc_data = {}  # to be able to show all variable at each discipline level

        # Treenode documentation (markdown format)
        self.markdown_documentation = []

        # List of models present at current treenode
        self.models_full_path_list = []

        # List of disciplines at this node
        self.data_management_disciplines = {}

        # List of discipline_full_path_list for each variables
        self.disciplines_by_variable = {}

        self.model_name = None
        self.model_name_full_path = None
        self.last_treenode = None

    def to_json(self):
        dict_obj = self.to_dict()
        return dumps(dict_obj)

    def to_dict(self):
        dict_obj = {}
        # Serialize name attribute
        dict_obj.update({'name': self.name})

        # Serialize data attribute
        dict_obj.update({'data': self.data})

        # Serialize node_type attribute
        dict_obj.update({'node_type': self.node_type})

        # Serialize status attribute
        dict_obj.update({'status': self.status})

        # Serialize full_namespace attribute
        dict_obj.update({'full_namespace': self.full_namespace})

        # Serialize identifier attribute
        dict_obj.update({'identifier': self.identifier})

        # Serialize maturity attribute
        dict_obj.update({'maturity': self.maturity})

        # Serialize disc_data attribute
        dict_obj.update({'disc_data': self.disc_data})

        # Serialize model_name_full_path attribute
        dict_obj.update({'model_name_full_path': self.model_name_full_path})

        # Serialize models_full_path_list attribute
        dict_obj.update({'models_full_path_list': self.models_full_path_list})

        # Serialize data_management_disciplines attribute
        json_data_management_disciplines = {}
        for key in self.data_management_disciplines.keys():
            json_data_management_disciplines[key] = self.data_management_disciplines[key].to_json()
        dict_obj.update({'data_management_disciplines': json_data_management_disciplines})

        # Serialize children attribute
        dict_child = [tn.to_dict() for tn in self.children]

        dict_obj.update({'children': dict_child})
        return dict_obj

    def update_treenode_attributes(self, discipline, no_data=False, read_only=False):
        """ Inject discipline data into the current treenode

        :params: discipline to set into the treenode
        :type: ProxyDiscipline
        """
        self.full_namespace = discipline.get_disc_display_name(
            self.exec_display)
        self.identifier = discipline.disc_id
        self.disc_ids.append(self.identifier)
        self.node_type = discipline.__class__.__name__

        self.model_name_full_path = discipline.get_module()
        self.models_full_path_list.append(self.model_name_full_path)

        # add a new data_management_discipline
        data_management_discipline = DataManagementDiscipline()
        data_management_discipline.namespace = self.full_namespace
        data_management_discipline.model_name_full_path = self.model_name_full_path
        data_management_discipline.discipline_label = discipline.get_disc_label()

        # Some modification has to be done on variable:
        # identifier : variable namespace + variable name
        # I/O type : 'in' for data_in and 'out' for data_out
        disc_in = discipline.get_data_in()
        if not no_data:
            for key, data_key in disc_in.items():
                # if self.exec_display:

                namespaced_key = discipline.get_var_full_name(
                    key, disc_in)
                # else:
                #     namespaced_key = discipline.get_var_display_name(
                #         key, disc_in)
                new_disc_data = {k: v for k, v in data_key.items()}
                new_disc_data[ProxyDiscipline.IO_TYPE] = ProxyDiscipline.IO_TYPE_IN
                if read_only:
                    new_disc_data[ProxyDiscipline.EDITABLE] = False
                new_disc_data[ProxyDiscipline.SIZE_MO] = compute_data_size_in_Mo(new_disc_data[ProxyDiscipline.VALUE])

                new_disc_data[ProxyDiscipline.VARIABLE_KEY] = create_data_key(self.model_name_full_path,
                                                                              ProxyDiscipline.IO_TYPE_IN, key)

                self.update_disc_data(
                    new_disc_data, namespaced_key, discipline)

                if namespaced_key not in self.disciplines_by_variable.keys():
                    self.disciplines_by_variable[namespaced_key] = []
                self.disciplines_by_variable[namespaced_key].append(data_management_discipline.discipline_label)
                if new_disc_data[ProxyDiscipline.NUMERICAL]:
                    self.add_disc_data_in_data_management_discipline(new_disc_data,
                                                                     namespaced_key,
                                                                     data_management_discipline.model_name_full_path,
                                                                     data_management_discipline.numerical_parameters)
                else:
                    self.add_disc_data_in_data_management_discipline(new_disc_data,
                                                                     namespaced_key,
                                                                     data_management_discipline.model_name_full_path,
                                                                     data_management_discipline.disciplinary_inputs)

        disc_out = discipline.get_data_out()
        if not no_data:
            for key, data_key in disc_out.items():
                # if self.exec_display:
                namespaced_key = discipline.get_var_full_name(
                    key, disc_out)
                # else:
                #     namespaced_key = discipline.get_var_display_name(
                #         key, disc_out)

                new_disc_data = {
                    needed_key: data_key[needed_key] for needed_key in self.needed_variables}
                new_disc_data[ProxyDiscipline.IO_TYPE] = ProxyDiscipline.IO_TYPE_OUT
                if read_only:
                    new_disc_data[ProxyDiscipline.EDITABLE] = False

                new_disc_data[ProxyDiscipline.SIZE_MO] = compute_data_size_in_Mo(new_disc_data[ProxyDiscipline.VALUE])

                new_disc_data[ProxyDiscipline.VARIABLE_KEY] = create_data_key(self.model_name_full_path,
                                                                              ProxyDiscipline.IO_TYPE_OUT, key)

                self.update_disc_data(
                    new_disc_data, namespaced_key, discipline)

                if namespaced_key not in self.disciplines_by_variable.keys():
                    self.disciplines_by_variable[namespaced_key] = []
                self.disciplines_by_variable[namespaced_key].append(data_management_discipline.discipline_label)
                if new_disc_data[ProxyDiscipline.NUMERICAL]:
                    self.add_disc_data_in_data_management_discipline(new_disc_data,
                                                                     namespaced_key,
                                                                     data_management_discipline.model_name_full_path,
                                                                     data_management_discipline.numerical_parameters)
                else:
                    self.add_disc_data_in_data_management_discipline(new_disc_data,
                                                                     namespaced_key,
                                                                     data_management_discipline.model_name_full_path,
                                                                     data_management_discipline.disciplinary_outputs)

        self.__manage_status(discipline.status)

        # Convert maturity dictionary to string for display purpose
        # Update multi_discipline_maturity with current discipline maturity
        o_mat = discipline.get_maturity()
        if isinstance(o_mat, dict):
            for k, v in o_mat.items():
                if k in self.multi_discipline_maturity:
                    self.multi_discipline_maturity[k] += v
                else:
                    self.multi_discipline_maturity[k] = v
        else:
            if len(o_mat) > 0:
                if o_mat in self.multi_discipline_maturity:
                    self.multi_discipline_maturity[o_mat] += 1
                else:
                    self.multi_discipline_maturity[o_mat] = 1

        if len(self.multi_discipline_maturity.items()) > 0:
            l_mat = [
                f'{k}({v})' for k, v in self.multi_discipline_maturity.items() if v != 0]
            s_mat = ' '.join(l_mat)
        else:
            s_mat = ''
        self.maturity = s_mat

        # save maturity in discipline data
        data_management_discipline.maturity = o_mat
        self.data_management_disciplines[f'{data_management_discipline.discipline_label}'] = data_management_discipline

        # Manage markdown documentation
        filepath = inspect.getfile(discipline.__class__)
        # markdown_data = TreeNode.get_markdown_documentation(filepath)
        # self.add_markdown_documentation(markdown_data, self.model_name_full_path)

    def update_disc_data(self, new_disc_data, namespace, discipline):
        """ Set variable from discipline into treenode disc_data
        :params: new_disc_data, variable data
        :type: ProxyDiscipline variable data_dict

        :params: namespace, namespace of the variable
        :type: string

        :params: discipline to set into the treenode
        :type: ProxyDiscipline
        """

        disc_full_path = discipline.get_module()

        if namespace not in self.disc_data:
            self.disc_data[namespace] = new_disc_data
            self.disc_data[namespace][ProxyDiscipline.DISCIPLINES_FULL_PATH_LIST] = [disc_full_path]
        else:
            for key, value in new_disc_data.items():
                self.disc_data[namespace][key] = value
            if disc_full_path not in self.disc_data[namespace][ProxyDiscipline.DISCIPLINES_FULL_PATH_LIST]:
                self.disc_data[namespace][ProxyDiscipline.DISCIPLINES_FULL_PATH_LIST].append(disc_full_path)

    def add_disc_data_in_data_management_discipline(self, new_disc_data, namespace, disc_full_path,
                                                    discipline_variable_list):
        """ Set variable from discipline into treenode disc_data
        :params: new_disc_data, variable data
        :type: ProxyDiscipline variable data_dict

        :params: namespace, namespace of the variable
        :type: string

        :params: discipline to set into the treenode
        :type: ProxyDiscipline
        """
        # because variable is in discipline, it is not initialy editable. If it is also in data it will be
        new_disc_data[ProxyDiscipline.EDITABLE] = False
        if namespace not in discipline_variable_list:
            discipline_variable_list[namespace] = new_disc_data
            discipline_variable_list[namespace][ProxyDiscipline.DISCIPLINES_FULL_PATH_LIST] = [disc_full_path]
        else:
            for key, value in new_disc_data.items():
                discipline_variable_list[namespace][key] = value
            if disc_full_path not in discipline_variable_list[namespace][ProxyDiscipline.DISCIPLINES_FULL_PATH_LIST]:
                discipline_variable_list[namespace][ProxyDiscipline.DISCIPLINES_FULL_PATH_LIST].append(disc_full_path)

    def add_markdown_documentation(self, markdown_data, key):
        """ Add a markdon documentation to the treenode

        :params: markdown_data, markdown documenation to set
        :type: str

        :params: key, associated key (used to manage multiple documentation into the same treenode
        :type: key
        """

        if markdown_data is not None and markdown_data != "":
            self.markdown_documentation.append({
                TreeNode.MARKDOWN_NAME_KEY: key,
                TreeNode.MARKDOWN_DOCUMENTATION_KEY: markdown_data
            })

    @staticmethod
    def get_markdown_documentation(filepath):
        # Manage markdown documentation

        doc_folder_path = join(dirname(filepath), 'documentation')
        filename = os.path.basename(filepath).split('.')[0]
        markdown_data = ""
        if isdir(doc_folder_path):
            # look for markdown file with extension .markdown or .md
            markdown_list = [join(doc_folder_path, md_file) for md_file in listdir(doc_folder_path) if ((
                                                                                                                md_file.endswith(
                                                                                                                    r".markdown") or md_file.endswith(
                                                                                                            r".md")) and md_file.startswith(
                filename))]

            if len(markdown_list) > 0:
                # build file path
                markdown_filepath = markdown_list[0]

                if isfile(markdown_filepath):
                    markdown_data = ''

                    with open(markdown_filepath, 'r+t', encoding='utf-8') as f:
                        markdown_data = f.read()

                    # Find file reference in markdown file
                    place_holder = '!\\[(.*)\\]\\((.*)\\)'
                    matches = re.finditer(place_holder, markdown_data)

                    images_base_64 = {}
                    base64_image_tags = []

                    for matche in matches:
                        # Format:
                        # (0) => full matche line
                        # (1) => first group (place holder name)
                        # (2) => second group (image path/name)

                        image_name = matche.group(2)

                        # Convert markdown image link to link to base64 image
                        image_filepath = join(doc_folder_path, image_name)

                        if isfile(image_filepath):
                            image_data = open(image_filepath, 'r+b').read()
                            encoded = base64.b64encode(
                                image_data).decode('utf-8')

                            images_base_64.update({image_name: encoded})

                            # first replace the matches
                            matche_value = matche.group(1)
                            matches_replace = f'![{matche_value}]({image_name})'
                            matches_replace_by = f'![{matche_value}][{image_name}]'

                            base64_image_tag = f'[{image_name}]:data:image/png;base64,{images_base_64[image_name]}'
                            base64_image_tags.append(base64_image_tag)

                            markdown_data = markdown_data.replace(
                                matches_replace, matches_replace_by)

                    for image_tag in base64_image_tags:
                        markdown_data = f'{markdown_data}\n\n{image_tag}'

        return markdown_data

    def __str__(self):
        children_str = ''.join([str(c) for c in self.children])
        return f'name : {self.name}, data : {self.data}, node_type : {self.node_type}, status : {self.status}, maturity: {self.maturity}\nchildren : {children_str}'

    def __manage_status(self, new_status):
        """ Each treenode can have multiple discipline
            for each new discipline, we compare the new status with the old one to choose
            which status is the most prioritary
        """
        current_status_priority = TreeNode.status_to_integer(self.status)
        new_status_priority = TreeNode.status_to_integer(new_status)

        if new_status_priority > current_status_priority:
            self.status = new_status

    @staticmethod
    def status_to_integer(status):
        """ Convert status to integer value to make some sort with status

            :params: status, disciplines status name
            :type: string

            :return: integer
        """

        if status == TreeNode.STATUS_INPUT_DATA:
            return -1
        elif status == ProxyDiscipline.STATUS_CONFIGURE:
            return 10
        elif status == ProxyDiscipline.STATUS_DONE:
            return 20
        elif status == ProxyDiscipline.STATUS_PENDING:
            return 30
        elif status == ProxyDiscipline.STATUS_RUNNING:
            return 40
<<<<<<< HEAD
        else:  # status = ProxyDiscipline.STATUS_FAILED
=======
        else:  # status = ProxyDiscipline.ExecutionStatus.Status.FAILED
>>>>>>> 4efb6f19
            return 50<|MERGE_RESOLUTION|>--- conflicted
+++ resolved
@@ -442,9 +442,5 @@
             return 30
         elif status == ProxyDiscipline.STATUS_RUNNING:
             return 40
-<<<<<<< HEAD
-        else:  # status = ProxyDiscipline.STATUS_FAILED
-=======
         else:  # status = ProxyDiscipline.ExecutionStatus.Status.FAILED
->>>>>>> 4efb6f19
             return 50
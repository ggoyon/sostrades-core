External Dependencies
---------------------

sostrades-core depends on software with compatible licenses that are listed below.

<<<<<<< HEAD
`pycryptodome (3.20.0) <https://www.pycryptodome.org>`_
    BSD, Public Domain

=======
>>>>>>> 8dbcf172
`black (24.4.2) <https://github.com/psf/black>`_
    MIT

`chaospy (4.3.15) <https://chaospy.readthedocs.io/en/master/>`_
    MIT license

`cma (2.7.0) <https://github.com/CMA-ES/pycma>`_
    BSD

`cvxpy (1.5.2) <https://github.com/cvxpy/cvxpy>`_
    Apache License, Version 2.0

`db-dtypes (1.2.0) <https://github.com/googleapis/python-db-dtypes-pandas>`_
    Apache License

`gitpython (3.1.43) <https://github.com/gitpython-developers/GitPython>`_
    BSD

`google-cloud-bigquery (3.25.0) <https://github.com/googleapis/python-bigquery>`_
    Apache License, Version 2.0

`matplotlib (3.9.1) <https://matplotlib.org>`_
    PSF

`numpy (1.24.4) <https://numpy.org>`_
    BSD License

`openturns (1.23) <http://www.openturns.org>`_
    LGPL

`pandas (2.2.2) <https://pandas.pydata.org>`_
    BSD License

`petsc (3.21.3) <https://petsc.org/>`_
    BSD

`petsc4py (3.21.3) <https://gitlab.com/petsc/petsc>`_
    BSD-2-Clause

`pyarrow (16.1.0) <https://arrow.apache.org/>`_
    Apache License, Version 2.0

`plotly (5.3.0) <https://plotly.com/python/>`_
    MIT

`pycel (1.0b30) <https://github.com/stephenrauch/pycel>`_
    GNU General Public License v2 (GPLv2)

`pycryptodome (3.20.0) <https://www.pycryptodome.org>`_
    BSD, Public Domain

`python-arango (8.0.0) <https://github.com/arangodb/python-arango>`_
    MIT

`PyYAML (6.0.1) <https://pyyaml.org/>`_
    MIT

`scipy (1.10.1) <https://scipy.org/>`_
    BSD License

`six (1.16.0) <https://github.com/benjaminp/six>`_
    MIT

<<<<<<< HEAD
`SQLAlchemy (1.3.13) <https://www.sqlalchemy.org>`_
    MIT

`sympy (1.9) <https://sympy.org>`_
=======
`sympy (1.13.0) <https://sympy.org>`_
>>>>>>> 8dbcf172
    BSD

`tqdm (4.66.4) <https://tqdm.github.io>`_
    MPL-2.0 AND MIT

`nose2 (0.9.1) <https://docs.nose2.io/>`_
    BSD-2-Clause

`pytest (8.1.2) <https://docs.pytest.org/en/latest/>`_
    MIT<|MERGE_RESOLUTION|>--- conflicted
+++ resolved
@@ -3,12 +3,6 @@
 
 sostrades-core depends on software with compatible licenses that are listed below.
 
-<<<<<<< HEAD
-`pycryptodome (3.20.0) <https://www.pycryptodome.org>`_
-    BSD, Public Domain
-
-=======
->>>>>>> 8dbcf172
 `black (24.4.2) <https://github.com/psf/black>`_
     MIT
 
@@ -72,14 +66,7 @@
 `six (1.16.0) <https://github.com/benjaminp/six>`_
     MIT
 
-<<<<<<< HEAD
-`SQLAlchemy (1.3.13) <https://www.sqlalchemy.org>`_
-    MIT
-
-`sympy (1.9) <https://sympy.org>`_
-=======
 `sympy (1.13.0) <https://sympy.org>`_
->>>>>>> 8dbcf172
     BSD
 
 `tqdm (4.66.4) <https://tqdm.github.io>`_
